--- conflicted
+++ resolved
@@ -1,220 +1,145 @@
-<<<<<<< HEAD
-<?xml version="1.0" encoding="UTF-8"?>
-<project xmlns="http://maven.apache.org/POM/4.0.0" xmlns:xsi="http://www.w3.org/2001/XMLSchema-instance" xsi:schemaLocation="http://maven.apache.org/POM/4.0.0 http://maven.apache.org/maven-v4_0_0.xsd">
-	<modelVersion>4.0.0</modelVersion>
-	<parent>
-		<groupId>com.orientechnologies</groupId>
-		<artifactId>orientdb-parent</artifactId>
-		<version>1.0rc8-SNAPSHOT</version>
-	</parent>
-
-	<artifactId>orientdb-jdbc</artifactId>
-	<packaging>jar</packaging>
-	<version>1.0-SNAPSHOT</version>
-	
-	<name>OrientDB JDBC</name>
-
-	<organization>
-		<name>Orient Technologies</name>
-		<url>http://www.orientechnologies.com</url>
-	</organization>
-	<properties>
-		<jar.manifest.mainclass>com.orientechnologies.orient.server.OServerMain</jar.manifest.mainclass>
-		<orient.version>1.0rc7</orient.version>
-	</properties>
-	<repositories>
-		<repository>
-			<id>orientechnologies-repository</id>
-			<name>Orient Technologies Maven2 Repository</name>
-			<url>http://www.orientechnologies.com/listing/m2</url>
-			<snapshots>
-				<enabled>true</enabled>
-				<updatePolicy>always</updatePolicy>
-			</snapshots>
-		</repository>
-	</repositories>
-	<dependencies>
-		<dependency>
-			<groupId>junit</groupId>
-			<artifactId>junit</artifactId>
-			<version>4.8.2</version>
-			<scope>test</scope>
-		</dependency>
-
-		<dependency>
-			<groupId>org.hamcrest</groupId>
-			<artifactId>hamcrest-all</artifactId>
-			<version>1.1</version>
-			<scope>test</scope>
-		</dependency>
-
-		<dependency>
-			<groupId>com.orientechnologies</groupId>
-			<artifactId>orientdb-enterprise</artifactId>
-			<version>${orient.version}</version>
-		</dependency>
-	</dependencies>
-
-	<build>
-		<plugins>
-			<plugin>
-				<artifactId>maven-jar-plugin</artifactId>
-				<configuration>
-					<archive>
-						<manifest>
-							<mainClass>${jar.manifest.mainclass}</mainClass>
-						</manifest>
-					</archive>
-				</configuration>
-			</plugin>
-		</plugins>
-	</build>
-
-</project>
-=======
-<?xml version="1.0" encoding="UTF-8"?>
-<project xmlns="http://maven.apache.org/POM/4.0.0" xmlns:xsi="http://www.w3.org/2001/XMLSchema-instance" xsi:schemaLocation="http://maven.apache.org/POM/4.0.0 http://maven.apache.org/maven-v4_0_0.xsd">
-	<modelVersion>4.0.0</modelVersion>
-	<parent>
-		<groupId>com.orientechnologies</groupId>
-		<artifactId>orientdb-parent</artifactId>
-		<version>1.0rc8-SNAPSHOT</version>
-	</parent>
-
-	<artifactId>orientdb-jdbc</artifactId>
-	<packaging>jar</packaging>
-	<version>1.0-SNAPSHOT</version>
-	
-	<name>OrientDB JDBC</name>
-
-	<organization>
-		<name>Orient Technologies</name>
-		<url>http://www.orientechnologies.com</url>
-	</organization>
-	<properties>
-		<jar.manifest.mainclass>com.orientechnologies.orient.server.OServerMain</jar.manifest.mainclass>
-		<orient.version>1.0rc8-SNAPSHOT</orient.version>
-        <tinkerpop.blueprints.version>1.1</tinkerpop.blueprints.version>
-	</properties>
-	<repositories>
-		<repository>
-			<id>orientechnologies-repository</id>
-			<name>Orient Technologies Maven2 Repository</name>
-			<url>http://www.orientechnologies.com/listing/m2</url>
-			<snapshots>
-				<enabled>true</enabled>
-				<updatePolicy>always</updatePolicy>
-			</snapshots>
-		</repository>
-      <repository>
-        <id>tinkerpop-repository</id>
-        <name>TinkerPop Maven2 Repository</name>
-        <url>http://tinkerpop.com/maven2</url>
-        <snapshots>
-          <enabled>true</enabled>
-          <updatePolicy>always</updatePolicy>
-        </snapshots>
-      </repository>
-	</repositories>
-	<dependencies>
-		<dependency>
-			<groupId>junit</groupId>
-			<artifactId>junit</artifactId>
-			<version>4.8.2</version>
-			<scope>test</scope>
-		</dependency>
-
-		<dependency>
-			<groupId>org.hamcrest</groupId>
-			<artifactId>hamcrest-all</artifactId>
-			<version>1.1</version>
-			<scope>test</scope>
-		</dependency>
-
-		<dependency>
-			<groupId>com.orientechnologies</groupId>
-			<artifactId>orientdb-enterprise</artifactId>
-			<version>${orient.version}</version>
-			<exclusions>
-			  <exclusion>
-			    <artifactId>orient-commons</artifactId>
-			    <groupId>com.orientechnologies</groupId>
-			  </exclusion>
-			</exclusions>
-		</dependency>
-    
-    <dependency>
-      <groupId>com.orientechnologies</groupId>
-      <artifactId>orient-commons</artifactId>
-      <version>${orient.version}</version>
-    </dependency>
-    
-      <dependency>
-        <groupId>com.tinkerpop.blueprints</groupId>
-        <artifactId>blueprints-orient-graph</artifactId>
-        <version>${tinkerpop.blueprints.version}</version>
-        <scope>test</scope>
-      </dependency>
-      <dependency>
-        <groupId>com.tinkerpop.blueprints</groupId>
-        <artifactId>blueprints-core</artifactId>
-        <version>${tinkerpop.blueprints.version}</version>
-        <scope>test</scope>
-      </dependency>
-    
-      <dependency>
-        <groupId>com.orientechnologies</groupId>
-        <artifactId>orientdb-client</artifactId>
-        <version>${orient.version}</version>
-        <scope>test</scope>
-      </dependency>
-      <dependency>
-        <groupId>org.springframework</groupId>
-        <artifactId>spring-jdbc</artifactId>
-        <version>3.0.6.RELEASE</version>
-        <scope>test</scope>
-      </dependency>
-      <dependency>
-        <groupId>org.springframework</groupId>
-        <artifactId>spring-tx</artifactId>
-        <version>3.0.6.RELEASE</version>
-        <scope>test</scope>
-      </dependency>
-      <dependency>
-        <groupId>org.springframework</groupId>
-        <artifactId>spring-core</artifactId>
-        <version>3.0.6.RELEASE</version>
-        <scope>test</scope>
-      </dependency>
-      <dependency>
-        <groupId>org.springframework</groupId>
-        <artifactId>spring-context</artifactId>
-        <version>3.0.6.RELEASE</version>
-        <scope>test</scope>
-      </dependency>
-      <dependency>
-        <groupId>log4j</groupId>
-        <artifactId>log4j</artifactId>
-        <version>1.2.16</version>
-        <scope>test</scope>
-      </dependency>
-   
-	</dependencies>
-
-	<build>
-		<plugins>
-			<plugin>
-				<artifactId>maven-jar-plugin</artifactId>
-				<configuration>
-					<archive>
-						<manifest>
-							<mainClass>${jar.manifest.mainclass}</mainClass>
-						</manifest>
-					</archive>
-				</configuration>
-			</plugin>
-		</plugins>
-	</build>
-
-</project>
->>>>>>> 2927bb34
+<?xml version="1.0" encoding="UTF-8"?>
+<project xmlns="http://maven.apache.org/POM/4.0.0" xmlns:xsi="http://www.w3.org/2001/XMLSchema-instance" xsi:schemaLocation="http://maven.apache.org/POM/4.0.0 http://maven.apache.org/maven-v4_0_0.xsd">
+	<modelVersion>4.0.0</modelVersion>
+	<parent>
+		<groupId>com.orientechnologies</groupId>
+		<artifactId>orientdb-parent</artifactId>
+		<version>1.0rc8-SNAPSHOT</version>
+	</parent>
+
+	<artifactId>orientdb-jdbc</artifactId>
+	<packaging>jar</packaging>
+	<version>1.0-SNAPSHOT</version>
+
+	<name>OrientDB JDBC</name>
+
+	<organization>
+		<name>Orient Technologies</name>
+		<url>http://www.orientechnologies.com</url>
+	</organization>
+	<properties>
+		<jar.manifest.mainclass>com.orientechnologies.orient.server.OServerMain</jar.manifest.mainclass>
+		<orient.version>1.0rc8-SNAPSHOT</orient.version>
+		<tinkerpop.blueprints.version>1.1</tinkerpop.blueprints.version>
+	</properties>
+	<repositories>
+		<repository>
+			<id>orientechnologies-repository</id>
+			<name>Orient Technologies Maven2 Repository</name>
+			<url>http://www.orientechnologies.com/listing/m2</url>
+			<snapshots>
+				<enabled>true</enabled>
+				<updatePolicy>always</updatePolicy>
+			</snapshots>
+		</repository>
+		<repository>
+			<id>tinkerpop-repository</id>
+			<name>TinkerPop Maven2 Repository</name>
+			<url>http://tinkerpop.com/maven2</url>
+			<snapshots>
+				<enabled>true</enabled>
+				<updatePolicy>always</updatePolicy>
+			</snapshots>
+		</repository>
+	</repositories>
+	<dependencies>
+		<dependency>
+			<groupId>junit</groupId>
+			<artifactId>junit-dep</artifactId>
+			<version>4.10</version>
+			<scope>test</scope>
+		</dependency>
+
+		<dependency>
+			<groupId>org.hamcrest</groupId>
+			<artifactId>hamcrest-integration</artifactId>
+			<version>1.2.1</version>
+			<scope>test</scope>
+		</dependency>
+
+		<dependency>
+			<groupId>com.orientechnologies</groupId>
+			<artifactId>orientdb-enterprise</artifactId>
+			<version>${orient.version}</version>
+			<exclusions>
+				<exclusion>
+					<artifactId>orient-commons</artifactId>
+					<groupId>com.orientechnologies</groupId>
+				</exclusion>
+			</exclusions>
+		</dependency>
+
+		<dependency>
+			<groupId>com.orientechnologies</groupId>
+			<artifactId>orient-commons</artifactId>
+			<version>${orient.version}</version>
+		</dependency>
+
+		<dependency>
+			<groupId>com.tinkerpop.blueprints</groupId>
+			<artifactId>blueprints-orient-graph</artifactId>
+			<version>${tinkerpop.blueprints.version}</version>
+			<scope>test</scope>
+		</dependency>
+		<dependency>
+			<groupId>com.tinkerpop.blueprints</groupId>
+			<artifactId>blueprints-core</artifactId>
+			<version>${tinkerpop.blueprints.version}</version>
+			<scope>test</scope>
+		</dependency>
+
+		<dependency>
+			<groupId>com.orientechnologies</groupId>
+			<artifactId>orientdb-client</artifactId>
+			<version>${orient.version}</version>
+			<scope>test</scope>
+		</dependency>
+		<dependency>
+			<groupId>org.springframework</groupId>
+			<artifactId>spring-jdbc</artifactId>
+			<version>3.0.5.RELEASE</version>
+			<scope>test</scope>
+		</dependency>
+		<dependency>
+			<groupId>org.springframework</groupId>
+			<artifactId>spring-tx</artifactId>
+			<version>3.0.5.RELEASE</version>
+			<scope>test</scope>
+		</dependency>
+		<dependency>
+			<groupId>org.springframework</groupId>
+			<artifactId>spring-core</artifactId>
+			<version>3.0.5.RELEASE</version>
+			<scope>test</scope>
+		</dependency>
+		<dependency>
+			<groupId>org.springframework</groupId>
+			<artifactId>spring-context</artifactId>
+			<version>3.0.5.RELEASE</version>
+			<scope>test</scope>
+		</dependency>
+		<dependency>
+			<groupId>log4j</groupId>
+			<artifactId>log4j</artifactId>
+			<version>1.2.16</version>
+			<scope>test</scope>
+		</dependency>
+
+	</dependencies>
+
+	<build>
+		<plugins>
+			<plugin>
+				<artifactId>maven-jar-plugin</artifactId>
+				<configuration>
+					<archive>
+						<manifest>
+							<mainClass>${jar.manifest.mainclass}</mainClass>
+						</manifest>
+					</archive>
+				</configuration>
+			</plugin>
+		</plugins>
+	</build>
+
+</project>