<?xml version="1.0"?>


<!--
  ~ Copyright 2010-2012 Luca Garulli (l.garulli(at)orientechnologies.com)
  ~
  ~ Licensed under the Apache License, Version 2.0 (the "License");
  ~ you may not use this file except in compliance with the License.
  ~ You may obtain a copy of the License at
  ~
  ~      http://www.apache.org/licenses/LICENSE-2.0
  ~
  ~ Unless required by applicable law or agreed to in writing, software
  ~ distributed under the License is distributed on an "AS IS" BASIS,
  ~ WITHOUT WARRANTIES OR CONDITIONS OF ANY KIND, either express or implied.
  ~ See the License for the specific language governing permissions and
  ~ limitations under the License.
  -->

<project xmlns="http://maven.apache.org/POM/4.0.0" xmlns:xsi="http://www.w3.org/2001/XMLSchema-instance"
<<<<<<< HEAD
  xsi:schemaLocation="http://maven.apache.org/POM/4.0.0 http://maven.apache.org/xsd/maven-4.0.0.xsd">
  <modelVersion>4.0.0</modelVersion>

  <groupId>com.orientechnologies</groupId>
  <artifactId>orientdb-parent</artifactId>
  <version>1.6.0-SNAPSHOT</version>
  <packaging>pom</packaging>

  <name>OrientDB</name>
  <description>OrientDB NoSQL document graph dbms</description>
  <url>http://www.orientechnologies.com</url>
  <inceptionYear>2009</inceptionYear>
  <organization>
    <name>Orient Technologies</name>
=======
         xsi:schemaLocation="http://maven.apache.org/POM/4.0.0 http://maven.apache.org/xsd/maven-4.0.0.xsd">
    <modelVersion>4.0.0</modelVersion>

    <groupId>com.orientechnologies</groupId>
    <artifactId>orientdb-parent</artifactId>
    <version>1.6.0-SNAPSHOT</version>
    <packaging>pom</packaging>

    <name>OrientDB</name>
    <description>OrientDB NoSQL document graph dbms</description>
>>>>>>> 9aee6b05
    <url>http://www.orientechnologies.com</url>
    <inceptionYear>2009</inceptionYear>
    <organization>
        <name>Orient Technologies</name>
        <url>http://www.orientechnologies.com</url>
    </organization>
    <licenses>
        <license>
            <name>Apache 2</name>
            <url>http://www.apache.org/licenses/LICENSE-2.0.txt</url>
        </license>
    </licenses>

    <developers>
        <developer>
            <id>l.garulli</id>
            <name>Luca Garulli</name>
            <email>l.garulli@orientechnologies.com</email>
            <organization>Orientechnologies</organization>
            <organizationUrl>http://www.orientechnologies.com</organizationUrl>
            <roles>
                <role>architect</role>
                <role>developer</role>
                <role>founder</role>
            </roles>
            <timezone>+1</timezone>
        </developer>
        <developer>
            <id>molino.luca</id>
            <name>Luca Molino</name>
            <email>molino.luca@gmail.com</email>
            <roles>
                <role>architect</role>
                <role>developer</role>
            </roles>
            <timezone>+1</timezone>
        </developer>
        <developer>
            <id>lomakin.andrey</id>
            <name>Andrey Lomakin</name>
            <email>lomakin.andrey@gmail.com</email>
            <roles>
                <role>architect</role>
                <role>developer</role>
            </roles>
            <timezone>+2</timezone>
        </developer>
    </developers>

    <mailingLists>
        <mailingList>
            <name>google groups</name>
            <archive>http://groups.google.com/group/orient-database/topics</archive>
        </mailingList>
    </mailingLists>

    <modules>
        <module>client</module>
        <module>commons</module>
        <module>nativeos</module>
        <module>core</module>
        <module>distribution</module>
        <module>enterprise</module>
        <module>object</module>
        <module>server</module>
        <module>tools</module>
        <module>tests</module>
        <module>distributed</module>
        <!--<module>clustered-client</module> -->
        <!--<module>blueprints</module> -->
        <module>graphdb</module>
    </modules>

    <scm>
        <connection>scm:git:git@github.com:orientechnologies/orientdb.git</connection>
        <developerConnection>scm:git:git@github.com:orientechnologies/orientdb.git</developerConnection>
        <url>scm:git:git@github.com:orientechnologies/orientdb.git</url>
    </scm>
    <issueManagement>
        <system>GitHub Issues</system>
        <url>https://github.com/orientechnologies/orientdb/issues</url>
    </issueManagement>
    <ciManagement>
        <system>jenkins</system>
        <url>http://datastorm.com.ua/</url>
    </ciManagement>
    <distributionManagement>
        <repository>
            <id>sonatype-nexus-staging</id>
            <name>OrientDB Maven2 Repository</name>
            <url>https://oss.sonatype.org/service/local/staging/deploy/maven2</url>
        </repository>
        <snapshotRepository>
            <id>sonatype-nexus-snapshots</id>
            <name>OrientDB Maven2 Snapshot Repository</name>
            <url>https://oss.sonatype.org/content/repositories/snapshots</url>
        </snapshotRepository>
    </distributionManagement>

    <!-- required to include Tinkerpop SNAPSHOT dependencies -->
    <repositories>
        <repository>
            <id>sonatype-nexus-snapshots</id>
            <name>Sonatype Nexus Snapshots</name>
            <url>https://oss.sonatype.org/content/repositories/snapshots</url>
            <releases>
                <enabled>false</enabled>
            </releases>
            <snapshots>
                <enabled>true</enabled>
            </snapshots>
        </repository>
    </repositories>

    <properties>
        <project.build.sourceEncoding>UTF-8</project.build.sourceEncoding>
        <project.build.resourceEncoding>UTF-8</project.build.resourceEncoding>
        <project.reporting.outputEncoding>UTF-8</project.reporting.outputEncoding>
        <javac.src.version>1.6</javac.src.version>
        <javac.target.version>1.6</javac.target.version>
        <maven.build.timestamp.format>yyyy-MM-dd HH:mm:ssZ</maven.build.timestamp.format>
        <implementation.build>${scmBranch}@r${buildNumber}</implementation.build>
        <!-- | Configuration properties for the OSGi maven-bundle-plugin -->
        <osgi.fragment.host/>
        <osgi.export>${project.groupId}.*;version=${project.version};-noimport:=true</osgi.export>
        <osgi.import>*</osgi.import>
        <osgi.dynamicImport/>
        <osgi.private/>
        <!-- | shared build/report plugins version -->
        <surefire.version>2.12</surefire.version>
        <sonatypeOssDistMgmtSnapshotsUrl>https://oss.sonatype.org/content/repositories/snapshots/
        </sonatypeOssDistMgmtSnapshotsUrl>
    </properties>

    <build>
        <pluginManagement>
            <plugins>
                <plugin>
                    <artifactId>maven-clean-plugin</artifactId>
                    <version>2.4.1</version>
                </plugin>

                <plugin>
                    <artifactId>maven-resources-plugin</artifactId>
                    <version>2.5</version>
                </plugin>

                <plugin>
                    <artifactId>maven-install-plugin</artifactId>
                    <version>2.3.1</version>
                </plugin>

                <plugin>
                    <artifactId>maven-deploy-plugin</artifactId>
                    <version>2.5</version>
                </plugin>

                <plugin>
                    <groupId>org.apache.maven.plugins</groupId>
                    <artifactId>maven-site-plugin</artifactId>
                    <version>3.0</version>
                </plugin>

                <plugin>
                    <groupId>org.apache.maven.plugins</groupId>
                    <artifactId>maven-javadoc-plugin</artifactId>
                    <version>2.8</version>
                </plugin>

                <plugin>
                    <groupId>org.codehaus.mojo</groupId>
                    <artifactId>cobertura-maven-plugin</artifactId>
                    <version>2.5.1</version>
                </plugin>

                <plugin>
                    <groupId>org.apache.maven.plugins</groupId>
                    <artifactId>maven-checkstyle-plugin</artifactId>
                    <version>2.8</version>
                </plugin>

                <plugin>
                    <groupId>org.apache.maven.plugins</groupId>
                    <artifactId>maven-pmd-plugin</artifactId>
                    <version>2.6</version>
                </plugin>

                <!-- | This plugin's configuration is used to store Eclipse | m2e
                  settings only. It has no influence on the Maven build itself. -->
                <plugin>
                    <groupId>org.eclipse.m2e</groupId>
                    <artifactId>lifecycle-mapping</artifactId>
                    <version>1.0</version>
                    <configuration>
                        <lifecycleMappingMetadata>
                            <pluginExecutions>
                                <pluginExecution>
                                    <pluginExecutionFilter>
                                        <groupId>org.apache.felix</groupId>
                                        <artifactId>maven-bundle-plugin</artifactId>
                                        <versionRange>[2.3.7,)</versionRange>
                                        <goals>
                                            <goal>manifest</goal>
                                        </goals>
                                    </pluginExecutionFilter>
                                    <action>
                                        <execute/>
                                    </action>
                                </pluginExecution>
                            </pluginExecutions>
                        </lifecycleMappingMetadata>
                    </configuration>
                </plugin>

                <plugin>
                    <groupId>org.apache.maven.plugins</groupId>
                    <artifactId>maven-release-plugin</artifactId>
                    <version>2.2.2</version>
                    <configuration>
                        <mavenExecutorId>forked-path</mavenExecutorId>
                        <useReleaseProfile>false</useReleaseProfile>
                        <localCheckout>true</localCheckout>
                        <pushChanges>false</pushChanges>
                        <allowTimestampedSnapshots>true</allowTimestampedSnapshots>
                        <arguments>-Prelease</arguments>
                    </configuration>
                </plugin>
            </plugins>
        </pluginManagement>

        <plugins>
            <plugin>
                <groupId>org.codehaus.mojo</groupId>
                <artifactId>buildnumber-maven-plugin</artifactId>
                <version>1.0</version>
                <executions>
                    <execution>
                        <phase>validate</phase>
                        <goals>
                            <goal>create</goal>
                        </goals>
                    </execution>
                </executions>
                <configuration>
                    <doCheck>false</doCheck>
                    <doUpdate>false</doUpdate>
                    <!-- Use committed revision so it does not change every time svn
                      update is run -->
                    <useLastCommittedRevision>true</useLastCommittedRevision>
                    <!-- default revision number if unavailable -->
                    <revisionOnScmFailure>??????</revisionOnScmFailure>
                </configuration>
            </plugin>

            <plugin>
                <groupId>org.apache.maven.plugins</groupId>
                <artifactId>maven-surefire-plugin</artifactId>
                <version>${surefire.version}</version>
            </plugin>

            <plugin>
                <groupId>org.apache.felix</groupId>
                <artifactId>maven-bundle-plugin</artifactId>
                <version>2.3.7</version>
                <configuration>
                    <!-- | dummy entry to stop bundle plugin from picking up jar config
                      and reporting | WARNING: Duplicate name in Manifest | See http://markmail.org/message/mpkl24wk3jrjhhjg -->
                    <archive>
                        <forced>true</forced>
                    </archive>
                    <excludeDependencies>true</excludeDependencies>
                    <manifestLocation>${project.build.directory}/osgi</manifestLocation>
                    <instructions>
                        <!-- | stops the "uses" clauses being added to "Export-Package"
                          manifest entry -->
                        <_nouses>true</_nouses>
                        <!-- | Stop the JAVA_1_n_HOME variables from being treated as
                          headers by Bnd -->
                        <_removeheaders>JAVA_1_3_HOME,JAVA_1_4_HOME,JAVA_1_5_HOME,JAVA_1_6_HOME,JAVA_1_7_HOME,
                            Bnd-LastModified,Built-By,Private-Package,Tool,Created-By,Build-Jdk,Include-Resource,
                            Ignore-Package,Private-Package,Bundle-DocURL
                        </_removeheaders>
                        <Fragment-Host>${osgi.fragment.host}</Fragment-Host>
                        <Export-Package>${osgi.export}</Export-Package>
                        <Private-Package>${osgi.private}</Private-Package>
                        <Import-Package>${project.groupId}.*;provide:=true,${osgi.import}</Import-Package>
                        <DynamicImport-Package>${osgi.dynamicImport}</DynamicImport-Package>
                        <Bundle-RequiredExecutionEnvironment>JavaSE-1.6</Bundle-RequiredExecutionEnvironment>
                    </instructions>
                </configuration>
                <executions>
                    <execution>
                        <id>bundle-manifest</id>
                        <phase>process-classes</phase>
                        <goals>
                            <goal>manifest</goal>
                        </goals>
                    </execution>
                </executions>
            </plugin>

            <plugin>
                <groupId>org.apache.maven.plugins</groupId>
                <artifactId>maven-jar-plugin</artifactId>
                <version>2.3.2</version>
                <configuration>
                    <archive>
                        <manifestFile>${project.build.directory}/osgi/MANIFEST.MF</manifestFile>
                        <manifest>
                            <addDefaultImplementationEntries>true</addDefaultImplementationEntries>
                            <addDefaultSpecificationEntries>true</addDefaultSpecificationEntries>
                        </manifest>
                        <manifestEntries>
                            <Implementation-Build>${implementation.build}</Implementation-Build>
                            <Implementation-Build-Date>${maven.build.timestamp}</Implementation-Build-Date>
                            <X-Compile-Source-JDK>${javac.src.version}</X-Compile-Source-JDK>
                            <X-Compile-Target-JDK>${javac.target.version}</X-Compile-Target-JDK>
                        </manifestEntries>
                    </archive>
                </configuration>
            </plugin>

            <plugin>
                <groupId>org.apache.maven.plugins</groupId>
                <artifactId>maven-site-plugin</artifactId>
                <configuration>
                    <excludeModules>distribution</excludeModules>
                </configuration>
            </plugin>

            <plugin>
                <groupId>org.codehaus.mojo</groupId>
                <artifactId>cobertura-maven-plugin</artifactId>
                <configuration>
                </configuration>
                <executions>
                    <execution>
                        <goals>
                            <goal>clean</goal>
                        </goals>
                    </execution>
                </executions>
            </plugin>

            <plugin>
                <groupId>org.apache.maven.plugins</groupId>
                <artifactId>maven-source-plugin</artifactId>
                <version>2.2.1</version>
                <executions>
                    <execution>
                        <id>attach-sources</id>
                        <phase>verify</phase>
                        <goals>
                            <goal>jar-no-fork</goal>
                        </goals>
                    </execution>
                </executions>
            </plugin>
        </plugins>
    </build>

    <reporting>
        <plugins>
            <plugin>
                <groupId>org.apache.maven.plugins</groupId>
                <artifactId>maven-surefire-report-plugin</artifactId>
                <version>2.6</version>
            </plugin>

            <plugin>
                <groupId>org.codehaus.mojo</groupId>
                <artifactId>cobertura-maven-plugin</artifactId>
                <version>2.5.1</version>
            </plugin>

            <plugin>
                <groupId>org.apache.maven.plugins</groupId>
                <artifactId>maven-checkstyle-plugin</artifactId>
                <version>2.8</version>
            </plugin>

            <plugin>
                <groupId>org.apache.maven.plugins</groupId>
                <artifactId>maven-pmd-plugin</artifactId>
                <version>2.6</version>
                <configuration>
                    <targetJdk>1.6</targetJdk>
                    <rulesets>
                        <ruleset>/rulesets/basic.xml</ruleset>
                        <ruleset>/rulesets/controversial.xml</ruleset>
                    </rulesets>
                    <format>xml</format>
                    <linkXref>true</linkXref>
                    <sourceEncoding>utf-8</sourceEncoding>
                    <minimumTokens>100</minimumTokens>
                </configuration>
            </plugin>

            <plugin>
                <groupId>org.apache.maven.plugins</groupId>
                <artifactId>maven-javadoc-plugin</artifactId>
                <version>2.8</version>
                <configuration>
                    <links>
                        <link>http://download.oracle.com/javase/5/docs/api/index.html</link>
                    </links>
                    <aggregate>true</aggregate>
                    <!-- | Apple's JVM sometimes requires more memory -->
                    <additionalJOption>-J-Xmx1024m</additionalJOption>
                </configuration>
            </plugin>
        </plugins>
    </reporting>

    <profiles>
        <profile>
            <id>java6</id>
            <activation>
                <jdk>[1.0,1.7)</jdk>
            </activation>
            <build>
                <plugins>
                    <plugin>
                        <groupId>org.apache.maven.plugins</groupId>
                        <artifactId>maven-compiler-plugin</artifactId>
                        <version>2.3.2</version>
                        <configuration>
                            <source>${javac.src.version}</source>
                            <target>${javac.target.version}</target>
                            <showDeprecation>true</showDeprecation>
                            <showWarnings>true</showWarnings>
                            <optimize>true</optimize>
                            <excludes>
                                <exclude>com/orientechnologies/common/directmemory/OUnsafeMemoryJava7.java</exclude>
                            </excludes>
                        </configuration>
                    </plugin>
                </plugins>
            </build>
        </profile>

        <profile>
            <id>java7</id>
            <activation>
                <jdk>1.7</jdk>
            </activation>
            <build>
                <plugins>
                    <plugin>
                        <groupId>org.apache.maven.plugins</groupId>
                        <artifactId>maven-compiler-plugin</artifactId>
                        <version>2.3.2</version>
                        <configuration>
                            <source>${javac.src.version}</source>
                            <target>${javac.target.version}</target>
                            <showDeprecation>true</showDeprecation>
                            <showWarnings>true</showWarnings>
                            <optimize>true</optimize>
                        </configuration>
                    </plugin>
                </plugins>
            </build>
        </profile>

        <profile>
            <id>release-sign-artifacts</id>
            <activation>
                <property>
                    <name>performRelease</name>
                    <value>true</value>
                </property>
            </activation>
            <build>
                <plugins>
                    <plugin>
                        <groupId>org.apache.maven.plugins</groupId>
                        <artifactId>maven-gpg-plugin</artifactId>
                        <executions>
                            <execution>
                                <id>sign-artifacts</id>
                                <phase>verify</phase>
                                <goals>
                                    <goal>sign</goal>
                                </goals>
                            </execution>
                        </executions>
                    </plugin>
                </plugins>
            </build>
        </profile>
        <profile>
            <id>sonatype-oss-release</id>
            <build>
                <plugins>
                    <plugin>
                        <groupId>org.apache.maven.plugins</groupId>
                        <artifactId>maven-source-plugin</artifactId>
                        <version>2.1.2</version>
                        <executions>
                            <execution>
                                <id>attach-sources</id>
                                <goals>
                                    <goal>jar-no-fork</goal>
                                </goals>
                                <configuration>
                                    <archive>
                                        <manifest>
                                            <addDefaultImplementationEntries>true</addDefaultImplementationEntries>
                                            <addDefaultSpecificationEntries>true</addDefaultSpecificationEntries>
                                        </manifest>
                                        <manifestEntries>
                                            <Implementation-Build>${implementation.build}</Implementation-Build>
                                            <Implementation-Build-Date>${maven.build.timestamp}
                                            </Implementation-Build-Date>
                                            <X-Compile-Source-JDK>${javac.src.version}</X-Compile-Source-JDK>
                                            <X-Compile-Target-JDK>${javac.target.version}</X-Compile-Target-JDK>
                                        </manifestEntries>
                                    </archive>
                                </configuration>
                            </execution>
                        </executions>
                    </plugin>
                    <plugin>
                        <groupId>org.apache.maven.plugins</groupId>
                        <artifactId>maven-javadoc-plugin</artifactId>
                        <version>2.7</version>
                        <executions>
                            <execution>
                                <id>attach-javadocs</id>
                                <goals>
                                    <goal>jar</goal>
                                </goals>
                                <configuration>
                                    <quiet>true</quiet>
                                    <archive>
                                        <manifest>
                                            <addDefaultImplementationEntries>true</addDefaultImplementationEntries>
                                            <addDefaultSpecificationEntries>true</addDefaultSpecificationEntries>
                                        </manifest>
                                        <manifestEntries>
                                            <Implementation-Build>${implementation.build}</Implementation-Build>
                                            <Implementation-Build-Date>${maven.build.timestamp}
                                            </Implementation-Build-Date>
                                            <X-Compile-Source-JDK>${javac.src.version}</X-Compile-Source-JDK>
                                            <X-Compile-Target-JDK>${javac.target.version}</X-Compile-Target-JDK>
                                        </manifestEntries>
                                    </archive>
                                </configuration>
                            </execution>
                        </executions>
                    </plugin>
                    <plugin>
                        <groupId>org.apache.maven.plugins</groupId>
                        <artifactId>maven-gpg-plugin</artifactId>
                        <version>1.4</version>
                        <executions>
                            <execution>
                                <id>sign-artifacts</id>
                                <phase>verify</phase>
                                <goals>
                                    <goal>sign</goal>
                                </goals>
                            </execution>
                        </executions>
                    </plugin>
                </plugins>
            </build>
        </profile>
    </profiles>
</project><|MERGE_RESOLUTION|>--- conflicted
+++ resolved
@@ -18,22 +18,6 @@
   -->
 
 <project xmlns="http://maven.apache.org/POM/4.0.0" xmlns:xsi="http://www.w3.org/2001/XMLSchema-instance"
-<<<<<<< HEAD
-  xsi:schemaLocation="http://maven.apache.org/POM/4.0.0 http://maven.apache.org/xsd/maven-4.0.0.xsd">
-  <modelVersion>4.0.0</modelVersion>
-
-  <groupId>com.orientechnologies</groupId>
-  <artifactId>orientdb-parent</artifactId>
-  <version>1.6.0-SNAPSHOT</version>
-  <packaging>pom</packaging>
-
-  <name>OrientDB</name>
-  <description>OrientDB NoSQL document graph dbms</description>
-  <url>http://www.orientechnologies.com</url>
-  <inceptionYear>2009</inceptionYear>
-  <organization>
-    <name>Orient Technologies</name>
-=======
          xsi:schemaLocation="http://maven.apache.org/POM/4.0.0 http://maven.apache.org/xsd/maven-4.0.0.xsd">
     <modelVersion>4.0.0</modelVersion>
 
@@ -44,7 +28,6 @@
 
     <name>OrientDB</name>
     <description>OrientDB NoSQL document graph dbms</description>
->>>>>>> 9aee6b05
     <url>http://www.orientechnologies.com</url>
     <inceptionYear>2009</inceptionYear>
     <organization>
@@ -71,6 +54,18 @@
                 <role>founder</role>
             </roles>
             <timezone>+1</timezone>
+        </developer>
+        <developer>
+            <id>enisher</id>
+            <name>Artem Orobets</name>
+            <email>a.orobets@orientechnologies.com</email>
+            <organization>Orientechnologies</organization>
+            <organizationUrl>http://www.orientechnologies.com</organizationUrl>
+            <roles>
+                <role>architect</role>
+                <role>developer</role>
+            </roles>
+            <timezone>+2</timezone>
         </developer>
         <developer>
             <id>molino.luca</id>
@@ -614,4 +609,4 @@
             </build>
         </profile>
     </profiles>
-</project>+/project>