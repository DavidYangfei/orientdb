--- conflicted
+++ resolved
@@ -1,407 +1,364 @@
-/*
- * Copyright 2010-2012 Luca Garulli (l.garulli--at--orientechnologies.com)
- *
- * Licensed under the Apache License, Version 2.0 (the "License");
- * you may not use this file except in compliance with the License.
- * You may obtain a copy of the License at
- *
- *     http://www.apache.org/licenses/LICENSE-2.0
- *
- * Unless required by applicable law or agreed to in writing, software
- * distributed under the License is distributed on an "AS IS" BASIS,
- * WITHOUT WARRANTIES OR CONDITIONS OF ANY KIND, either express or implied.
- * See the License for the specific language governing permissions and
- * limitations under the License.
- */
-package com.orientechnologies.orient.core.index;
-
-import java.util.*;
-
-import com.orientechnologies.common.collection.OMultiCollectionIterator;
-import com.orientechnologies.common.comparator.ODefaultComparator;
-import com.orientechnologies.common.concur.resource.OSharedResourceIterator;
-import com.orientechnologies.common.listener.OProgressListener;
-import com.orientechnologies.orient.core.db.record.OIdentifiable;
-import com.orientechnologies.orient.core.metadata.schema.OType;
-import com.orientechnologies.orient.core.record.ORecord;
-import com.orientechnologies.orient.core.record.impl.ODocument;
-import com.orientechnologies.orient.core.serialization.serializer.stream.OStreamSerializerListRID;
-import com.orientechnologies.orient.core.type.tree.OMVRBTreeRIDSet;
-
-/**
- * Abstract index implementation that supports multi-values for the same key.
- * 
- * @author Luca Garulli
- * 
- */
-public abstract class OIndexMultiValues extends OIndexAbstract<Set<OIdentifiable>> {
-  public OIndexMultiValues(final String type, OIndexEngine<Set<OIdentifiable>> indexEngine) {
-    super(type, indexEngine);
-  }
-
-  public Set<OIdentifiable> get(final Object key) {
-    checkForRebuild();
-
-    acquireSharedLock();
-    try {
-
-      final OMVRBTreeRIDSet values = (OMVRBTreeRIDSet) indexEngine.get(key);
-
-      if (values == null)
-        return Collections.emptySet();
-
-      return new HashSet<OIdentifiable>(values);
-
-    } finally {
-      releaseSharedLock();
-    }
-  }
-
-  public long count(final Object key) {
-    checkForRebuild();
-
-    acquireSharedLock();
-    try {
-
-      final OMVRBTreeRIDSet values = (OMVRBTreeRIDSet) indexEngine.get(key);
-
-      if (values == null)
-        return 0;
-
-      return values.size();
-
-    } finally {
-      releaseSharedLock();
-    }
-  }
-
-  public OIndexMultiValues put(final Object key, final OIdentifiable iSingleValue) {
-    checkForRebuild();
-
-    modificationLock.requestModificationLock();
-    try {
-      acquireExclusiveLock();
-      try {
-        checkForKeyType(key);
-        Set<OIdentifiable> values = indexEngine.get(key);
-
-        if (values == null) {
-          values = new OMVRBTreeRIDSet();
-          ((OMVRBTreeRIDSet) values).setAutoConvertToRecord(false);
-        }
-
-        if (!iSingleValue.getIdentity().isValid())
-          ((ORecord<?>) iSingleValue).save();
-
-        values.add(iSingleValue.getIdentity());
-
-        indexEngine.put(key, values);
-        return this;
-
-      } finally {
-        releaseExclusiveLock();
-      }
-    } finally {
-      modificationLock.releaseModificationLock();
-    }
-  }
-
-  @Override
-  public boolean remove(final Object key, final OIdentifiable value) {
-    checkForRebuild();
-
-    modificationLock.requestModificationLock();
-
-    try {
-      acquireExclusiveLock();
-      try {
-
-        Set<OIdentifiable> recs = indexEngine.get(key);
-
-        if (recs == null)
-          return false;
-
-        if (recs.remove(value)) {
-          if (recs.isEmpty())
-            indexEngine.remove(key);
-          else
-            indexEngine.put(key, recs);
-          return true;
-        }
-        return false;
-
-      } finally {
-        releaseExclusiveLock();
-      }
-    } finally {
-      modificationLock.releaseModificationLock();
-    }
-  }
-
-  public OIndexMultiValues create(final String name, final OIndexDefinition indexDefinition, final String clusterIndexName,
-      final Set<String> clustersToIndex, boolean rebuild, final OProgressListener progressListener) {
-    return (OIndexMultiValues) super.create(name, indexDefinition, clusterIndexName, clustersToIndex, rebuild, progressListener,
-        OStreamSerializerListRID.INSTANCE);
-  }
-
-  public Collection<OIdentifiable> getValuesBetween(final Object rangeFrom, final boolean fromInclusive, final Object rangeTo,
-      final boolean toInclusive, final int maxValuesToFetch) {
-    checkForRebuild();
-    acquireSharedLock();
-    try {
-      return indexEngine.getValuesBetween(rangeFrom, fromInclusive, rangeTo, toInclusive, maxValuesToFetch,
-          MultiValuesTransformer.INSTANCE);
-    } finally {
-      releaseSharedLock();
-    }
-  }
-
-  public Collection<OIdentifiable> getValuesMajor(final Object fromKey, final boolean isInclusive, final int maxValuesToFetch) {
-    checkForRebuild();
-    acquireSharedLock();
-    try {
-      return indexEngine.getValuesMajor(fromKey, isInclusive, maxValuesToFetch, MultiValuesTransformer.INSTANCE);
-    } finally {
-      releaseSharedLock();
-    }
-  }
-
-  public Collection<OIdentifiable> getValuesMinor(final Object toKey, final boolean isInclusive, final int maxValuesToFetch) {
-    checkForRebuild();
-    acquireSharedLock();
-    try {
-      return indexEngine.getValuesMinor(toKey, isInclusive, maxValuesToFetch, MultiValuesTransformer.INSTANCE);
-    } finally {
-      releaseSharedLock();
-    }
-  }
-
-  public Collection<OIdentifiable> getValues(final Collection<?> iKeys, final int maxValuesToFetch) {
-    checkForRebuild();
-
-    final List<Object> sortedKeys = new ArrayList<Object>(iKeys);
-    Collections.sort(sortedKeys, ODefaultComparator.INSTANCE);
-
-    acquireSharedLock();
-    try {
-      final Set<OIdentifiable> result = new HashSet<OIdentifiable>();
-
-      for (final Object key : sortedKeys) {
-        final OMVRBTreeRIDSet values = (OMVRBTreeRIDSet) indexEngine.get(key);
-
-        if (values == null)
-          continue;
-
-        if (!values.isEmpty()) {
-          for (final OIdentifiable value : values) {
-            if (maxValuesToFetch > -1 && maxValuesToFetch == result.size())
-              return result;
-
-            result.add(value);
-          }
-        }
-      }
-
-      return result;
-    } finally {
-      releaseSharedLock();
-    }
-  }
-
-  public Collection<ODocument> getEntriesMajor(final Object fromKey, final boolean isInclusive, final int maxEntriesToFetch) {
-    checkForRebuild();
-
-    acquireSharedLock();
-    try {
-      return indexEngine.getEntriesMajor(fromKey, isInclusive, maxEntriesToFetch, MultiValuesTransformer.INSTANCE);
-    } finally {
-      releaseSharedLock();
-    }
-  }
-
-  public Collection<ODocument> getEntriesMinor(Object toKey, boolean isInclusive, int maxEntriesToFetch) {
-    checkForRebuild();
-
-    acquireSharedLock();
-    try {
-      return indexEngine.getEntriesMinor(toKey, isInclusive, maxEntriesToFetch, MultiValuesTransformer.INSTANCE);
-    } finally {
-      releaseSharedLock();
-    }
-  }
-
-  public Collection<ODocument> getEntriesBetween(Object rangeFrom, Object rangeTo, boolean inclusive, int maxEntriesToFetch) {
-    checkForRebuild();
-
-    final OType[] types = getDefinition().getTypes();
-    if (types.length == 1) {
-      rangeFrom = OType.convert(rangeFrom, types[0].getDefaultJavaType());
-      rangeTo = OType.convert(rangeTo, types[0].getDefaultJavaType());
-    }
-
-    acquireSharedLock();
-    try {
-      return indexEngine.getEntriesBetween(rangeFrom, rangeTo, inclusive, maxEntriesToFetch, MultiValuesTransformer.INSTANCE);
-    } finally {
-      releaseSharedLock();
-    }
-
-  }
-
-  public long count(Object rangeFrom, final boolean fromInclusive, Object rangeTo, final boolean toInclusive,
-      final int maxValuesToFetch) {
-    checkForRebuild();
-
-    final OType[] types = getDefinition().getTypes();
-    if (types.length == 1) {
-      rangeFrom = OType.convert(rangeFrom, types[0].getDefaultJavaType());
-      rangeTo = OType.convert(rangeTo, types[0].getDefaultJavaType());
-    }
-
-    if (rangeFrom != null && rangeTo != null && rangeFrom.getClass() != rangeTo.getClass())
-      throw new IllegalArgumentException("Range from-to parameters are of different types");
-
-    acquireSharedLock();
-    try {
-      return indexEngine.count(rangeFrom, fromInclusive, rangeTo, toInclusive, maxValuesToFetch, MultiValuesTransformer.INSTANCE);
-    } finally {
-      releaseSharedLock();
-    }
-  }
-
-  public Collection<ODocument> getEntries(Collection<?> iKeys, int maxEntriesToFetch) {
-    checkForRebuild();
-
-    final List<Object> sortedKeys = new ArrayList<Object>(iKeys);
-    Collections.sort(sortedKeys, ODefaultComparator.INSTANCE);
-
-    acquireSharedLock();
-    try {
-      final Set<ODocument> result = new ODocumentFieldsHashSet();
-
-      for (final Object key : sortedKeys) {
-        final OMVRBTreeRIDSet values = (OMVRBTreeRIDSet) indexEngine.get(key);
-
-        if (values == null)
-          continue;
-
-        if (!values.isEmpty()) {
-          for (final OIdentifiable value : values) {
-            if (maxEntriesToFetch > -1 && maxEntriesToFetch == result.size())
-              return result;
-
-            final ODocument document = new ODocument();
-            document.field("key", key);
-            document.field("rid", value.getIdentity());
-            document.unsetDirty();
-
-            result.add(document);
-          }
-        }
-      }
-
-      return result;
-    } finally {
-      releaseSharedLock();
-    }
-  }
-
-  public long getSize() {
-    checkForRebuild();
-<<<<<<< HEAD
-    acquireSharedLock();
-    try {
-      return indexEngine.size(MultiValuesTransformer.INSTANCE);
-=======
-
-    acquireExclusiveLock();
-    try {
-      if (map.size() == 0)
-        return 0;
-
-      OMVRBTreeEntry<Object, Set<OIdentifiable>> rootEntry = map.getRoot();
-      long size = 0;
-
-      OMVRBTreeEntry<Object, Set<OIdentifiable>> currentEntry = rootEntry;
-      map.setPageIndex(0);
-
-      while (currentEntry != null) {
-        size += currentEntry.getValue().size();
-        currentEntry = OMVRBTree.next(currentEntry);
-      }
-
-      map.setPageIndex(0);
-      currentEntry = OMVRBTree.previous(rootEntry);
-
-      while (currentEntry != null) {
-        size += currentEntry.getValue().size();
-        currentEntry = OMVRBTree.previous(currentEntry);
-      }
-
-      return size;
->>>>>>> 7c217f28
-    } finally {
-      releaseSharedLock();
-    }
-
-  }
-
-  public long getKeySize() {
-    checkForRebuild();
-<<<<<<< HEAD
-    acquireSharedLock();
-=======
-
-    acquireExclusiveLock();
->>>>>>> 7c217f28
-    try {
-      return indexEngine.size(null);
-    } finally {
-      releaseExclusiveLock();
-    }
-  }
-
-  public Iterator<OIdentifiable> valuesIterator() {
-    checkForRebuild();
-    acquireSharedLock();
-    try {
-
-<<<<<<< HEAD
-      return new OSharedResourceIterator<OIdentifiable>(this, new OMultiCollectionIterator<OIdentifiable>(
-          indexEngine.valuesIterator()));
-=======
-      return new OSharedResourceIterator<OIdentifiable>(this, new OMultiCollectionIterator<OIdentifiable>(map.values().iterator()));
->>>>>>> 7c217f28
-
-    } finally {
-      releaseSharedLock();
-    }
-  }
-
-  @SuppressWarnings({ "rawtypes", "unchecked" })
-  public Iterator<OIdentifiable> valuesInverseIterator() {
-    checkForRebuild();
-    acquireSharedLock();
-    try {
-
-<<<<<<< HEAD
-      return new OSharedResourceIterator(this, new OMultiCollectionIterator<OIdentifiable>(indexEngine.inverseValuesIterator()));
-=======
-      return new OSharedResourceIterator(this, new OMultiCollectionIterator<OIdentifiable>(
-          ((OMVRBTree.Values) map.values()).inverseIterator()));
->>>>>>> 7c217f28
-
-    } finally {
-      releaseSharedLock();
-    }
-  }
-
-  private static final class MultiValuesTransformer implements OIndexEngine.ValuesTransformer<Set<OIdentifiable>> {
-    private static final MultiValuesTransformer INSTANCE = new MultiValuesTransformer();
-
-    @Override
-    public Collection<OIdentifiable> transform(Set<OIdentifiable> value) {
-      return value;
-    }
-  }
-}
+/*
+ * Copyright 2010-2012 Luca Garulli (l.garulli--at--orientechnologies.com)
+ *
+ * Licensed under the Apache License, Version 2.0 (the "License");
+ * you may not use this file except in compliance with the License.
+ * You may obtain a copy of the License at
+ *
+ *     http://www.apache.org/licenses/LICENSE-2.0
+ *
+ * Unless required by applicable law or agreed to in writing, software
+ * distributed under the License is distributed on an "AS IS" BASIS,
+ * WITHOUT WARRANTIES OR CONDITIONS OF ANY KIND, either express or implied.
+ * See the License for the specific language governing permissions and
+ * limitations under the License.
+ */
+package com.orientechnologies.orient.core.index;
+
+import java.util.*;
+
+import com.orientechnologies.common.collection.OMultiCollectionIterator;
+import com.orientechnologies.common.comparator.ODefaultComparator;
+import com.orientechnologies.common.concur.resource.OSharedResourceIterator;
+import com.orientechnologies.common.listener.OProgressListener;
+import com.orientechnologies.orient.core.db.record.OIdentifiable;
+import com.orientechnologies.orient.core.metadata.schema.OType;
+import com.orientechnologies.orient.core.record.ORecord;
+import com.orientechnologies.orient.core.record.impl.ODocument;
+import com.orientechnologies.orient.core.serialization.serializer.stream.OStreamSerializerListRID;
+import com.orientechnologies.orient.core.type.tree.OMVRBTreeRIDSet;
+
+/**
+ * Abstract index implementation that supports multi-values for the same key.
+ * 
+ * @author Luca Garulli
+ * 
+ */
+public abstract class OIndexMultiValues extends OIndexAbstract<Set<OIdentifiable>> {
+  public OIndexMultiValues(final String type, OIndexEngine<Set<OIdentifiable>> indexEngine) {
+    super(type, indexEngine);
+  }
+
+  public Set<OIdentifiable> get(final Object key) {
+    checkForRebuild();
+
+    acquireSharedLock();
+    try {
+
+      final OMVRBTreeRIDSet values = (OMVRBTreeRIDSet) indexEngine.get(key);
+
+      if (values == null)
+        return Collections.emptySet();
+
+      return new HashSet<OIdentifiable>(values);
+
+    } finally {
+      releaseSharedLock();
+    }
+  }
+
+  public long count(final Object key) {
+    checkForRebuild();
+
+    acquireSharedLock();
+    try {
+
+      final OMVRBTreeRIDSet values = (OMVRBTreeRIDSet) indexEngine.get(key);
+
+      if (values == null)
+        return 0;
+
+      return values.size();
+
+    } finally {
+      releaseSharedLock();
+    }
+  }
+
+  public OIndexMultiValues put(final Object key, final OIdentifiable iSingleValue) {
+    checkForRebuild();
+
+    modificationLock.requestModificationLock();
+    try {
+      acquireExclusiveLock();
+      try {
+        checkForKeyType(key);
+        Set<OIdentifiable> values = indexEngine.get(key);
+
+        if (values == null) {
+          values = new OMVRBTreeRIDSet();
+          ((OMVRBTreeRIDSet) values).setAutoConvertToRecord(false);
+        }
+
+        if (!iSingleValue.getIdentity().isValid())
+          ((ORecord<?>) iSingleValue).save();
+
+        values.add(iSingleValue.getIdentity());
+
+        indexEngine.put(key, values);
+        return this;
+
+      } finally {
+        releaseExclusiveLock();
+      }
+    } finally {
+      modificationLock.releaseModificationLock();
+    }
+  }
+
+  @Override
+  public boolean remove(final Object key, final OIdentifiable value) {
+    checkForRebuild();
+
+    modificationLock.requestModificationLock();
+
+    try {
+      acquireExclusiveLock();
+      try {
+
+        Set<OIdentifiable> recs = indexEngine.get(key);
+
+        if (recs == null)
+          return false;
+
+        if (recs.remove(value)) {
+          if (recs.isEmpty())
+            indexEngine.remove(key);
+          else
+            indexEngine.put(key, recs);
+          return true;
+        }
+        return false;
+
+      } finally {
+        releaseExclusiveLock();
+      }
+    } finally {
+      modificationLock.releaseModificationLock();
+    }
+  }
+
+  public OIndexMultiValues create(final String name, final OIndexDefinition indexDefinition, final String clusterIndexName,
+      final Set<String> clustersToIndex, boolean rebuild, final OProgressListener progressListener) {
+    return (OIndexMultiValues) super.create(name, indexDefinition, clusterIndexName, clustersToIndex, rebuild, progressListener,
+        OStreamSerializerListRID.INSTANCE);
+  }
+
+  public Collection<OIdentifiable> getValuesBetween(final Object rangeFrom, final boolean fromInclusive, final Object rangeTo,
+      final boolean toInclusive, final int maxValuesToFetch) {
+    checkForRebuild();
+    acquireSharedLock();
+    try {
+      return indexEngine.getValuesBetween(rangeFrom, fromInclusive, rangeTo, toInclusive, maxValuesToFetch,
+          MultiValuesTransformer.INSTANCE);
+    } finally {
+      releaseSharedLock();
+    }
+  }
+
+  public Collection<OIdentifiable> getValuesMajor(final Object fromKey, final boolean isInclusive, final int maxValuesToFetch) {
+    checkForRebuild();
+    acquireSharedLock();
+    try {
+      return indexEngine.getValuesMajor(fromKey, isInclusive, maxValuesToFetch, MultiValuesTransformer.INSTANCE);
+    } finally {
+      releaseSharedLock();
+    }
+  }
+
+  public Collection<OIdentifiable> getValuesMinor(final Object toKey, final boolean isInclusive, final int maxValuesToFetch) {
+    checkForRebuild();
+    acquireSharedLock();
+    try {
+      return indexEngine.getValuesMinor(toKey, isInclusive, maxValuesToFetch, MultiValuesTransformer.INSTANCE);
+    } finally {
+      releaseSharedLock();
+    }
+  }
+
+  public Collection<OIdentifiable> getValues(final Collection<?> iKeys, final int maxValuesToFetch) {
+    checkForRebuild();
+
+    final List<Object> sortedKeys = new ArrayList<Object>(iKeys);
+    Collections.sort(sortedKeys, ODefaultComparator.INSTANCE);
+
+    acquireSharedLock();
+    try {
+      final Set<OIdentifiable> result = new HashSet<OIdentifiable>();
+
+      for (final Object key : sortedKeys) {
+        final OMVRBTreeRIDSet values = (OMVRBTreeRIDSet) indexEngine.get(key);
+
+        if (values == null)
+          continue;
+
+        if (!values.isEmpty()) {
+          for (final OIdentifiable value : values) {
+            if (maxValuesToFetch > -1 && maxValuesToFetch == result.size())
+              return result;
+
+            result.add(value);
+          }
+        }
+      }
+
+      return result;
+    } finally {
+      releaseSharedLock();
+    }
+  }
+
+  public Collection<ODocument> getEntriesMajor(final Object fromKey, final boolean isInclusive, final int maxEntriesToFetch) {
+    checkForRebuild();
+
+    acquireSharedLock();
+    try {
+      return indexEngine.getEntriesMajor(fromKey, isInclusive, maxEntriesToFetch, MultiValuesTransformer.INSTANCE);
+    } finally {
+      releaseSharedLock();
+    }
+  }
+
+  public Collection<ODocument> getEntriesMinor(Object toKey, boolean isInclusive, int maxEntriesToFetch) {
+    checkForRebuild();
+
+    acquireSharedLock();
+    try {
+      return indexEngine.getEntriesMinor(toKey, isInclusive, maxEntriesToFetch, MultiValuesTransformer.INSTANCE);
+    } finally {
+      releaseSharedLock();
+    }
+  }
+
+  public Collection<ODocument> getEntriesBetween(Object rangeFrom, Object rangeTo, boolean inclusive, int maxEntriesToFetch) {
+    checkForRebuild();
+
+    final OType[] types = getDefinition().getTypes();
+    if (types.length == 1) {
+      rangeFrom = OType.convert(rangeFrom, types[0].getDefaultJavaType());
+      rangeTo = OType.convert(rangeTo, types[0].getDefaultJavaType());
+    }
+
+    acquireSharedLock();
+    try {
+      return indexEngine.getEntriesBetween(rangeFrom, rangeTo, inclusive, maxEntriesToFetch, MultiValuesTransformer.INSTANCE);
+    } finally {
+      releaseSharedLock();
+    }
+
+  }
+
+  public long count(Object rangeFrom, final boolean fromInclusive, Object rangeTo, final boolean toInclusive,
+      final int maxValuesToFetch) {
+    checkForRebuild();
+
+    final OType[] types = getDefinition().getTypes();
+    if (types.length == 1) {
+      rangeFrom = OType.convert(rangeFrom, types[0].getDefaultJavaType());
+      rangeTo = OType.convert(rangeTo, types[0].getDefaultJavaType());
+    }
+
+    if (rangeFrom != null && rangeTo != null && rangeFrom.getClass() != rangeTo.getClass())
+      throw new IllegalArgumentException("Range from-to parameters are of different types");
+
+    acquireSharedLock();
+    try {
+      return indexEngine.count(rangeFrom, fromInclusive, rangeTo, toInclusive, maxValuesToFetch, MultiValuesTransformer.INSTANCE);
+    } finally {
+      releaseSharedLock();
+    }
+  }
+
+  public Collection<ODocument> getEntries(Collection<?> iKeys, int maxEntriesToFetch) {
+    checkForRebuild();
+
+    final List<Object> sortedKeys = new ArrayList<Object>(iKeys);
+    Collections.sort(sortedKeys, ODefaultComparator.INSTANCE);
+
+    acquireSharedLock();
+    try {
+      final Set<ODocument> result = new ODocumentFieldsHashSet();
+
+      for (final Object key : sortedKeys) {
+        final OMVRBTreeRIDSet values = (OMVRBTreeRIDSet) indexEngine.get(key);
+
+        if (values == null)
+          continue;
+
+        if (!values.isEmpty()) {
+          for (final OIdentifiable value : values) {
+            if (maxEntriesToFetch > -1 && maxEntriesToFetch == result.size())
+              return result;
+
+            final ODocument document = new ODocument();
+            document.field("key", key);
+            document.field("rid", value.getIdentity());
+            document.unsetDirty();
+
+            result.add(document);
+          }
+        }
+      }
+
+      return result;
+    } finally {
+      releaseSharedLock();
+    }
+  }
+
+  public long getSize() {
+    checkForRebuild();
+    acquireSharedLock();
+    try {
+      return indexEngine.size(MultiValuesTransformer.INSTANCE);
+    } finally {
+      releaseSharedLock();
+    }
+
+  }
+
+  public long getKeySize() {
+    checkForRebuild();
+    acquireSharedLock();
+    try {
+      return indexEngine.size(null);
+    } finally {
+      releaseExclusiveLock();
+    }
+  }
+
+  public Iterator<OIdentifiable> valuesIterator() {
+    checkForRebuild();
+    acquireSharedLock();
+    try {
+
+      return new OSharedResourceIterator<OIdentifiable>(this, new OMultiCollectionIterator<OIdentifiable>(
+          indexEngine.valuesIterator()));
+
+    } finally {
+      releaseSharedLock();
+    }
+  }
+
+  @SuppressWarnings({ "rawtypes", "unchecked" })
+  public Iterator<OIdentifiable> valuesInverseIterator() {
+    checkForRebuild();
+    acquireSharedLock();
+    try {
+
+      return new OSharedResourceIterator(this, new OMultiCollectionIterator<OIdentifiable>(indexEngine.inverseValuesIterator()));
+
+    } finally {
+      releaseSharedLock();
+    }
+  }
+
+  private static final class MultiValuesTransformer implements OIndexEngine.ValuesTransformer<Set<OIdentifiable>> {
+    private static final MultiValuesTransformer INSTANCE = new MultiValuesTransformer();
+
+    @Override
+    public Collection<OIdentifiable> transform(Set<OIdentifiable> value) {
+      return value;
+    }
+  }
+}