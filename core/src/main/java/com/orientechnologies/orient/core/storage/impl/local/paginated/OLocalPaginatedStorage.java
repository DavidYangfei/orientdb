/*
 * Copyright 2010-2012 Luca Garulli (l.garulli(at)orientechnologies.com)
 *
 * Licensed under the Apache License, Version 2.0 (the "License");
 * you may not use this file except in compliance with the License.
 * You may obtain a copy of the License at
 *
 *      http://www.apache.org/licenses/LICENSE-2.0
 *
 * Unless required by applicable law or agreed to in writing, software
 * distributed under the License is distributed on an "AS IS" BASIS,
 * WITHOUT WARRANTIES OR CONDITIONS OF ANY KIND, either express or implied.
 * See the License for the specific language governing permissions and
 * limitations under the License.
 */

package com.orientechnologies.orient.core.storage.impl.local.paginated;

import java.io.File;
import java.io.FileNotFoundException;
import java.io.IOException;
import java.util.ArrayList;
import java.util.Arrays;
import java.util.Comparator;
import java.util.HashMap;
import java.util.HashSet;
import java.util.List;
import java.util.Map;
import java.util.Set;
import java.util.concurrent.Callable;
import java.util.concurrent.ConcurrentHashMap;
import java.util.concurrent.ConcurrentMap;
import java.util.concurrent.CopyOnWriteArrayList;
import java.util.concurrent.ExecutorService;
import java.util.concurrent.Executors;
import java.util.concurrent.ScheduledExecutorService;
import java.util.concurrent.ThreadFactory;
import java.util.concurrent.TimeUnit;

import com.orientechnologies.common.concur.lock.OLockManager;
import com.orientechnologies.common.concur.lock.OModificationLock;
import com.orientechnologies.common.exception.OException;
import com.orientechnologies.common.io.OFileUtils;
import com.orientechnologies.common.io.OIOUtils;
import com.orientechnologies.common.log.OLogManager;
import com.orientechnologies.common.parser.OSystemVariableResolver;
import com.orientechnologies.orient.core.Orient;
import com.orientechnologies.orient.core.command.OCommandOutputListener;
import com.orientechnologies.orient.core.config.OGlobalConfiguration;
import com.orientechnologies.orient.core.config.OStorageClusterConfiguration;
import com.orientechnologies.orient.core.config.OStoragePaginatedClusterConfiguration;
import com.orientechnologies.orient.core.db.record.OCurrentStorageComponentsFactory;
import com.orientechnologies.orient.core.db.record.ORecordOperation;
import com.orientechnologies.orient.core.db.record.ridbag.sbtree.OIndexRIDContainer;
import com.orientechnologies.orient.core.db.record.ridbag.sbtree.OSBTreeCollectionManagerShared;
import com.orientechnologies.orient.core.engine.local.OEngineLocalPaginated;
import com.orientechnologies.orient.core.exception.OConcurrentModificationException;
import com.orientechnologies.orient.core.exception.OConfigurationException;
import com.orientechnologies.orient.core.exception.OFastConcurrentModificationException;
import com.orientechnologies.orient.core.exception.OStorageException;
import com.orientechnologies.orient.core.id.OClusterPosition;
import com.orientechnologies.orient.core.id.ORID;
import com.orientechnologies.orient.core.id.ORecordId;
import com.orientechnologies.orient.core.index.engine.OLocalHashTableIndexEngine;
import com.orientechnologies.orient.core.index.engine.OSBTreeIndexEngine;
import com.orientechnologies.orient.core.index.hashindex.local.cache.OCacheEntry;
import com.orientechnologies.orient.core.index.hashindex.local.cache.OCachePointer;
import com.orientechnologies.orient.core.index.hashindex.local.cache.ODiskCache;
import com.orientechnologies.orient.core.index.hashindex.local.cache.OPageDataVerificationError;
import com.orientechnologies.orient.core.index.hashindex.local.cache.OReadWriteDiskCache;
import com.orientechnologies.orient.core.index.hashindex.local.cache.OWOWCache;
import com.orientechnologies.orient.core.memory.OMemoryWatchDog;
import com.orientechnologies.orient.core.metadata.OMetadataDefault;
import com.orientechnologies.orient.core.record.impl.ODocument;
import com.orientechnologies.orient.core.storage.OCluster;
import com.orientechnologies.orient.core.storage.OPhysicalPosition;
import com.orientechnologies.orient.core.storage.ORawBuffer;
import com.orientechnologies.orient.core.storage.ORecordCallback;
import com.orientechnologies.orient.core.storage.ORecordMetadata;
import com.orientechnologies.orient.core.storage.OStorageOperationResult;
import com.orientechnologies.orient.core.storage.impl.local.ODataLocal;
import com.orientechnologies.orient.core.storage.impl.local.OStorageConfigurationSegment;
import com.orientechnologies.orient.core.storage.impl.local.OStorageLocalAbstract;
import com.orientechnologies.orient.core.storage.impl.local.OStorageVariableParser;
import com.orientechnologies.orient.core.storage.impl.local.paginated.atomicoperations.OAtomicOperationsManager;
import com.orientechnologies.orient.core.storage.impl.local.paginated.base.ODurablePage;
import com.orientechnologies.orient.core.storage.impl.local.paginated.wal.OAbstractCheckPointStartRecord;
import com.orientechnologies.orient.core.storage.impl.local.paginated.wal.OAtomicUnitEndRecord;
import com.orientechnologies.orient.core.storage.impl.local.paginated.wal.OAtomicUnitStartRecord;
import com.orientechnologies.orient.core.storage.impl.local.paginated.wal.OCheckpointEndRecord;
import com.orientechnologies.orient.core.storage.impl.local.paginated.wal.ODirtyPage;
import com.orientechnologies.orient.core.storage.impl.local.paginated.wal.ODirtyPagesRecord;
import com.orientechnologies.orient.core.storage.impl.local.paginated.wal.OFileCreatedCreatedWALRecord;
import com.orientechnologies.orient.core.storage.impl.local.paginated.wal.OFullCheckpointStartRecord;
import com.orientechnologies.orient.core.storage.impl.local.paginated.wal.OFuzzyCheckpointEndRecord;
import com.orientechnologies.orient.core.storage.impl.local.paginated.wal.OFuzzyCheckpointStartRecord;
import com.orientechnologies.orient.core.storage.impl.local.paginated.wal.OLogSequenceNumber;
import com.orientechnologies.orient.core.storage.impl.local.paginated.wal.OOperationUnitId;
import com.orientechnologies.orient.core.storage.impl.local.paginated.wal.OOperationUnitRecord;
import com.orientechnologies.orient.core.storage.impl.local.paginated.wal.OPaginatedClusterFactory;
import com.orientechnologies.orient.core.storage.impl.local.paginated.wal.OUpdatePageRecord;
import com.orientechnologies.orient.core.storage.impl.local.paginated.wal.OWALPageBrokenException;
import com.orientechnologies.orient.core.storage.impl.local.paginated.wal.OWALRecord;
import com.orientechnologies.orient.core.storage.impl.local.paginated.wal.OWriteAheadLog;
import com.orientechnologies.orient.core.tx.OTransaction;
import com.orientechnologies.orient.core.tx.OTransactionAbstract;
import com.orientechnologies.orient.core.tx.OTxListener;
import com.orientechnologies.orient.core.type.tree.provider.OMVRBTreeRIDProvider;
import com.orientechnologies.orient.core.version.ORecordVersion;
import com.orientechnologies.orient.core.version.OVersionFactory;

import java.util.concurrent.atomic.AtomicBoolean;

/**
 * @author Andrey Lomakin
 * @since 28.03.13
 */
public class OLocalPaginatedStorage extends OStorageLocalAbstract {
  private static final int                      ONE_KB                               = 1024;

  private static String[]                       ALL_FILE_EXTENSIONS                  = { ".ocf", ".pls", ".pcl", ".oda", ".odh",
      ".otx", ".ocs", ".oef", ".oem", ".oet", OWriteAheadLog.WAL_SEGMENT_EXTENSION, OWriteAheadLog.MASTER_RECORD_EXTENSION,
      OLocalHashTableIndexEngine.BUCKET_FILE_EXTENSION, OLocalHashTableIndexEngine.METADATA_FILE_EXTENSION,
      OLocalHashTableIndexEngine.TREE_FILE_EXTENSION, OLocalHashTableIndexEngine.NULL_BUCKET_FILE_EXTENSION,
      OClusterPositionMap.DEF_EXTENSION, OSBTreeIndexEngine.DATA_FILE_EXTENSION, OWOWCache.NAME_ID_MAP_EXTENSION,
      OIndexRIDContainer.INDEX_FILE_EXTENSION, OSBTreeCollectionManagerShared.DEFAULT_EXTENSION,
      OSBTreeIndexEngine.NULL_BUCKET_FILE_EXTENSION                                 };

  private final int                             DELETE_MAX_RETRIES;
  private final int                             DELETE_WAIT_TIME;

  private final ConcurrentMap<String, OCluster> clusterMap                           = new ConcurrentHashMap<String, OCluster>();
  private CopyOnWriteArrayList<OCluster>        clusters                             = new CopyOnWriteArrayList<OCluster>();

  private final OStorageVariableParser          variableParser;

  private String                                storagePath;
  private volatile int                          defaultClusterId                     = -1;
  private final OModificationLock               modificationLock                     = new OModificationLock();

  private final OPaginatedStorageDirtyFlag      dirtyFlag;

  private ScheduledExecutorService              fuzzyCheckpointExecutor;
  private ExecutorService                       checkpointExecutor;

  private volatile boolean                      wereDataRestoredAfterOpen            = false;

  private boolean                               makeFullCheckPointAfterClusterCreate = OGlobalConfiguration.STORAGE_MAKE_FULL_CHECKPOINT_AFTER_CLUSTER_CREATE
                                                                                         .getValueAsBoolean();

  public OLocalPaginatedStorage(final String name, final String filePath, final String mode) throws IOException {
    super(name, filePath, mode);

    File f = new File(url);

    if (f.exists() || !exists(f.getParent())) {
      // ALREADY EXISTS OR NOT LEGACY
      storagePath = OSystemVariableResolver.resolveSystemVariables(OFileUtils.getPath(new File(url).getPath()));
    } else {
      // LEGACY DB
      storagePath = OSystemVariableResolver.resolveSystemVariables(OFileUtils.getPath(new File(url).getParent()));
    }

    storagePath = OIOUtils.getPathFromDatabaseName(storagePath);

    variableParser = new OStorageVariableParser(storagePath);
    configuration = new OStorageConfigurationSegment(this);

    DELETE_MAX_RETRIES = OGlobalConfiguration.FILE_MMAP_FORCE_RETRY.getValueAsInteger();
    DELETE_WAIT_TIME = OGlobalConfiguration.FILE_MMAP_FORCE_DELAY.getValueAsInteger();

    dirtyFlag = new OPaginatedStorageDirtyFlag(storagePath + File.separator + "dirty.fl");
  }

  public void open(final String iUserName, final String iUserPassword, final Map<String, Object> iProperties) {
    addUser();

    if (status == STATUS.OPEN)
      // ALREADY OPENED: THIS IS THE CASE WHEN A STORAGE INSTANCE IS
      // REUSED
      return;

    lock.acquireExclusiveLock();
    try {
      if (status == STATUS.OPEN)
        // ALREADY OPENED: THIS IS THE CASE WHEN A STORAGE INSTANCE IS
        // REUSED
        return;

      status = STATUS.OPENING;

      if (!exists())
        throw new OStorageException("Cannot open the storage '" + name + "' because it does not exist in path: " + url);

      configuration.load();
      componentsFactory = new OCurrentStorageComponentsFactory(configuration);

      initWal();

      if (configuration.binaryFormatVersion >= 11) {
        if (dirtyFlag.exits())
          dirtyFlag.open();
        else {
          dirtyFlag.create();
          dirtyFlag.makeDirty();
        }
      } else {
        if (dirtyFlag.exits())
          dirtyFlag.open();
        else {
          dirtyFlag.create();
          dirtyFlag.clearDirty();
        }
      }

      // OPEN BASIC SEGMENTS
      int pos;
      addDefaultClusters();

      // REGISTER CLUSTER
      for (int i = 0; i < configuration.clusters.size(); ++i) {
        final OStorageClusterConfiguration clusterConfig = configuration.clusters.get(i);

        if (clusterConfig != null) {
          pos = createClusterFromConfig(clusterConfig);

          try {
            if (pos == -1) {
              clusters.get(i).open();
            } else {
              if (clusterConfig.getName().equals(CLUSTER_DEFAULT_NAME))
                defaultClusterId = pos;

              clusters.get(pos).open();
            }
          } catch (FileNotFoundException e) {
            OLogManager.instance().warn(
                this,
                "Error on loading cluster '" + clusters.get(i).getName() + "' (" + i
                    + "): file not found. It will be excluded from current database '" + getName() + "'.");

            clusterMap.remove(clusters.get(i).getName().toLowerCase());

            setCluster(i, null);
          }
        } else {
          setCluster(i, null);
        }
      }

      restoreIfNeeded();
      dirtyFlag.clearDirty();

      status = STATUS.OPEN;
    } catch (Exception e) {
      status = STATUS.CLOSED;
      throw new OStorageException("Cannot open local storage '" + url + "' with mode=" + mode, e);
    } finally {
      lock.releaseExclusiveLock();
    }
  }

  private void setCluster(int id, OCluster cluster) {
    if (clusters.size() <= id) {
      while (clusters.size() < id)
        clusters.add(null);

      clusters.add(cluster);
    } else
      clusters.set(id, cluster);
  }

  public boolean wereDataRestoredAfterOpen() {
    return wereDataRestoredAfterOpen;
  }

  public void create(final Map<String, Object> iProperties) {
    lock.acquireExclusiveLock();
    try {

      if (status != STATUS.CLOSED)
        throw new OStorageException("Cannot create new storage '" + name + "' because it is not closed");

      addUser();

      final File storageFolder = new File(storagePath);
      if (!storageFolder.exists())
        storageFolder.mkdirs();

      if (exists())
        throw new OStorageException("Cannot create new storage '" + name + "' because it already exists");

      componentsFactory = new OCurrentStorageComponentsFactory(configuration);
      initWal();

      dirtyFlag.create();
      status = STATUS.OPEN;

      // ADD THE METADATA CLUSTER TO STORE INTERNAL STUFF
      doAddCluster(OMetadataDefault.CLUSTER_INTERNAL_NAME, null, false, null);

      configuration.create();

      // ADD THE INDEX CLUSTER TO STORE, BY DEFAULT, ALL THE RECORDS OF
      // INDEXING
      doAddCluster(OMetadataDefault.CLUSTER_INDEX_NAME, null, false, null);

      // ADD THE INDEX CLUSTER TO STORE, BY DEFAULT, ALL THE RECORDS OF
      // INDEXING
      doAddCluster(OMetadataDefault.CLUSTER_MANUAL_INDEX_NAME, null, false, null);

      // ADD THE DEFAULT CLUSTER
      defaultClusterId = doAddCluster(CLUSTER_DEFAULT_NAME, null, false, null);

      dirtyFlag.makeDirty();
      if (OGlobalConfiguration.STORAGE_MAKE_FULL_CHECKPOINT_AFTER_CREATE.getValueAsBoolean())
        makeFullCheckpoint();

    } catch (OStorageException e) {
      close();
      throw e;
    } catch (IOException e) {
      close();
      throw new OStorageException("Error on creation of storage '" + name + "'", e);

    } finally {
      lock.releaseExclusiveLock();
    }
  }

  public void reload() {
  }

  public boolean exists() {
    return exists(storagePath);
  }

  @Override
  public void close(final boolean force, boolean onDelete) {
    doClose(force, onDelete);
  }

  public void delete() {
    final long timer = Orient.instance().getProfiler().startChrono();
    File dbDir = null;

    lock.acquireExclusiveLock();
    try {
      // CLOSE THE DATABASE BY REMOVING THE CURRENT USER
      if (status != STATUS.CLOSED) {
        if (getUsers() > 0) {
          while (removeUser() > 0)
            ;
        }
      }

      doClose(true, true);

      try {
        Orient.instance().unregisterStorage(this);
      } catch (Exception e) {
        OLogManager.instance().error(this, "Cannot unregister storage", e);
      }

      // GET REAL DIRECTORY
      dbDir = new File(OIOUtils.getPathFromDatabaseName(OSystemVariableResolver.resolveSystemVariables(url)));
      if (!dbDir.exists() || !dbDir.isDirectory())
        dbDir = dbDir.getParentFile();

      if (writeAheadLog != null)
        writeAheadLog.delete();

      if (diskCache != null)
        diskCache.delete();

      dirtyFlag.delete();

      // RETRIES
      for (int i = 0; i < DELETE_MAX_RETRIES; ++i) {
        if (dbDir != null && dbDir.exists() && dbDir.isDirectory()) {
          int notDeletedFiles = 0;

          // TRY TO DELETE ALL THE FILES
          for (File f : dbDir.listFiles()) {
            // DELETE ONLY THE SUPPORTED FILES
            for (String ext : ALL_FILE_EXTENSIONS)
              if (f.getPath().endsWith(ext)) {
                if (!f.delete()) {
                  notDeletedFiles++;
                }
                break;
              }
          }

          if (notDeletedFiles == 0) {
            // TRY TO DELETE ALSO THE DIRECTORY IF IT'S EMPTY
            dbDir.delete();
            return;
          }
        } else
          return;

        OLogManager
            .instance()
            .debug(
                this,
                "Cannot delete database files because they are still locked by the OrientDB process: waiting %d ms and retrying %d/%d...",
                DELETE_WAIT_TIME, i, DELETE_MAX_RETRIES);

        // FORCE FINALIZATION TO COLLECT ALL THE PENDING BUFFERS
        OMemoryWatchDog.freeMemoryForResourceCleanup(DELETE_WAIT_TIME);
      }

      throw new OStorageException("Cannot delete database '" + name + "' located in: " + dbDir + ". Database files seem locked");

    } catch (IOException e) {
      throw new OStorageException("Cannot delete database '" + name + "' located in: " + dbDir + ".", e);
    } finally {
      lock.releaseExclusiveLock();

      Orient.instance().getProfiler().stopChrono("db." + name + ".drop", "Drop a database", timer, "db.*.drop");
    }
  }

  public boolean check(final boolean verbose, final OCommandOutputListener listener) {
    lock.acquireExclusiveLock();

    try {
      final long start = System.currentTimeMillis();

      OPageDataVerificationError[] pageErrors = diskCache.checkStoredPages(verbose ? listener : null);

      listener.onMessage("Check of storage completed in " + (System.currentTimeMillis() - start) + "ms. "
          + (pageErrors.length > 0 ? pageErrors.length + " with errors." : " without errors."));

      return pageErrors.length == 0;
    } finally {
      lock.releaseExclusiveLock();
    }
  }

  public ODataLocal getDataSegmentById(final int dataSegmentId) {
    OLogManager.instance().error(
        this,
        "getDataSegmentById: Local paginated storage does not support data segments. "
            + "null will be returned for data segment %d.", dataSegmentId);
    return null;
  }

  public int getDataSegmentIdByName(final String dataSegmentName) {
    OLogManager.instance().debug(
        this,
        "getDataSegmentIdByName: Local paginated storage does not support data segments. "
            + "-1 will be returned for data segment %s.", dataSegmentName);

    return -1;
  }

  /**
   * Add a new data segment in the default segment directory and with filename equals to the cluster name.
   */
  public int addDataSegment(final String iDataSegmentName) {
    return addDataSegment(iDataSegmentName, null);
  }

  public void enableFullCheckPointAfterClusterCreate() {
    checkOpeness();
    lock.acquireExclusiveLock();
    try {
      makeFullCheckPointAfterClusterCreate = true;
    } finally {
      lock.releaseExclusiveLock();
    }
  }

  public void disableFullCheckPointAfterClusterCreate() {
    checkOpeness();
    lock.acquireExclusiveLock();
    try {
      makeFullCheckPointAfterClusterCreate = false;
    } finally {
      lock.releaseExclusiveLock();
    }
  }

  public boolean isMakeFullCheckPointAfterClusterCreate() {
    checkOpeness();
    lock.acquireSharedLock();
    try {
      return makeFullCheckPointAfterClusterCreate;
    } finally {
      lock.releaseSharedLock();
    }
  }

  public int addDataSegment(final String segmentName, final String directory) {
    OLogManager.instance().debug(
        this,
        "addDataSegment: Local paginated storage does not support data"
            + " segments, segment %s will not be added in directory %s.", segmentName, directory);

    return -1;
  }

  public int addCluster(final String clusterType, String clusterName, final String location, final String dataSegmentName,
      boolean forceListBased, final Object... parameters) {
    checkOpeness();

    lock.acquireExclusiveLock();
    try {

      dirtyFlag.makeDirty();
      return doAddCluster(clusterName, location, true, parameters);

    } catch (Exception e) {
      throw new OStorageException("Error in creation of new cluster '" + clusterName + "' of type: " + clusterType, e);
    } finally {
      lock.releaseExclusiveLock();
    }
  }

  public int addCluster(String clusterType, String clusterName, int requestedId, String location, String dataSegmentName,
      boolean forceListBased, Object... parameters) {

    lock.acquireExclusiveLock();
    try {
      if (requestedId < 0) {
        throw new OConfigurationException("Cluster id must be positive!");
      }
      if (requestedId < clusters.size() && clusters.get(requestedId) != null) {
        throw new OConfigurationException("Requested cluster ID [" + requestedId + "] is occupied by cluster with name ["
            + clusters.get(requestedId).getName() + "]");
      }

      dirtyFlag.makeDirty();
      return addClusterInternal(clusterName, requestedId, location, true, parameters);

    } catch (Exception e) {
      throw new OStorageException("Error in creation of new cluster '" + clusterName + "' of type: " + clusterType, e);
    } finally {
      lock.releaseExclusiveLock();
    }
  }

  public boolean dropCluster(final int clusterId, final boolean iTruncate) {
    lock.acquireExclusiveLock();
    try {

      if (clusterId < 0 || clusterId >= clusters.size())
        throw new IllegalArgumentException("Cluster id '" + clusterId + "' is outside the of range of configured clusters (0-"
            + (clusters.size() - 1) + ") in database '" + name + "'");

      final OCluster cluster = clusters.get(clusterId);
      if (cluster == null)
        return false;

<<<<<<< HEAD
=======
      getLevel2Cache().freeCluster(clusterId);

>>>>>>> 0bd02c5e
      if (iTruncate)
        cluster.truncate();
      cluster.delete();

      dirtyFlag.makeDirty();
      clusterMap.remove(cluster.getName().toLowerCase());
      clusters.set(clusterId, null);

      // UPDATE CONFIGURATION
      configuration.dropCluster(clusterId);

      makeFullCheckpoint();
      return true;
    } catch (Exception e) {
      throw new OStorageException("Error while removing cluster '" + clusterId + "'", e);

    } finally {
      lock.releaseExclusiveLock();
    }
  }

  public boolean dropDataSegment(final String iName) {
    throw new UnsupportedOperationException("dropDataSegment");
  }

  public long count(final int iClusterId) {
    return count(iClusterId, false);
  }

  @Override
  public long count(int clusterId, boolean countTombstones) {
    if (clusterId == -1)
      throw new OStorageException("Cluster Id " + clusterId + " is invalid in database '" + name + "'");

    // COUNT PHYSICAL CLUSTER IF ANY
    checkOpeness();

    final OCluster cluster = clusters.get(clusterId);
    if (cluster == null)
      return 0;

    if (countTombstones)
      return cluster.getEntries();

    return cluster.getEntries() - cluster.getTombstonesCount();
  }

  public OClusterPosition[] getClusterDataRange(final int iClusterId) {
    if (iClusterId == -1)
      return new OClusterPosition[] { OClusterPosition.INVALID_POSITION, OClusterPosition.INVALID_POSITION };

    checkOpeness();
    try {
      return clusters.get(iClusterId) != null ? new OClusterPosition[] { clusters.get(iClusterId).getFirstPosition(),
          clusters.get(iClusterId).getLastPosition() } : new OClusterPosition[0];

    } catch (IOException ioe) {
      throw new OStorageException("Can not retrieve information about data range", ioe);
    }
  }

  public long count(final int[] iClusterIds) {
    return count(iClusterIds, false);
  }

  @Override
  public long count(int[] iClusterIds, boolean countTombstones) {
    checkOpeness();

    long tot = 0;

    for (int iClusterId : iClusterIds) {
      if (iClusterId >= clusters.size())
        throw new OConfigurationException("Cluster id " + iClusterId + " was not found in database '" + name + "'");

      if (iClusterId > -1) {
        final OCluster c = clusters.get(iClusterId);
        if (c != null)
          tot += c.getEntries() - (countTombstones ? 0L : c.getTombstonesCount());
      }
    }

    return tot;
  }

  public OStorageOperationResult<OPhysicalPosition> createRecord(final int dataSegmentId, final ORecordId rid,
      final byte[] content, ORecordVersion recordVersion, final byte recordType, final int mode,
      final ORecordCallback<OClusterPosition> callback) {
    checkOpeness();

    final long timer = Orient.instance().getProfiler().startChrono();

    final OCluster cluster = getClusterById(rid.clusterId);
    cluster.getExternalModificationLock().requestModificationLock();
    try {
      modificationLock.requestModificationLock();
      try {
        checkOpeness();

        if (content == null)
          throw new IllegalArgumentException("Record is null");

        OPhysicalPosition ppos = new OPhysicalPosition(-1, -1, recordType);
        try {
          lock.acquireSharedLock();
          try {
            if (recordVersion.getCounter() > -1)
              recordVersion.increment();
            else
              recordVersion = OVersionFactory.instance().createVersion();

            dirtyFlag.makeDirty();
            atomicOperationsManager.startAtomicOperation();
            try {
              ppos = cluster.createRecord(content, recordVersion, recordType);
              rid.clusterPosition = ppos.clusterPosition;

              final ORecordSerializationContext context = ORecordSerializationContext.getContext();
              if (context != null)
                context.executeOperations(this);
              atomicOperationsManager.endAtomicOperation(false);
            } catch (RuntimeException e) {
              atomicOperationsManager.endAtomicOperation(true);
              throw e;
            }

            if (callback != null)
              callback.call(rid, ppos.clusterPosition);

            return new OStorageOperationResult<OPhysicalPosition>(ppos);
          } finally {
            lock.releaseSharedLock();
          }
        } catch (IOException ioe) {
          try {
            if (ppos.clusterPosition != null && ppos.clusterPosition.compareTo(OClusterPosition.INVALID_POSITION) != 0)
              cluster.deleteRecord(ppos.clusterPosition);
          } catch (IOException e) {
            OLogManager.instance().error(this, "Error on removing record in cluster: " + cluster, e);
          }

          OLogManager.instance().error(this, "Error on creating record in cluster: " + cluster, ioe);
          return null;
        }
      } finally {
        modificationLock.releaseModificationLock();
      }
    } finally {
      cluster.getExternalModificationLock().releaseModificationLock();
      Orient.instance().getProfiler().stopChrono(PROFILER_CREATE_RECORD, "Create a record in database", timer, "db.*.createRecord");
    }
  }

  @Override
  public ORecordMetadata getRecordMetadata(ORID rid) {
    if (rid.isNew())
      throw new OStorageException("Passed record with id " + rid + " is new and can not be stored.");

    checkOpeness();

    final OCluster cluster = getClusterById(rid.getClusterId());
    lock.acquireSharedLock();
    try {
      lockManager.acquireLock(Thread.currentThread(), rid, OLockManager.LOCK.SHARED);
      try {
        final OPhysicalPosition ppos = cluster.getPhysicalPosition(new OPhysicalPosition(rid.getClusterPosition()));
        if (ppos == null)
          return null;

        return new ORecordMetadata(rid, ppos.recordVersion);
      } finally {
        lockManager.releaseLock(Thread.currentThread(), rid, OLockManager.LOCK.SHARED);
      }
    } catch (IOException ioe) {
      OLogManager.instance().error(this, "Retrieval of record  '" + rid + "' cause: " + ioe.getMessage(), ioe);
    } finally {
      lock.releaseSharedLock();
    }

    return null;
  }

  @Override
  public OStorageOperationResult<ORawBuffer> readRecord(final ORecordId iRid, final String iFetchPlan, boolean iIgnoreCache,
      ORecordCallback<ORawBuffer> iCallback, boolean loadTombstones, LOCKING_STRATEGY iLockingStrategy) {
    checkOpeness();
    return new OStorageOperationResult<ORawBuffer>(readRecord(getClusterById(iRid.clusterId), iRid, true, loadTombstones,
        iLockingStrategy));
  }

  public OStorageOperationResult<ORecordVersion> updateRecord(final ORecordId rid, final byte[] content,
      final ORecordVersion version, final byte recordType, final int mode, ORecordCallback<ORecordVersion> callback) {
    checkOpeness();

    final long timer = Orient.instance().getProfiler().startChrono();

    final OCluster cluster = getClusterById(rid.clusterId);

    cluster.getExternalModificationLock().requestModificationLock();
    try {
      modificationLock.requestModificationLock();
      try {
        lock.acquireSharedLock();
        try {
          // GET THE SHARED LOCK AND GET AN EXCLUSIVE LOCK AGAINST THE RECORD
          lockManager.acquireLock(Thread.currentThread(), rid, OLockManager.LOCK.EXCLUSIVE);
          try {
            // UPDATE IT
            final OPhysicalPosition ppos = cluster.getPhysicalPosition(new OPhysicalPosition(rid.clusterPosition));
            if (!checkForRecordValidity(ppos)) {
              final ORecordVersion recordVersion = OVersionFactory.instance().createUntrackedVersion();
              if (callback != null)
                callback.call(rid, recordVersion);

              return new OStorageOperationResult<ORecordVersion>(recordVersion);
            }

            // VERSION CONTROL CHECK
            switch (version.getCounter()) {
            // DOCUMENT UPDATE, NO VERSION CONTROL
            case -1:
              ppos.recordVersion.increment();
              break;

            // DOCUMENT UPDATE, NO VERSION CONTROL, NO VERSION UPDATE
            case -2:
              ppos.recordVersion.setCounter(-2);
              break;

            default:
              // MVCC CONTROL AND RECORD UPDATE OR WRONG VERSION VALUE
              // MVCC TRANSACTION: CHECK IF VERSION IS THE SAME
              if (!version.equals(ppos.recordVersion))
                if (OFastConcurrentModificationException.enabled())
                  throw OFastConcurrentModificationException.instance();
                else
                  throw new OConcurrentModificationException(rid, ppos.recordVersion, version, ORecordOperation.UPDATED);
              ppos.recordVersion.increment();
            }

            dirtyFlag.makeDirty();
            atomicOperationsManager.startAtomicOperation();
            try {
              cluster.updateRecord(rid.clusterPosition, content, ppos.recordVersion, recordType);

              final ORecordSerializationContext context = ORecordSerializationContext.getContext();
              if (context != null)
                context.executeOperations(this);
              atomicOperationsManager.endAtomicOperation(false);
            } catch (RuntimeException e) {
              atomicOperationsManager.endAtomicOperation(true);
              throw e;
            }

            if (callback != null)
              callback.call(rid, ppos.recordVersion);

            return new OStorageOperationResult<ORecordVersion>(ppos.recordVersion);

          } finally {
            lockManager.releaseLock(Thread.currentThread(), rid, OLockManager.LOCK.EXCLUSIVE);
          }
        } catch (IOException e) {
          OLogManager.instance().error(this, "Error on updating record " + rid + " (cluster: " + cluster + ")", e);

          final ORecordVersion recordVersion = OVersionFactory.instance().createUntrackedVersion();
          if (callback != null)
            callback.call(rid, recordVersion);

          return new OStorageOperationResult<ORecordVersion>(recordVersion);
        } finally {
          lock.releaseSharedLock();
        }
      } finally {
        modificationLock.releaseModificationLock();
      }
    } finally {
      cluster.getExternalModificationLock().releaseModificationLock();
      Orient.instance().getProfiler().stopChrono(PROFILER_UPDATE_RECORD, "Update a record to database", timer, "db.*.updateRecord");
    }
  }

  @Override
  public OStorageOperationResult<Boolean> deleteRecord(final ORecordId rid, final ORecordVersion version, final int mode,
      ORecordCallback<Boolean> callback) {
    checkOpeness();

    final long timer = Orient.instance().getProfiler().startChrono();

    final OCluster cluster = getClusterById(rid.clusterId);

    cluster.getExternalModificationLock().requestModificationLock();
    try {
      modificationLock.requestModificationLock();
      try {
        lock.acquireSharedLock();
        try {
          lockManager.acquireLock(Thread.currentThread(), rid, OLockManager.LOCK.EXCLUSIVE);
          try {
            final OPhysicalPosition ppos = cluster.getPhysicalPosition(new OPhysicalPosition(rid.clusterPosition));

            if (ppos == null)
              // ALREADY DELETED
              return new OStorageOperationResult<Boolean>(false);

            // MVCC TRANSACTION: CHECK IF VERSION IS THE SAME
            if (version.getCounter() > -1 && !ppos.recordVersion.equals(version))
              if (OFastConcurrentModificationException.enabled())
                throw OFastConcurrentModificationException.instance();
              else
                throw new OConcurrentModificationException(rid, ppos.recordVersion, version, ORecordOperation.DELETED);

            dirtyFlag.makeDirty();
            atomicOperationsManager.startAtomicOperation();
            try {
              final ORecordSerializationContext context = ORecordSerializationContext.getContext();
              if (context != null)
                context.executeOperations(this);

              cluster.deleteRecord(ppos.clusterPosition);
              atomicOperationsManager.endAtomicOperation(false);
            } catch (RuntimeException e) {
              atomicOperationsManager.endAtomicOperation(true);
            }

            return new OStorageOperationResult<Boolean>(true);
          } finally {
            lockManager.releaseLock(Thread.currentThread(), rid, OLockManager.LOCK.EXCLUSIVE);
          }
        } finally {
          lock.releaseSharedLock();
        }
      } catch (IOException e) {
        OLogManager.instance().error(this, "Error on deleting record " + rid + "( cluster: " + cluster + ")", e);
      } finally {
        modificationLock.releaseModificationLock();
      }
    } finally {
      cluster.getExternalModificationLock().releaseModificationLock();
      Orient.instance().getProfiler()
          .stopChrono(PROFILER_DELETE_RECORD, "Delete a record from database", timer, "db.*.deleteRecord");
    }

    return new OStorageOperationResult<Boolean>(false);
  }

  @Override
  public OStorageOperationResult<Boolean> hideRecord(final ORecordId rid, final int mode, ORecordCallback<Boolean> callback) {
    checkOpeness();

    final long timer = Orient.instance().getProfiler().startChrono();

    final OCluster cluster = getClusterById(rid.clusterId);

    cluster.getExternalModificationLock().requestModificationLock();
    try {
      modificationLock.requestModificationLock();
      try {
        lock.acquireSharedLock();
        try {
          lockManager.acquireLock(Thread.currentThread(), rid, OLockManager.LOCK.EXCLUSIVE);
          try {
            final OPhysicalPosition ppos = cluster.getPhysicalPosition(new OPhysicalPosition(rid.clusterPosition));

            if (ppos == null)
              // ALREADY HIDDEN
              return new OStorageOperationResult<Boolean>(false);

            dirtyFlag.makeDirty();
            atomicOperationsManager.startAtomicOperation();
            try {
              final ORecordSerializationContext context = ORecordSerializationContext.getContext();
              if (context != null)
                context.executeOperations(this);

              cluster.hideRecord(ppos.clusterPosition);
              atomicOperationsManager.endAtomicOperation(false);
            } catch (RuntimeException e) {
              atomicOperationsManager.endAtomicOperation(true);
            }

            return new OStorageOperationResult<Boolean>(true);
          } finally {
            lockManager.releaseLock(Thread.currentThread(), rid, OLockManager.LOCK.EXCLUSIVE);
          }
        } finally {
          lock.releaseSharedLock();
        }
      } catch (IOException e) {
        OLogManager.instance().error(this, "Error on deleting record " + rid + "( cluster: " + cluster + ")", e);
      } finally {
        modificationLock.releaseModificationLock();
      }
    } finally {
      cluster.getExternalModificationLock().releaseModificationLock();
      Orient.instance().getProfiler()
          .stopChrono(PROFILER_DELETE_RECORD, "Delete a record from database", timer, "db.*.deleteRecord");
    }

    return new OStorageOperationResult<Boolean>(false);
  }

  public boolean updateReplica(final int dataSegmentId, final ORecordId rid, final byte[] content,
      final ORecordVersion recordVersion, final byte recordType) throws IOException {
    throw new OStorageException("Support of hash based clusters is required.");
  }

  @Override
  public <V> V callInLock(Callable<V> iCallable, boolean iExclusiveLock) {
    if (iExclusiveLock) {
      modificationLock.requestModificationLock();
      try {
        return super.callInLock(iCallable, true);
      } finally {
        modificationLock.releaseModificationLock();
      }
    } else {
      return super.callInLock(iCallable, false);
    }
  }

  @Override
  public <V> V callInRecordLock(Callable<V> callable, ORID rid, boolean exclusiveLock) {
    if (exclusiveLock)
      modificationLock.requestModificationLock();

    try {
      if (exclusiveLock) {
        lock.acquireExclusiveLock();
      } else
        lock.acquireSharedLock();
      try {
        lockManager
            .acquireLock(Thread.currentThread(), rid, exclusiveLock ? OLockManager.LOCK.EXCLUSIVE : OLockManager.LOCK.SHARED);
        try {
          return callable.call();
        } finally {
          lockManager.releaseLock(Thread.currentThread(), rid, exclusiveLock ? OLockManager.LOCK.EXCLUSIVE
              : OLockManager.LOCK.SHARED);
        }
      } catch (RuntimeException e) {
        throw e;
      } catch (Exception e) {
        throw new OException("Error on nested call in lock", e);
      } finally {
        if (exclusiveLock) {
          lock.releaseExclusiveLock();
        } else
          lock.releaseSharedLock();
      }
    } finally {
      if (exclusiveLock)
        modificationLock.releaseModificationLock();
    }
  }

  public Set<String> getClusterNames() {
    checkOpeness();
    return new HashSet<String>(clusterMap.keySet());
  }

  public int getClusterIdByName(final String сlusterName) {
    checkOpeness();

    if (сlusterName == null)
      throw new IllegalArgumentException("Cluster name is null");

    if (сlusterName.length() == 0)
      throw new IllegalArgumentException("Cluster name is empty");

    if (Character.isDigit(сlusterName.charAt(0)))
      return Integer.parseInt(сlusterName);

    // SEARCH IT BETWEEN PHYSICAL CLUSTERS

    final OCluster segment = clusterMap.get(сlusterName.toLowerCase());
    if (segment != null)
      return segment.getId();

    return -1;
  }

  public String getClusterTypeByName(final String clusterName) {
    checkOpeness();

    if (clusterName == null)
      throw new IllegalArgumentException("Cluster name is null");

    // SEARCH IT BETWEEN PHYSICAL CLUSTERS
    final OCluster segment = clusterMap.get(clusterName.toLowerCase());
    if (segment != null)
      return segment.getType();

    return null;
  }

  public void commit(final OTransaction clientTx, Runnable callback) {
    modificationLock.requestModificationLock();
    try {
      lock.acquireExclusiveLock();
      try {
        if (writeAheadLog == null)
          throw new OStorageException("WAL mode is not active. Transactions are not supported in given mode");

        dirtyFlag.makeDirty();
        startStorageTx(clientTx);

        final List<ORecordOperation> tmpEntries = new ArrayList<ORecordOperation>();

        while (clientTx.getCurrentRecordEntries().iterator().hasNext()) {
          for (ORecordOperation txEntry : clientTx.getCurrentRecordEntries())
            tmpEntries.add(txEntry);

          clientTx.clearRecordEntries();

          for (ORecordOperation txEntry : tmpEntries)
            // COMMIT ALL THE SINGLE ENTRIES ONE BY ONE
            commitEntry(clientTx, txEntry);
        }

        if (callback != null)
          callback.run();

        endStorageTx();

        OTransactionAbstract.updateCacheFromEntries(clientTx, clientTx.getAllRecordEntries(), false);

      } catch (Exception e) {
        // WE NEED TO CALL ROLLBACK HERE, IN THE LOCK
        OLogManager.instance().debug(this, "Error during transaction commit, transaction will be rolled back (tx-id=%d)", e,
            clientTx.getId());
        rollback(clientTx);
        if (e instanceof OException)
          throw ((OException) e);
        else
          throw new OStorageException("Error during transaction commit.", e);
      } finally {
        transaction.set(null);
        lock.releaseExclusiveLock();
      }
    } finally {
      modificationLock.releaseModificationLock();
    }
  }

  public void rollback(final OTransaction clientTx) {
    checkOpeness();
    modificationLock.requestModificationLock();
    try {
      lock.acquireExclusiveLock();
      try {
        if (transaction.get() == null)
          return;

        if (writeAheadLog == null)
          throw new OStorageException("WAL mode is not active. Transactions are not supported in given mode");

        if (transaction.get().getClientTx().getId() != clientTx.getId())
          throw new OStorageException(
              "Passed in and active transaction are different transactions. Passed in transaction can not be rolled back.");

        dirtyFlag.makeDirty();
        rollbackStorageTx();

        OTransactionAbstract.updateCacheFromEntries(clientTx, clientTx.getAllRecordEntries(), false);

      } catch (IOException e) {
        throw new OStorageException("Error during transaction rollback.", e);
      } finally {
        transaction.set(null);
        lock.releaseExclusiveLock();
      }
    } finally {
      modificationLock.releaseModificationLock();
    }
  }

  @Override
  public boolean checkForRecordValidity(final OPhysicalPosition ppos) {
    return ppos != null && !ppos.recordVersion.isTombstone();
  }

  public void synch() {
    checkOpeness();

    final long timer = Orient.instance().getProfiler().startChrono();
    modificationLock.prohibitModifications();
    try {
      lock.acquireSharedLock();
      try {
        if (writeAheadLog != null) {
          makeFullCheckpoint();
          return;
        }

        diskCache.flushBuffer();

        if (configuration != null)
          configuration.synch();

        dirtyFlag.clearDirty();
      } catch (IOException e) {
        throw new OStorageException("Error on synch storage '" + name + "'", e);

      } finally {
        lock.releaseSharedLock();

        Orient.instance().getProfiler().stopChrono("db." + name + ".synch", "Synch a database", timer, "db.*.synch");
      }
    } finally {
      modificationLock.allowModifications();
    }
  }

  public String getPhysicalClusterNameById(final int iClusterId) {
    checkOpeness();

    if (iClusterId >= clusters.size())
      return null;

    return clusters.get(iClusterId) != null ? clusters.get(iClusterId).getName() : null;
  }

  public int getDefaultClusterId() {
    return defaultClusterId;
  }

  public void setDefaultClusterId(final int defaultClusterId) {
    this.defaultClusterId = defaultClusterId;
  }

  public OCluster getClusterById(int iClusterId) {
    if (iClusterId == ORID.CLUSTER_ID_INVALID)
      // GET THE DEFAULT CLUSTER
      iClusterId = defaultClusterId;

    checkClusterSegmentIndexRange(iClusterId);

    final OCluster cluster = clusters.get(iClusterId);
    if (cluster == null)
      throw new IllegalArgumentException("Cluster " + iClusterId + " is null");

    return cluster;
  }

  @Override
  public OCluster getClusterByName(final String сlusterName) {
    final OCluster cluster = clusterMap.get(сlusterName.toLowerCase());

    if (cluster == null)
      throw new IllegalArgumentException("Cluster " + сlusterName + " does not exist in database '" + name + "'");
    return cluster;
  }

  @Override
  public String getURL() {
    return OEngineLocalPaginated.NAME + ":" + url;
  }

  public long getSize() {
    try {

      long size = 0;

      for (OCluster c : clusters)
        if (c != null)
          size += c.getRecordsSize();

      return size;

    } catch (IOException ioe) {
      throw new OStorageException("Can not calculate records size");
    }
  }

  public String getStoragePath() {
    return storagePath;
  }

  public String getMode() {
    return mode;
  }

  public OStorageVariableParser getVariableParser() {
    return variableParser;
  }

  public int getClusters() {
    return clusterMap.size();
  }

  public Set<OCluster> getClusterInstances() {
    final Set<OCluster> result = new HashSet<OCluster>();

    // ADD ALL THE CLUSTERS
    for (OCluster c : clusters)
      if (c != null)
        result.add(c);

    return result;
  }

  /**
   * Method that completes the cluster rename operation. <strong>IT WILL NOT RENAME A CLUSTER, IT JUST CHANGES THE NAME IN THE
   * INTERNAL MAPPING</strong>
   */
  public void renameCluster(final String oldName, final String newName) {
    clusterMap.put(newName.toLowerCase(), clusterMap.remove(oldName.toLowerCase()));
  }

  @Override
  public boolean cleanOutRecord(ORecordId recordId, ORecordVersion recordVersion, int iMode, ORecordCallback<Boolean> callback) {
    return deleteRecord(recordId, recordVersion, iMode, callback).getResult();
  }

  public void freeze(boolean throwException) {
    modificationLock.prohibitModifications(throwException);
    synch();

    try {
      unlock();

      diskCache.setSoftlyClosed(true);

      if (configuration != null)
        configuration.setSoftlyClosed(true);

    } catch (IOException e) {
      modificationLock.allowModifications();
      try {
        lock();
      } catch (IOException ignored) {
      }
      throw new OStorageException("Error on freeze of storage '" + name + "'", e);
    }
  }

  public void release() {
    try {
      lock();

      diskCache.setSoftlyClosed(false);

      if (configuration != null)
        configuration.setSoftlyClosed(false);

    } catch (IOException e) {
      throw new OStorageException("Error on release of storage '" + name + "'", e);
    }

    modificationLock.allowModifications();
  }

  public void makeFuzzyCheckpoint() {
    // if (writeAheadLog == null)
    // return;
    //
    // try {
    // lock.acquireExclusiveLock();
    // try {
    // writeAheadLog.flush();
    //
    // writeAheadLog.logFuzzyCheckPointStart();
    //
    // diskCache.forceSyncStoredChanges();
    // diskCache.logDirtyPagesTable();
    //
    // writeAheadLog.logFuzzyCheckPointEnd();
    //
    // writeAheadLog.flush();
    // } finally {
    // lock.releaseExclusiveLock();
    // }
    // } catch (IOException ioe) {
    // throw new OStorageException("Error during fuzzy checkpoint creation for storage " + name, ioe);
    // }
  }

  public void makeFullCheckpoint() {
    if (writeAheadLog == null)
      return;

    try {
      modificationLock.prohibitModifications();

      lock.acquireSharedLock();
      try {
        writeAheadLog.flush();

        if (configuration != null)
          configuration.synch();

        final OLogSequenceNumber lastLSN = writeAheadLog.logFullCheckpointStart();

        diskCache.flushBuffer();

        writeAheadLog.logFullCheckpointEnd();
        writeAheadLog.flush();

        writeAheadLog.cutTill(lastLSN);
        dirtyFlag.clearDirty();
      } catch (IOException ioe) {
        throw new OStorageException("Error during checkpoint creation for storage " + name, ioe);
      } finally {
        lock.releaseSharedLock();
      }
    } finally {
      modificationLock.allowModifications();
    }
  }

  public void scheduleFullCheckpoint() {
    if (checkpointExecutor != null)
      checkpointExecutor.execute(new Runnable() {
        @Override
        public void run() {
          try {
            makeFullCheckpoint();
          } catch (Throwable t) {
            OLogManager.instance().error(this, "Error during background checkpoint creation for storage " + name, t);
          }
        }
      });
  }

  @Override
  public String getType() {
    return OEngineLocalPaginated.NAME;
  }

  @Override
  public Class<OSBTreeCollectionManagerShared> getCollectionManagerClass() {
    return OSBTreeCollectionManagerShared.class;
  }

  public ODiskCache getDiskCache() {
    return diskCache;
  }

  public void freeze(boolean throwException, int clusterId) {
    final OCluster cluster = getClusterById(clusterId);

    final String name = cluster.getName();
    if (OMetadataDefault.CLUSTER_INDEX_NAME.equals(name) || OMetadataDefault.CLUSTER_MANUAL_INDEX_NAME.equals(name)) {
      throw new IllegalArgumentException("It is impossible to freeze and release index or manual index cluster!");
    }

    cluster.getExternalModificationLock().prohibitModifications(throwException);

    try {
      cluster.synch();
      cluster.setSoftlyClosed(true);
    } catch (IOException e) {
      throw new OStorageException("Error on synch cluster '" + name + "'", e);
    }
  }

  public void release(int clusterId) {
    final OCluster cluster = getClusterById(clusterId);

    final String name = cluster.getName();
    if (OMetadataDefault.CLUSTER_INDEX_NAME.equals(name) || OMetadataDefault.CLUSTER_MANUAL_INDEX_NAME.equals(name)) {
      throw new IllegalArgumentException("It is impossible to freeze and release index or manualindex cluster!");
    }

    try {
      cluster.setSoftlyClosed(false);
    } catch (IOException e) {
      throw new OStorageException("Error on unfreeze storage '" + name + "'", e);
    }

    cluster.getExternalModificationLock().allowModifications();

  }

  /**
   * Locks all the clusters to avoid access outside current process.
   */
  protected void lock() throws IOException {
    OLogManager.instance().debug(this, "Locking storage %s...", name);
    configuration.lock();
    diskCache.lock();
  }

  /**
   * Unlocks all the clusters to allow access outside current process.
   */
  protected void unlock() throws IOException {
    OLogManager.instance().debug(this, "Unlocking storage %s...", name);
    configuration.unlock();
    diskCache.unlock();
  }

  @Override
  protected ORawBuffer readRecord(final OCluster clusterSegment, final ORecordId rid, boolean atomicLock, boolean loadTombstones,
      LOCKING_STRATEGY iLockingStrategy) {
    checkOpeness();

    if (!rid.isPersistent())
      throw new IllegalArgumentException("Cannot read record " + rid + " since the position is invalid in database '" + name + '\'');

    final long timer = Orient.instance().getProfiler().startChrono();

    clusterSegment.getExternalModificationLock().requestModificationLock();
    try {
      if (atomicLock)
        lock.acquireSharedLock();

      try {
        switch (iLockingStrategy) {
        case DEFAULT:
        case KEEP_SHARED_LOCK:
          rid.lock(false);
          break;
        case NONE:
          // DO NOTHING
          break;
        case KEEP_EXCLUSIVE_LOCK:
          rid.lock(true);
        }

        try {
          return clusterSegment.readRecord(rid.clusterPosition);
        } finally {
          switch (iLockingStrategy) {
          case DEFAULT:
            rid.unlock();
            break;

          case KEEP_EXCLUSIVE_LOCK:
          case NONE:
          case KEEP_SHARED_LOCK:
            // DO NOTHING
            break;
          }
        }

      } catch (IOException e) {
        OLogManager.instance().error(this, "Error on reading record " + rid + " (cluster: " + clusterSegment + ')', e);
        return null;
      } finally {
        if (atomicLock)
          lock.releaseSharedLock();
      }
    } finally {
      clusterSegment.getExternalModificationLock().releaseModificationLock();

      Orient.instance().getProfiler().stopChrono(PROFILER_READ_RECORD, "Read a record from database", timer, "db.*.readRecord");
    }
  }

  @Override
  protected OPhysicalPosition updateRecord(OCluster cluster, ORecordId rid, byte[] recordContent, ORecordVersion recordVersion,
      byte recordType) {
    throw new UnsupportedOperationException("updateRecord");
  }

  @Override
  protected OPhysicalPosition createRecord(ODataLocal dataSegment, OCluster cluster, byte[] recordContent, byte recordType,
      ORecordId rid, ORecordVersion recordVersion) {
    throw new UnsupportedOperationException("createRecord");
  }

  private void initWal() throws IOException {
    if (OGlobalConfiguration.USE_WAL.getValueAsBoolean()) {
      fuzzyCheckpointExecutor = Executors.newSingleThreadScheduledExecutor(new ThreadFactory() {
        @Override
        public Thread newThread(Runnable r) {
          Thread thread = new Thread(r);
          thread.setDaemon(true);
          return thread;
        }
      });

      checkpointExecutor = Executors.newSingleThreadExecutor(new ThreadFactory() {
        @Override
        public Thread newThread(Runnable r) {
          Thread thread = new Thread(r);
          thread.setDaemon(true);
          return thread;
        }
      });

      writeAheadLog = new OWriteAheadLog(this);

      final int fuzzyCheckpointDelay = OGlobalConfiguration.WAL_FUZZY_CHECKPOINT_INTERVAL.getValueAsInteger();
      fuzzyCheckpointExecutor.scheduleWithFixedDelay(new Runnable() {
        @Override
        public void run() {
          try {
            makeFuzzyCheckpoint();
          } catch (Throwable e) {
            OLogManager.instance().error(this, "Error during background FUZZY checkpoint creation for storage " + name, e);
          }

        }
      }, fuzzyCheckpointDelay, fuzzyCheckpointDelay, TimeUnit.SECONDS);
    } else
      writeAheadLog = null;

    long diskCacheSize = OGlobalConfiguration.DISK_CACHE_SIZE.getValueAsLong() * 1024 * 1024;
    long writeCacheSize = (long) Math.floor((((double) OGlobalConfiguration.DISK_WRITE_CACHE_PART.getValueAsInteger()) / 100.0)
        * diskCacheSize);
    long readCacheSize = diskCacheSize - writeCacheSize;

    diskCache = new OReadWriteDiskCache(name, readCacheSize, writeCacheSize,
        OGlobalConfiguration.DISK_CACHE_PAGE_SIZE.getValueAsInteger() * ONE_KB,
        OGlobalConfiguration.DISK_WRITE_CACHE_PAGE_TTL.getValueAsLong() * 1000,
        OGlobalConfiguration.DISK_WRITE_CACHE_PAGE_FLUSH_INTERVAL.getValueAsInteger(), this, writeAheadLog, false, true);

    atomicOperationsManager = new OAtomicOperationsManager(writeAheadLog);
  }

  private void restoreIfNeeded() throws Exception {
    if (dirtyFlag.isDirty()) {
      OLogManager.instance().warn(this, "Storage " + name + " was not closed properly. Will try to restore from write ahead log.");
      try {
        restoreFromWAL();
        makeFullCheckpoint();
      } catch (Exception e) {
        OLogManager.instance().error(this, "Exception during storage data restore.", e);
        throw e;
      }

      OLogManager.instance().info(this, "Storage data restore was completed");
    }
  }

  private void restoreFromWAL() throws IOException {
    if (writeAheadLog == null) {
      OLogManager.instance().error(this, "Restore is not possible because write ahead logging is switched off.");
      return;
    }

    if (writeAheadLog.begin() == null) {
      OLogManager.instance().error(this, "Restore is not possible because write ahead log is empty.");
      return;
    }

    OLogManager.instance().info(this, "Looking for last checkpoint...");

    OLogSequenceNumber lastCheckPoint;
    try {
      lastCheckPoint = writeAheadLog.getLastCheckpoint();
    } catch (OWALPageBrokenException e) {
      lastCheckPoint = null;
    }

    if (lastCheckPoint == null) {
      OLogManager.instance().info(this, "Checkpoints are absent, the restore will start from the beginning.");
      restoreFromBegging();
      return;
    }

    OWALRecord checkPointRecord;
    try {
      checkPointRecord = writeAheadLog.read(lastCheckPoint);
    } catch (OWALPageBrokenException e) {
      checkPointRecord = null;
    }

    if (checkPointRecord == null) {
      OLogManager.instance().info(this, "Checkpoints are absent, the restore will start from the beginning.");
      restoreFromBegging();
      return;
    }

    if (checkPointRecord instanceof OFuzzyCheckpointStartRecord) {
      OLogManager.instance().info(this, "Found FUZZY checkpoint.");

      boolean fuzzyCheckPointIsComplete = checkFuzzyCheckPointIsComplete(lastCheckPoint);
      if (!fuzzyCheckPointIsComplete) {
        OLogManager.instance().warn(this, "FUZZY checkpoint is not complete.");

        OLogSequenceNumber previousCheckpoint = ((OFuzzyCheckpointStartRecord) checkPointRecord).getPreviousCheckpoint();
        checkPointRecord = null;

        if (previousCheckpoint != null)
          checkPointRecord = writeAheadLog.read(previousCheckpoint);

        if (checkPointRecord != null) {
          OLogManager.instance().warn(this, "Restore will start from the previous checkpoint.");
          restoreFromCheckPoint((OAbstractCheckPointStartRecord) checkPointRecord);
        } else {
          OLogManager.instance().warn(this, "Restore will start from the beginning.");
          restoreFromBegging();
        }
      } else
        restoreFromCheckPoint((OAbstractCheckPointStartRecord) checkPointRecord);

      return;
    }

    if (checkPointRecord instanceof OFullCheckpointStartRecord) {
      OLogManager.instance().info(this, "FULL checkpoint found.");
      boolean fullCheckPointIsComplete = checkFullCheckPointIsComplete(lastCheckPoint);
      if (!fullCheckPointIsComplete) {
        OLogManager.instance().warn(this, "FULL checkpoint has not completed.");

        OLogSequenceNumber previousCheckpoint = ((OFullCheckpointStartRecord) checkPointRecord).getPreviousCheckpoint();
        checkPointRecord = null;
        if (previousCheckpoint != null)
          checkPointRecord = writeAheadLog.read(previousCheckpoint);

        if (checkPointRecord != null) {
          OLogManager.instance().warn(this, "Restore will start from the previous checkpoint.");

        } else {
          OLogManager.instance().warn(this, "Restore will start from the beginning.");
          restoreFromBegging();
        }
      } else
        restoreFromCheckPoint((OAbstractCheckPointStartRecord) checkPointRecord);

      return;
    }

    throw new OStorageException("Unknown checkpoint record type " + checkPointRecord.getClass().getName());

  }

  private boolean checkFullCheckPointIsComplete(OLogSequenceNumber lastCheckPoint) throws IOException {
    try {
      OLogSequenceNumber lsn = writeAheadLog.next(lastCheckPoint);

      while (lsn != null) {
        OWALRecord walRecord = writeAheadLog.read(lsn);
        if (walRecord instanceof OCheckpointEndRecord)
          return true;

        lsn = writeAheadLog.next(lsn);
      }
    } catch (OWALPageBrokenException e) {
      return false;
    }

    return false;
  }

  private boolean checkFuzzyCheckPointIsComplete(OLogSequenceNumber lastCheckPoint) throws IOException {
    try {
      OLogSequenceNumber lsn = writeAheadLog.next(lastCheckPoint);

      while (lsn != null) {
        OWALRecord walRecord = writeAheadLog.read(lsn);
        if (walRecord instanceof OFuzzyCheckpointEndRecord)
          return true;

        lsn = writeAheadLog.next(lsn);
      }
    } catch (OWALPageBrokenException e) {
      return false;
    }

    return false;
  }

  private void restoreFromCheckPoint(OAbstractCheckPointStartRecord checkPointRecord) throws IOException {
    if (checkPointRecord instanceof OFuzzyCheckpointStartRecord) {
      restoreFromFuzzyCheckPoint((OFuzzyCheckpointStartRecord) checkPointRecord);
      return;
    }

    if (checkPointRecord instanceof OFullCheckpointStartRecord) {
      restoreFromFullCheckPoint((OFullCheckpointStartRecord) checkPointRecord);
      return;
    }

    throw new OStorageException("Unknown checkpoint record type " + checkPointRecord.getClass().getName());
  }

  private void restoreFromFullCheckPoint(OFullCheckpointStartRecord checkPointRecord) throws IOException {
    OLogManager.instance().info(this, "Data restore procedure from full checkpoint is started. Restore is performed from LSN %s",
        checkPointRecord.getLsn());

    final OLogSequenceNumber lsn = writeAheadLog.next(checkPointRecord.getLsn());
    restoreFrom(lsn);
  }

  private void restoreFromFuzzyCheckPoint(OFuzzyCheckpointStartRecord checkPointRecord) throws IOException {
    OLogManager.instance().info(this, "Data restore procedure from FUZZY checkpoint is started.");
    OLogSequenceNumber dirtyPagesLSN = writeAheadLog.next(checkPointRecord.getLsn());
    ODirtyPagesRecord dirtyPagesRecord = (ODirtyPagesRecord) writeAheadLog.read(dirtyPagesLSN);
    OLogSequenceNumber startLSN;

    Set<ODirtyPage> dirtyPages = dirtyPagesRecord.getDirtyPages();
    if (dirtyPages.isEmpty()) {
      startLSN = dirtyPagesLSN;
    } else {
      ODirtyPage[] pages = dirtyPages.toArray(new ODirtyPage[dirtyPages.size()]);

      Arrays.sort(pages, new Comparator<ODirtyPage>() {
        @Override
        public int compare(ODirtyPage pageOne, ODirtyPage pageTwo) {
          return pageOne.getLsn().compareTo(pageTwo.getLsn());
        }
      });

      startLSN = pages[0].getLsn();
    }

    if (startLSN.compareTo(writeAheadLog.begin()) < 0)
      startLSN = writeAheadLog.begin();

    restoreFrom(startLSN);
  }

  private void restoreFromBegging() throws IOException {
    OLogManager.instance().info(this, "Data restore procedure is started.");
    OLogSequenceNumber lsn = writeAheadLog.begin();

    restoreFrom(lsn);
  }

  private void restoreFrom(OLogSequenceNumber lsn) throws IOException {
    wereDataRestoredAfterOpen = true;

    long recordsProcessed = 0;
    int reportInterval = OGlobalConfiguration.WAL_REPORT_AFTER_OPERATIONS_DURING_RESTORE.getValueAsInteger();

    final AtomicBoolean lowMemoryFlag = new AtomicBoolean(false);

    OMemoryWatchDog.Listener listener = new OMemoryWatchDog.Listener() {
      @Override
      public void lowMemory(long iFreeMemory, long iFreeMemoryPercentage) {
        lowMemoryFlag.set(true);
      }
    };

    listener = Orient.instance().getMemoryWatchDog().addListener(listener);

    Map<OOperationUnitId, List<OLogSequenceNumber>> operationUnits = new HashMap<OOperationUnitId, List<OLogSequenceNumber>>();
    List<OWALRecord> batch = new ArrayList<OWALRecord>();

    try {
      while (lsn != null) {
        OWALRecord walRecord = writeAheadLog.read(lsn);
        batch.add(walRecord);

        if (lowMemoryFlag.get()) {
          OLogManager.instance().info(this, "Heap memory is low apply batch of operations are read from WAL.");
          recordsProcessed = restoreWALBatch(batch, operationUnits, recordsProcessed, reportInterval);
          batch = new ArrayList<OWALRecord>();
          lowMemoryFlag.set(false);
        }

        lsn = writeAheadLog.next(lsn);
      }

      if (!batch.isEmpty()) {
        OLogManager.instance().info(this, "Apply last batch of operations are read from WAL.");
        restoreWALBatch(batch, operationUnits, recordsProcessed, reportInterval);
        batch = null;
      }
    } catch (OWALPageBrokenException e) {
      OLogManager.instance().error(this,
          "Data restore was paused because broken WAL page was found. The rest of changes will be rolled back.");
    }

    rollbackAllUnfinishedWALOperations(operationUnits);
    operationUnits.clear();

    Orient.instance().getMemoryWatchDog().removeListener(listener);
  }

  private long restoreWALBatch(List<OWALRecord> batch, Map<OOperationUnitId, List<OLogSequenceNumber>> operationUnits,
      long recordsProcessed, int reportInterval) throws IOException {
    for (OWALRecord walRecord : batch) {
      final OLogSequenceNumber lsn = walRecord.getLsn();

      if (walRecord instanceof OAtomicUnitStartRecord) {
        List<OLogSequenceNumber> operationList = new ArrayList<OLogSequenceNumber>();
        operationUnits.put(((OAtomicUnitStartRecord) walRecord).getOperationUnitId(), operationList);
        operationList.add(lsn);
      } else if (walRecord instanceof OOperationUnitRecord) {
        OOperationUnitRecord operationUnitRecord = (OOperationUnitRecord) walRecord;
        OOperationUnitId unitId = operationUnitRecord.getOperationUnitId();

        final List<OLogSequenceNumber> records = operationUnits.get(unitId);

        assert records != null;

        if (records == null) {
          OLogManager.instance().warn(this,
              "Record with lsn %s  which indication of start of atomic operation was truncated will be skipped.",
              walRecord.getLsn());
          continue;
        }

        records.add(lsn);

        if (operationUnitRecord instanceof OUpdatePageRecord) {
          final OUpdatePageRecord updatePageRecord = (OUpdatePageRecord) operationUnitRecord;

          final long fileId = updatePageRecord.getFileId();
          final long pageIndex = updatePageRecord.getPageIndex();

          if (!diskCache.isOpen(fileId))
            diskCache.openFile(fileId);

          final OCacheEntry cacheEntry = diskCache.load(fileId, pageIndex, true);
          final OCachePointer cachePointer = cacheEntry.getCachePointer();
          cachePointer.acquireExclusiveLock();
          try {
            ODurablePage durablePage = new ODurablePage(cachePointer.getDataPointer(), ODurablePage.TrackMode.NONE);
            durablePage.restoreChanges(updatePageRecord.getChanges());
            durablePage.setLsn(lsn);

            cacheEntry.markDirty();
          } finally {
            cachePointer.releaseExclusiveLock();
            diskCache.release(cacheEntry);
          }

        } else if (operationUnitRecord instanceof OFileCreatedCreatedWALRecord) {

          final OFileCreatedCreatedWALRecord fileCreatedCreatedRecord = (OFileCreatedCreatedWALRecord) operationUnitRecord;
          diskCache.openFile(fileCreatedCreatedRecord.getFileName(), fileCreatedCreatedRecord.getFileId());

        } else if (operationUnitRecord instanceof OAtomicUnitEndRecord) {
          final OAtomicUnitEndRecord atomicUnitEndRecord = (OAtomicUnitEndRecord) walRecord;

          if (atomicUnitEndRecord.isRollback())
            undoOperation(records);

          operationUnits.remove(unitId);
        } else {
          OLogManager.instance().error(this, "Invalid WAL record type was passed %s. Given record will be skipped.",
              operationUnitRecord.getClass());
          assert false : "Invalid WAL record type was passed " + operationUnitRecord.getClass().getName();
        }
      } else
        OLogManager.instance().warn(this, "Record %s will be skipped during data restore.", walRecord);

      recordsProcessed++;
      if (reportInterval > 0 && recordsProcessed % reportInterval == 0)
        OLogManager.instance().info(this, "%d operations were processed, current LSN is %s last LSN is %s", recordsProcessed, lsn,
            writeAheadLog.end());
    }

    return recordsProcessed;
  }

  private void rollbackAllUnfinishedWALOperations(Map<OOperationUnitId, List<OLogSequenceNumber>> operationUnits)
      throws IOException {
    for (List<OLogSequenceNumber> operationUnit : operationUnits.values()) {
      if (operationUnit.isEmpty())
        continue;

      final OAtomicUnitStartRecord atomicUnitStartRecord = (OAtomicUnitStartRecord) writeAheadLog.read(operationUnit.get(0));
      if (!atomicUnitStartRecord.isRollbackSupported())
        continue;

      final OAtomicUnitEndRecord atomicUnitEndRecord = new OAtomicUnitEndRecord(atomicUnitStartRecord.getOperationUnitId(), true);
      final OLogSequenceNumber logSequenceNumber = writeAheadLog.log(atomicUnitEndRecord);

      operationUnit.add(logSequenceNumber);

      undoOperation(operationUnit);
    }
  }

  private boolean exists(String path) {
    return new File(path + "/" + OMetadataDefault.CLUSTER_INTERNAL_NAME + OPaginatedCluster.DEF_EXTENSION).exists();
  }

  private void doClose(boolean force, boolean onDelete) {
    if (status == STATUS.CLOSED)
      return;

    final long timer = Orient.instance().getProfiler().startChrono();

    lock.acquireExclusiveLock();
    try {
      if (!checkForClose(force))
        return;

      status = STATUS.CLOSING;

      if (!onDelete)
        makeFullCheckpoint();

      if (writeAheadLog != null) {
        fuzzyCheckpointExecutor.shutdown();
        if (!fuzzyCheckpointExecutor.awaitTermination(
            OGlobalConfiguration.WAL_FUZZY_CHECKPOINT_SHUTDOWN_TIMEOUT.getValueAsInteger(), TimeUnit.SECONDS))
          throw new OStorageException("Can not terminate fuzzy checkpoint task");

        checkpointExecutor.shutdown();
        if (!checkpointExecutor.awaitTermination(OGlobalConfiguration.WAL_FULL_CHECKPOINT_SHUTDOWN_TIMEOUT.getValueAsInteger(),
            TimeUnit.SECONDS))
          throw new OStorageException("Can not terminate full checkpoint task");
      }

      for (OCluster cluster : clusters)
        if (cluster != null)
          cluster.close(!onDelete);

      clusters.clear();
      clusterMap.clear();

      if (configuration != null)
        configuration.close();

      super.close(force, onDelete);

      if (!onDelete)
        diskCache.close();
      else
        diskCache.delete();

      if (writeAheadLog != null && onDelete)
        writeAheadLog.delete();

      if (onDelete)
        dirtyFlag.delete();
      else {
        dirtyFlag.clearDirty();
        dirtyFlag.close();
      }

      status = STATUS.CLOSED;
    } catch (InterruptedException ie) {
      OLogManager.instance().error(this, "Error on closing of storage '" + name, ie, OStorageException.class);
      Thread.interrupted();
    } catch (IOException e) {
      OLogManager.instance().error(this, "Error on closing of storage '" + name, e, OStorageException.class);
    } finally {
      lock.releaseExclusiveLock();

      Orient.instance().getProfiler().stopChrono("db." + name + ".close", "Close a database", timer, "db.*.close");
    }
  }

  private int doAddCluster(String clusterName, String location, boolean fullCheckPoint, Object[] parameters) throws IOException {
    // FIND THE FIRST AVAILABLE CLUSTER ID
    int clusterPos = clusters.size();
    for (int i = 0; i < clusters.size(); ++i) {
      if (clusters.get(i) == null) {
        clusterPos = i;
        break;
      }
    }

    return addClusterInternal(clusterName, clusterPos, location, fullCheckPoint, parameters);
  }

  private int addClusterInternal(String clusterName, int clusterPos, String location, boolean fullCheckPoint, Object... parameters)
      throws IOException {

    final OCluster cluster;
    if (clusterName != null) {
      clusterName = clusterName.toLowerCase();

      cluster = OPaginatedClusterFactory.INSTANCE.createCluster(configuration.version);
      cluster.configure(this, clusterPos, clusterName, location, -1, parameters);

      if (clusterName.equals(OMVRBTreeRIDProvider.PERSISTENT_CLASS_NAME.toLowerCase())) {
        cluster.set(OCluster.ATTRIBUTES.USE_WAL, false);
        cluster.set(OCluster.ATTRIBUTES.RECORD_GROW_FACTOR, 5);
        cluster.set(OCluster.ATTRIBUTES.RECORD_OVERFLOW_GROW_FACTOR, 2);
      }

    } else {
      cluster = null;
    }

    final int createdClusterId = registerCluster(cluster);

    if (cluster != null) {
      if (!cluster.exists()) {
        cluster.create(-1);
        if (makeFullCheckPointAfterClusterCreate && fullCheckPoint)
          makeFullCheckpoint();
      } else {
        cluster.open();
      }

      configuration.update();
    }

    return createdClusterId;
  }

  private void commitEntry(final OTransaction clientTx, final ORecordOperation txEntry) throws IOException {

    if (txEntry.type != ORecordOperation.DELETED && !txEntry.getRecord().isDirty())
      return;

    final ORecordId rid = (ORecordId) txEntry.getRecord().getIdentity();

    ORecordSerializationContext.pushContext();
    try {
      if (rid.clusterId == ORID.CLUSTER_ID_INVALID && txEntry.getRecord() instanceof ODocument
          && ((ODocument) txEntry.getRecord()).getSchemaClass() != null) {
        // TRY TO FIX CLUSTER ID TO THE DEFAULT CLUSTER ID DEFINED IN SCHEMA CLASS
        rid.clusterId = ((ODocument) txEntry.getRecord()).getSchemaClass().getDefaultClusterId();
      }

      final OCluster cluster = getClusterById(rid.clusterId);

      if (cluster.getName().equals(OMetadataDefault.CLUSTER_INDEX_NAME)
          || cluster.getName().equals(OMetadataDefault.CLUSTER_MANUAL_INDEX_NAME))
        // AVOID TO COMMIT INDEX STUFF
        return;

      if (txEntry.getRecord() instanceof OTxListener)
        ((OTxListener) txEntry.getRecord()).onEvent(txEntry, OTxListener.EVENT.BEFORE_COMMIT);

      switch (txEntry.type) {
      case ORecordOperation.LOADED:
        break;

      case ORecordOperation.CREATED: {
        // CHECK 2 TIMES TO ASSURE THAT IT'S A CREATE OR AN UPDATE BASED ON RECURSIVE TO-STREAM METHOD

        byte[] stream = txEntry.getRecord().toStream();
        if (stream == null) {
          OLogManager.instance().warn(this, "Null serialization on committing new record %s in transaction", rid);
          break;
        }

        final ORecordId oldRID = rid.isNew() ? rid.copy() : rid;

        if (rid.isNew()) {
          rid.clusterId = cluster.getId();
          final OPhysicalPosition ppos;
          ppos = createRecord(-1, rid, stream, txEntry.getRecord().getRecordVersion(), txEntry.getRecord().getRecordType(), -1,
              null).getResult();

          rid.clusterPosition = ppos.clusterPosition;
          txEntry.getRecord().getRecordVersion().copyFrom(ppos.recordVersion);

          clientTx.updateIdentityAfterCommit(oldRID, rid);
        } else {
          txEntry
              .getRecord()
              .getRecordVersion()
              .copyFrom(
                  updateRecord(rid, stream, txEntry.getRecord().getRecordVersion(), txEntry.getRecord().getRecordType(), -1, null)
                      .getResult());
        }

        break;
      }

      case ORecordOperation.UPDATED: {
        byte[] stream = txEntry.getRecord().toStream();
        if (stream == null) {
          OLogManager.instance().warn(this, "Null serialization on committing updated record %s in transaction", rid);
          break;
        }

        txEntry
            .getRecord()
            .getRecordVersion()
            .copyFrom(
                updateRecord(rid, stream, txEntry.getRecord().getRecordVersion(), txEntry.getRecord().getRecordType(), -1, null)
                    .getResult());

        break;
      }

      case ORecordOperation.DELETED: {
        deleteRecord(rid, txEntry.getRecord().getRecordVersion(), -1, null);
        break;
      }
      }
    } finally {
      ORecordSerializationContext.pullContext();
    }

    txEntry.getRecord().unsetDirty();

    if (txEntry.getRecord() instanceof OTxListener)
      ((OTxListener) txEntry.getRecord()).onEvent(txEntry, OTxListener.EVENT.AFTER_COMMIT);
  }

  private void checkClusterSegmentIndexRange(final int iClusterId) {
    if (iClusterId > clusters.size() - 1)
      throw new IllegalArgumentException("Cluster segment #" + iClusterId + " does not exist in database '" + name + "'");
  }

  private int createClusterFromConfig(final OStorageClusterConfiguration config) throws IOException {
    OCluster cluster = clusterMap.get(config.getName().toLowerCase());

    if (cluster != null) {
      cluster.configure(this, config);
      return -1;
    }

    cluster = OPaginatedClusterFactory.INSTANCE.createCluster(configuration.version);
    cluster.configure(this, config);

    return registerCluster(cluster);
  }

  /**
   * Register the cluster internally.
   * 
   * @param cluster
   *          OCluster implementation
   * @return The id (physical position into the array) of the new cluster just created. First is 0.
   * @throws IOException
   */
  private int registerCluster(final OCluster cluster) throws IOException {
    final int id;

    if (cluster != null) {
      // CHECK FOR DUPLICATION OF NAMES
      if (clusterMap.containsKey(cluster.getName().toLowerCase()))
        throw new OConfigurationException("Cannot add segment '" + cluster.getName()
            + "' because it is already registered in database '" + name + "'");
      // CREATE AND ADD THE NEW REF SEGMENT
      clusterMap.put(cluster.getName().toLowerCase(), cluster);
      id = cluster.getId();
    } else {
      id = clusters.size();
    }

    setCluster(id, cluster);

    return id;
  }

  private void addDefaultClusters() throws IOException {
    final String storageCompression = OGlobalConfiguration.STORAGE_COMPRESSION_METHOD.getValueAsString();
    createClusterFromConfig(new OStoragePaginatedClusterConfiguration(configuration, clusters.size(),
        OMetadataDefault.CLUSTER_INTERNAL_NAME, null, true, 20, 4, storageCompression));

    createClusterFromConfig(new OStoragePaginatedClusterConfiguration(configuration, clusters.size(),
        OMetadataDefault.CLUSTER_INDEX_NAME, null, false, OStoragePaginatedClusterConfiguration.DEFAULT_GROW_FACTOR,
        OStoragePaginatedClusterConfiguration.DEFAULT_GROW_FACTOR, storageCompression));

    createClusterFromConfig(new OStoragePaginatedClusterConfiguration(configuration, clusters.size(),
        OMetadataDefault.CLUSTER_MANUAL_INDEX_NAME, null, false, 1, 1, storageCompression));

    defaultClusterId = createClusterFromConfig(new OStoragePaginatedClusterConfiguration(configuration, clusters.size(),
        CLUSTER_DEFAULT_NAME, null, true, OStoragePaginatedClusterConfiguration.DEFAULT_GROW_FACTOR,
        OStoragePaginatedClusterConfiguration.DEFAULT_GROW_FACTOR, storageCompression));
  }
}<|MERGE_RESOLUTION|>--- conflicted
+++ resolved
@@ -554,11 +554,8 @@
       if (cluster == null)
         return false;
 
-<<<<<<< HEAD
-=======
-      getLevel2Cache().freeCluster(clusterId);
-
->>>>>>> 0bd02c5e
+      getLevel2Cache().freeCluster(iClusterId);
+
       if (iTruncate)
         cluster.truncate();
       cluster.delete();
