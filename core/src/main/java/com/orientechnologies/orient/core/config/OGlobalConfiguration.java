/*
 * Copyright 2010-2012 Luca Garulli (l.garulli--at--orientechnologies.com)
 *
 * Licensed under the Apache License, Version 2.0 (the "License");
 * you may not use this file except in compliance with the License.
 * You may obtain a copy of the License at
 *
 *     http://www.apache.org/licenses/LICENSE-2.0
 *
 * Unless required by applicable law or agreed to in writing, software
 * distributed under the License is distributed on an "AS IS" BASIS,
 * WITHOUT WARRANTIES OR CONDITIONS OF ANY KIND, either express or implied.
 * See the License for the specific language governing permissions and
 * limitations under the License.
 */
package com.orientechnologies.orient.core.config;

<<<<<<< HEAD
import java.io.PrintStream;
import java.lang.management.OperatingSystemMXBean;
import java.util.Map;
import java.util.Map.Entry;
import java.util.logging.ConsoleHandler;
import java.util.logging.FileHandler;
import java.util.logging.Level;

=======
>>>>>>> 28de7477
import com.orientechnologies.common.io.OFileUtils;
import com.orientechnologies.common.log.OLogManager;
import com.orientechnologies.orient.core.OConstants;
import com.orientechnologies.orient.core.Orient;
import com.orientechnologies.orient.core.cache.ODefaultCache;
import com.orientechnologies.orient.core.metadata.OMetadataDefault;
import com.orientechnologies.orient.core.storage.fs.OMMapManagerOld;

<<<<<<< HEAD
=======
import java.io.PrintStream;
import java.lang.management.OperatingSystemMXBean;
import java.util.Map;
import java.util.Map.Entry;
import java.util.logging.ConsoleHandler;
import java.util.logging.FileHandler;
import java.util.logging.Level;

>>>>>>> 28de7477
/**
 * Keeps all configuration settings. At startup assigns the configuration values by reading system properties.
 * 
 * @author Luca Garulli (l.garulli--at--orientechnologies.com)
 * 
 */
public enum OGlobalConfiguration {
  // ENVIRONMENT
  ENVIRONMENT_DUMP_CFG_AT_STARTUP("environment.dumpCfgAtStartup", "Dumps the configuration at application startup", Boolean.class,
      Boolean.FALSE),

  ENVIRONMENT_CONCURRENT("environment.concurrent",
      "Specifies if running in multi-thread environment. Setting this to false turns off the internal lock management",
      Boolean.class, Boolean.TRUE),

  // MEMORY
  MEMORY_USE_UNSAFE("memory.useUnsafe", "Indicates whether Unsafe will be used if it is present", Boolean.class, true),

<<<<<<< HEAD
=======
  MEMORY_AUTOFREE_CHECK_EVERY("memory.autoFreeCheckEvery", "Time to check if memory resources are low", Long.class, 10000),

  MEMORY_AUTOFREE_HEAP_THRESHOLD(
      "memory.autoFreeHeapThreshold",
      "Maximum size of used heap to let caches to keep records in RAM. Can be expressed in terms of absolute bytes or percentage in comparison to the maximum heap. For example 80% means that caches stop collecting records in RAM when free heap is lower than 20%",
      String.class, "70%"),

>>>>>>> 28de7477
  DIRECT_MEMORY_UNSAFE_MODE(
      "memory.directMemory.unsafeMode",
      "Indicates whether to do perform range check before each direct memory update, it is false by default, "
          + "but usually it can be safely put to true. It is needed to set to true only after dramatic changes in storage structures.",
      Boolean.class, false),

  JVM_GC_DELAY_FOR_OPTIMIZE("jvm.gc.delayForOptimize",
      "Minimal amount of time (seconds) since last System.gc() when called after tree optimization", Long.class, 600),

  // STORAGE
  DISK_CACHE_SIZE("storage.diskCache.bufferSize", "Size of disk buffer in megabytes", Integer.class, 4 * 1024),

  DISK_WRITE_CACHE_PART("storage.diskCache.writeCachePart", "Percent of disk cache which is use as write cache", Integer.class, 30),

  DISK_WRITE_CACHE_PAGE_TTL("storage.diskCache.writeCachePageTTL",
      "Max time till page will be flushed from write cache in seconds", Long.class, 24 * 60 * 60),

  DISK_WRITE_CACHE_PAGE_FLUSH_INTERVAL("storage.diskCache.writeCachePageFlushInterval",
      "Interval between flushing of pages from write cache in ms.", Integer.class, 100),

  DISK_WRITE_CACHE_FLUSH_LOCK_TIMEOUT("storage.diskCache.writeCacheFlushLockTimeout",
      "Maximum amount of time till write cache will be wait before page flush in ms.", Integer.class, -1),

  STORAGE_CONFIGURATION_SYNC_ON_UPDATE("storage.configuration.syncOnUpdate",
      "Should we perform force sync of storage configuration for each update", Boolean.class, true),

  STORAGE_COMPRESSION_METHOD("storage.compressionMethod", "Record compression method is used in storage."
      + " Possible values : gzip, nothing, snappy, snappy-native. Default is snappy.", String.class, "snappy"),

  USE_WAL("storage.useWAL", "Whether WAL should be used in paginated storage", Boolean.class, true),

  WAL_SYNC_ON_PAGE_FLUSH("storage.wal.syncOnPageFlush", "Should we perform force sync during WAL page flush", Boolean.class, true),

  WAL_CACHE_SIZE("storage.wal.cacheSize",
      "Maximum size of WAL cache (in amount of WAL pages, each page is 64k) <= 0 means that caching will be switched off.",
      Integer.class, 3000),

  WAL_MAX_SEGMENT_SIZE("storage.wal.maxSegmentSize", "Maximum size of single. WAL segment in megabytes.", Integer.class, 256),

  WAL_MAX_SIZE("storage.wal.maxSize", "Maximum size of WAL on disk in megabytes.", Integer.class, 4 * 1024),

  WAL_COMMIT_TIMEOUT("storage.wal.commitTimeout", "Maximum interval between WAL commits (in ms.)", Integer.class, 1000),

  WAL_SHUTDOWN_TIMEOUT("storage.wal.shutdownTimeout", "Maximum wait interval between events when background flush thread"
      + " will receive shutdown command and when background flush will be stopped (in ms.)", Integer.class, 10000),

  WAL_FUZZY_CHECKPOINT_INTERVAL("storage.wal.fuzzyCheckpointInterval", "Interval between fuzzy checkpoints (in seconds)",
      Integer.class, 2592000),

  WAL_REPORT_AFTER_OPERATIONS_DURING_RESTORE(
      "storage.wal.reportAfterOperationsDuringRestore",
      "Amount of processed log operations, after which status of data restore procedure will be printed 0 or negative value, means that status will not be printed",
      Integer.class, 10000),

  WAL_READ_CACHE_SIZE("storage.wal.readCacheSize", "Size of WAL read cache in amount of pages", Integer.class, 1000),

  WAL_FUZZY_CHECKPOINT_SHUTDOWN_TIMEOUT("storage.wal.fuzzyCheckpointShutdownWait",
      "Interval which we should wait till shutdown (in seconds)", Integer.class, 60 * 10),

  WAL_FULL_CHECKPOINT_SHUTDOWN_TIMEOUT("storage.wal.fullCheckpointShutdownTimeout",
      "Timeout till DB will wait that full checkpoint is finished during DB close (in seconds))", Integer.class, 60 * 10),

  WAL_LOCATION("storage.wal.path", "Path to the wal file on the disk, by default is placed in DB directory but"
      + " it is highly recomended to use separate disk to store log operations", String.class, null),

  STORAGE_MAKE_FULL_CHECKPOINT_AFTER_CREATE("storage.makeFullCheckpointAfterCreate",
      "Indicates whether full checkpoint should be performed if storage was opened.", Boolean.class, true),

  STORAGE_MAKE_FULL_CHECKPOINT_AFTER_CLUSTER_CREATE("storage.makeFullCheckpointAfterClusterCreate",
      "Indicates whether full checkpoint should be performed if storage was opened.", Boolean.class, true),

  DISK_CACHE_PAGE_SIZE("storage.diskCache.pageSize", "Size of page of disk buffer in kilobytes", Integer.class, 64),

  PAGINATED_STORAGE_LOWEST_FREELIST_BOUNDARY("storage.lowestFreeListBound", "The minimal amount of free space (in kb)"
      + " in page which is tracked in paginated storage", Integer.class, 16),

  USE_NODE_ID_CLUSTER_POSITION("storage.cluster.useNodeIdAsClusterPosition", "Indicates whether cluster position should be"
      + " treated as node id not as long value.", Boolean.class, Boolean.FALSE),

  STORAGE_KEEP_OPEN(
      "storage.keepOpen",
      "Tells to the engine to not close the storage when a database is closed. Storages will be closed when the process shuts down",
      Boolean.class, Boolean.TRUE),

  STORAGE_LOCK_TIMEOUT("storage.lockTimeout", "Maximum timeout in milliseconds to lock the storage", Integer.class, 600000),

  STORAGE_RECORD_LOCK_TIMEOUT("storage.record.lockTimeout", "Maximum timeout in milliseconds to lock a shared record",
<<<<<<< HEAD
      Integer.class, 5000),
=======
      Integer.class, 300000),
>>>>>>> 28de7477

  STORAGE_USE_TOMBSTONES("storage.useTombstones", "When record will be deleted its cluster"
      + " position will not be freed but tombstone will be placed instead", Boolean.class, false),

  // RECORDS
  RECORD_DOWNSIZING_ENABLED(
      "record.downsizing.enabled",
      "On updates if the record size is lower than before, reduces the space taken accordlying. If enabled this could increase defragmentation, but it reduces the used space",
      Boolean.class, true),

  // CACHE
  CACHE_LEVEL1_ENABLED("cache.level1.enabled", "Use the level-1 cache", Boolean.class, true),

<<<<<<< HEAD
  CACHE_LEVEL1_SIZE("cache.level1.size", "Size of the cache that keeps the record in memory", Integer.class, 1000),

  CACHE_LEVEL2_ENABLED("cache.level2.enabled", "Use the level-2 cache", Boolean.class, false),

  CACHE_LEVEL2_SIZE("cache.level2.size", "Size of the cache that keeps the record in memory", Integer.class, 0),
=======
  CACHE_LEVEL1_SIZE("cache.level1.size", "Size of the cache that keeps the record in memory", Integer.class, -1),

  CACHE_LEVEL2_ENABLED("cache.level2.enabled", "Use the level-2 cache", Boolean.class, true),

  CACHE_LEVEL2_SIZE("cache.level2.size", "Size of the cache that keeps the record in memory", Integer.class, -1),
>>>>>>> 28de7477

  CACHE_LEVEL2_IMPL("cache.level2.impl", "Actual implementation of secondary cache", String.class, ODefaultCache.class
      .getCanonicalName()),

  CACHE_LEVEL2_STRATEGY("cache.level2.strategy",
      "Strategy to use when a database requests a record: 0 = pop the record, 1 = copy the record", Integer.class, 0,
      new OConfigurationChangeCallback() {
        public void change(final Object iCurrentValue, final Object iNewValue) {
          // UPDATE ALL THE OPENED STORAGES SETTING THE NEW STRATEGY
          // for (OStorage s : com.orientechnologies.orient.core.Orient.instance().getStorages()) {
          // s.getCache().setStrategy((Integer) iNewValue);
          // }
        }
      }),

  // DATABASE
  OBJECT_SAVE_ONLY_DIRTY("object.saveOnlyDirty", "Object Database only saves objects bound to dirty records", Boolean.class, false),

  // DATABASE
  DB_POOL_MIN("db.pool.min", "Default database pool minimum size", Integer.class, 1),

  DB_POOL_MAX("db.pool.max", "Default database pool maximum size", Integer.class, 20),

  DB_POOL_IDLE_TIMEOUT("db.pool.idleTimeout", "Default database pool maximum size", Integer.class, 0),

  DB_POOL_IDLE_CHECK_DELAY("db.pool.idleCheckDelay", "Default database pool maximum size", Integer.class, 0),

  @Deprecated
  DB_MVCC("db.mvcc", "Enables or disables MVCC (Multi-Version Concurrency Control) even outside transactions", Boolean.class, true),

  DB_MVCC_THROWFAST(
      "db.mvcc.throwfast",
      "Use fast-thrown exceptions for MVCC OConcurrentModificationExceptions. No context information will be available, use where these exceptions are handled and the detail is not neccessary",
      Boolean.class, false),

  DB_VALIDATION("db.validation", "Enables or disables validation of records", Boolean.class, true),

  DB_USE_DISTRIBUTED_VERSION("db.use.distributedVersion", "Use extended version that is safe in distributed environment",
      Boolean.class, Boolean.FALSE),

  // SETTINGS OF NON-TRANSACTIONAL MODE
  NON_TX_RECORD_UPDATE_SYNCH("nonTX.recordUpdate.synch",
      "Executes a synch against the file-system at every record operation. This slows down records updates "
          + "but guarantee reliability on unreliable drives", Boolean.class, Boolean.FALSE),

  NON_TX_CLUSTERS_SYNC_IMMEDIATELY("nonTX.clusters.sync.immediately",
      "List of clusters to sync immediately after update separated by commas. Can be useful for manual index", String.class,
      OMetadataDefault.CLUSTER_MANUAL_INDEX_NAME),

  // TRANSACTIONS
  TX_USE_LOG("tx.useLog", "Transactions use log file to store temporary data to be rolled back in case of crash", Boolean.class,
      true),

  TX_AUTO_RETRY("tx.autoRetry",
      "Maximum number of automatic retry if some resource has been locked in the middle of the transaction (Timeout exception)",
      Integer.class, 1),

  TX_LOG_TYPE("tx.log.fileType", "File type to handle transaction logs: mmap or classic", String.class, "classic"),

  TX_LOG_SYNCH(
      "tx.log.synch",
      "Executes a synch against the file-system at every log entry. This slows down transactions but guarantee transaction reliability on unreliable drives",
      Boolean.class, Boolean.FALSE),

  TX_COMMIT_SYNCH("tx.commit.synch", "Synchronizes the storage after transaction commit", Boolean.class, false),

  // INDEX
  HASH_TABLE_SPLIT_BUCKETS_BUFFER_LENGTH("hashTable.slitBucketsBuffer.length", "Length of buffer (in pages) where buckets "
      + "that were splited but not flushed to the disk are kept. This buffer is used to minimize random IO overhead.",
      Integer.class, 1500),

  INDEX_AUTO_REBUILD_AFTER_NOTSOFTCLOSE("index.auto.rebuildAfterNotSoftClose",
      "Auto rebuild all automatic indexes after upon database open when wasn't closed properly", Boolean.class, true),

  INDEX_SYNCHRONOUS_AUTO_REBUILD("index.auto.synchronousAutoRebuild",
      "Synchronous execution of auto rebuilding of indexes in case of db crash.", Boolean.class, Boolean.TRUE),

  INDEX_AUTO_LAZY_UPDATES(
      "index.auto.lazyUpdates",
      "Configure the TreeMaps for automatic indexes as buffered or not. -1 means buffered until tx.commit() or db.close() are called",
      Integer.class, 10000),

  INDEX_MANUAL_LAZY_UPDATES("index.manual.lazyUpdates",
      "Configure the TreeMaps for manual indexes as buffered or not. -1 means buffered until tx.commit() or db.close() are called",
      Integer.class, 1),

  INDEX_DURABLE_IN_NON_TX_MODE("index.durableInNonTxMode",
      "Indicates whether index implementation for plocal storage will be durable in non-Tx mode, false by default", Boolean.class,
      false),

  INDEX_TX_MODE("index.txMode",
      "Indicates index durability level in TX mode. Can be ROLLBACK_ONLY or FULL (ROLLBACK_ONLY by default)", String.class,
      "ROLLBACK_ONLY"),

  INDEX_USE_SBTREE_BY_DEFAULT("index.useSBTreeByDefault",
      "Whether new SBTree index implementation should be used instead of old MVRB-Tree", Boolean.class, true),

  INDEX_NOTUNIQUE_USE_SBTREE_CONTAINER_BY_DEFAULT("index.notunique.useSBTreeContainerByDefault",
      "Prefer SBTree based algorithm instead MVRBTree for storing sets of RID", Boolean.class, true),

  // TREEMAP
  MVRBTREE_TIMEOUT("mvrbtree.timeout", "Maximum timeout to get lock against the OMVRB-Tree", Integer.class, 5000),

  MVRBTREE_NODE_PAGE_SIZE("mvrbtree.nodePageSize",
      "Page size of each node. 256 means that 256 entries can be stored inside each node", Integer.class, 256),

  MVRBTREE_LOAD_FACTOR("mvrbtree.loadFactor", "HashMap load factor", Float.class, 0.7f),

  MVRBTREE_OPTIMIZE_THRESHOLD(
      "mvrbtree.optimizeThreshold",
      "Auto optimize the TreeMap every X tree rotations. This forces the optimization of the tree after many changes to recompute entry points. -1 means never",
      Integer.class, 100000),

  MVRBTREE_ENTRYPOINTS("mvrbtree.entryPoints", "Number of entry points to start searching entries", Integer.class, 64),

  MVRBTREE_OPTIMIZE_ENTRYPOINTS_FACTOR("mvrbtree.optimizeEntryPointsFactor",
      "Multiplicand factor to apply to entry-points list (parameter mvrbtree.entrypoints) to determine optimization is needed",
      Float.class, 1.0f),

  MVRBTREE_ENTRY_KEYS_IN_MEMORY("mvrbtree.entryKeysInMemory", "Keep unserialized keys in memory", Boolean.class, Boolean.FALSE),

  MVRBTREE_ENTRY_VALUES_IN_MEMORY("mvrbtree.entryValuesInMemory", "Keep unserialized values in memory", Boolean.class,
      Boolean.FALSE),

  // TREEMAP OF RIDS
  MVRBTREE_RID_BINARY_THRESHOLD(
      "mvrbtree.ridBinaryThreshold",
      "Valid for set of rids. It's the threshold as number of entries to use the binary streaming instead of classic string streaming. -1 means never use binary streaming",
<<<<<<< HEAD
      Integer.class, 8),
=======
      Integer.class, -1),
>>>>>>> 28de7477

  MVRBTREE_RID_NODE_PAGE_SIZE("mvrbtree.ridNodePageSize",
      "Page size of each treeset node. 16 means that 16 entries can be stored inside each node", Integer.class, 64),

  MVRBTREE_RID_NODE_SAVE_MEMORY("mvrbtree.ridNodeSaveMemory",
      "Save memory usage by avoid keeping RIDs in memory but creating them at every access", Boolean.class, Boolean.FALSE),

  // SBTREE
  SBTREE_MAX_KEY_SIZE("sbtree.maxKeySize", "Maximum size of key which can be put in SBTree in bytes (10240 by default)",
      Integer.class, 10240),

  SBTREE_MAX_EMBEDDED_VALUE_SIZE("sbtree.maxEmbeddedValueSize",
      "Maximum size of value which can be put in SBTree without creation link to standalone page in bytes (40960 by default)",
      Integer.class, 40960),

  SBTREEBONSAI_BUCKET_SIZE("sbtreebonsai.bucketSize",
      "Size of bucket in OSBTreeBonsai in kB. Contract: bucketSize < storagePageSize, storagePageSize % bucketSize == 0.",
      Integer.class, 2),

<<<<<<< HEAD
=======
  SBTREEBONSAI_LINKBAG_CACHE_SIZE("sbtreebonsai.linkBagCache.size",
      "Amount of LINKBAG collections are cached to avoid constant reloading of data", Integer.class, 100000),

  SBTREEBONSAI_LINKBAG_CACHE_EVICTION_SIZE("sbtreebonsai.linkBagCache.evictionSize",
      "How many items of cached LINKBAG collections will be removed when cache limit is reached", Integer.class, 1000),

  SBTREEBOSAI_FREE_SPACE_REUSE_TRIGGER("sbtreebonsai.freeeSpaceReuseTrigger",
      "How much free space should be in sbtreebonsai file before it will be reused during next allocation", Float.class, 0.5),

  // RIDBAG
  RID_BAG_EMBEDDED_TO_SBTREEBONSAI_THRESHOLD("ridBag.embeddedToSbtreeBonsaiThreshold",
      "Amount of values after which LINKBAG implementation will use sbtree as values container", Integer.class, 80),

  RID_BAG_SBTREEBONSAI_TO_EMBEDDED_THRESHOLD("ridBag.sbtreeBonsaiToEmbeddedToThreshold",
      "Amount of values after which LINKBAG implementation will use embedded values container (disabled by default)",
      Integer.class, -1),

>>>>>>> 28de7477
  // COLLECTIONS
  LAZYSET_WORK_ON_STREAM("lazyset.workOnStream", "Upon add avoid unmarshalling set", Boolean.class, true),

  PREFER_SBTREE_SET("collections.preferSBTreeSet", "This config is experimental.", Boolean.class, false),

  // FILE
  FILE_LOCK("file.lock", "Locks files when used. Default is false", boolean.class, true),

  FILE_DEFRAG_STRATEGY("file.defrag.strategy", "Strategy to recycle free space: 0 = synchronous defrag, 1 = asynchronous defrag, ",
      Integer.class, 0),

  FILE_DEFRAG_HOLE_MAX_DISTANCE(
      "file.defrag.holeMaxDistance",
      "Max distance in bytes between holes to cause their defrag. Set it to -1 to use dynamic size. Beware that if the db is huge moving blocks to defrag could be expensive",
      Integer.class, 32768),

  FILE_MMAP_USE_OLD_MANAGER("file.mmap.useOldManager",
      "Manager that will be used to handle mmap files. true = USE OLD MANAGER, false = USE NEW MANAGER", boolean.class, false),

  FILE_MMAP_AUTOFLUSH_TIMER("file.mmap.autoFlush.timer", "Auto flushes memory mapped blocks every X seconds. 0 = disabled",
      int.class, 30),

  FILE_MMAP_AUTOFLUSH_UNUSED_TIME("file.mmap.autoFlush.unusedTime",
      "Remove memory mapped blocks with unused time major than this value. Time is in seconds", int.class, 30),

  FILE_MMAP_LOCK_MEMORY("file.mmap.lockMemory",
      "When using new map manager this parameter specify prevent memory swap or not. true = LOCK MEMORY, false = NOT LOCK MEMORY",
      boolean.class, true),

  FILE_MMAP_STRATEGY(
      "file.mmap.strategy",
      "Strategy to use with memory mapped files. 0 = USE MMAP ALWAYS, 1 = USE MMAP ON WRITES OR ON READ JUST WHEN THE BLOCK POOL IS FREE, 2 = USE MMAP ON WRITES OR ON READ JUST WHEN THE BLOCK IS ALREADY AVAILABLE, 3 = USE MMAP ONLY IF BLOCK IS ALREADY AVAILABLE, 4 = NEVER USE MMAP",
      Integer.class, 0),

  FILE_MMAP_BLOCK_SIZE("file.mmap.blockSize", "Size of the memory mapped block, default is 1Mb", Integer.class, 1048576,
      new OConfigurationChangeCallback() {
        public void change(final Object iCurrentValue, final Object iNewValue) {
          OMMapManagerOld.setBlockSize(((Number) iNewValue).intValue());
        }
      }),

  FILE_MMAP_BUFFER_SIZE("file.mmap.bufferSize", "Size of the buffer for direct access to the file through the channel",
      Integer.class, 8192),

  FILE_MMAP_MAX_MEMORY(
      "file.mmap.maxMemory",
      "Max memory allocatable by memory mapping manager. Note that on 32bit operating systems, the limit is 2Gb but will vary between operating systems",
      Long.class, 134217728, new OConfigurationChangeCallback() {
        public void change(final Object iCurrentValue, final Object iNewValue) {
          OMMapManagerOld.setMaxMemory(OFileUtils.getSizeAsNumber(iNewValue));
        }
      }),

  FILE_MMAP_OVERLAP_STRATEGY(
      "file.mmap.overlapStrategy",
      "Strategy to use when a request overlaps in-memory buffers: 0 = Use the channel access, 1 = force the in-memory buffer and use the channel access, 2 = always create an overlapped in-memory buffer (default)",
      Integer.class, 2, new OConfigurationChangeCallback() {
        public void change(final Object iCurrentValue, final Object iNewValue) {
          OMMapManagerOld.setOverlapStrategy((Integer) iNewValue);
        }
      }),

  FILE_MMAP_FORCE_DELAY("file.mmap.forceDelay",
      "Delay time in ms to wait for another forced flush of the memory-mapped block to disk", Integer.class, 10),

  FILE_MMAP_FORCE_RETRY("file.mmap.forceRetry", "Number of times the memory-mapped block will try to flush to disk", Integer.class,
      50),

  JNA_DISABLE_USE_SYSTEM_LIBRARY("jna.disable.system.library",
      "This property disable to using JNA installed in your system. And use JNA bundled with database.", boolean.class, true),

  // NETWORK
  NETWORK_MAX_CONCURRENT_SESSIONS("network.maxConcurrentSessions", "Maximum number of concurrent sessions", Integer.class, 1000),

  NETWORK_SOCKET_BUFFER_SIZE("network.socketBufferSize", "TCP/IP Socket buffer size", Integer.class, 32768),

  NETWORK_LOCK_TIMEOUT("network.lockTimeout", "Timeout in ms to acquire a lock against a channel", Integer.class, 15000),

  NETWORK_SOCKET_TIMEOUT("network.socketTimeout", "TCP/IP Socket timeout in ms", Integer.class, 15000),

  NETWORK_SOCKET_RETRY("network.retry", "Number of times the client retries its connection to the server on failure",
      Integer.class, 5),

  NETWORK_SOCKET_RETRY_DELAY("network.retryDelay", "Number of ms the client waits before reconnecting to the server on failure",
      Integer.class, 500),

  NETWORK_BINARY_DNS_LOADBALANCING_ENABLED("network.binary.loadBalancing.enabled",
      "Asks for DNS TXT record to determine if load balancing is supported", Boolean.class, Boolean.FALSE),

  NETWORK_BINARY_DNS_LOADBALANCING_TIMEOUT("network.binary.loadBalancing.timeout",
      "Maximum time (in ms) to wait for the answer from DNS about the TXT record for load balancing", Integer.class, 2000),

  NETWORK_BINARY_MAX_CONTENT_LENGTH("network.binary.maxLength", "TCP/IP max content length in bytes of BINARY requests",
      Integer.class, 32736),

  NETWORK_BINARY_READ_RESPONSE_MAX_TIMES("network.binary.readResponse.maxTimes",
      "Maximum times to wait until response will be read. Otherwise response will be dropped from chanel", Integer.class, 20),

  NETWORK_BINARY_DEBUG("network.binary.debug", "Debug mode: print all data incoming on the binary channel", Boolean.class, false),

  NETWORK_HTTP_MAX_CONTENT_LENGTH("network.http.maxLength", "TCP/IP max content length in bytes for HTTP requests", Integer.class,
      1000000),

  NETWORK_HTTP_CONTENT_CHARSET("network.http.charset", "Http response charset", String.class, "utf-8"),

  NETWORK_HTTP_SESSION_EXPIRE_TIMEOUT("network.http.sessionExpireTimeout",
      "Timeout after which an http session is considered tp have expired (seconds)", Integer.class, 300),

  // PROFILER
  PROFILER_ENABLED("profiler.enabled", "Enable the recording of statistics and counters", Boolean.class, false,
      new OConfigurationChangeCallback() {
        public void change(final Object iCurrentValue, final Object iNewValue) {
          if ((Boolean) iNewValue)
            Orient.instance().getProfiler().startRecording();
          else
            Orient.instance().getProfiler().stopRecording();
        }
      }),

  PROFILER_CONFIG("profiler.config", "Configures the profiler as <seconds-for-snapshot>,<archive-snapshot-size>,<summary-size>",
      String.class, null, new OConfigurationChangeCallback() {
        public void change(final Object iCurrentValue, final Object iNewValue) {
          Orient.instance().getProfiler().configure(iNewValue.toString());
        }
      }),

  PROFILER_AUTODUMP_INTERVAL("profiler.autoDump.interval",
      "Dumps the profiler values at regular intervals. Time is expressed in seconds", Integer.class, 0,
      new OConfigurationChangeCallback() {
        public void change(final Object iCurrentValue, final Object iNewValue) {
          Orient.instance().getProfiler().setAutoDump((Integer) iNewValue);
        }
      }),

  // LOG
  LOG_CONSOLE_LEVEL("log.console.level", "Console logging level", String.class, "info", new OConfigurationChangeCallback() {
    public void change(final Object iCurrentValue, final Object iNewValue) {
      OLogManager.instance().setLevel((String) iNewValue, ConsoleHandler.class);
    }
  }),

  LOG_FILE_LEVEL("log.file.level", "File logging level", String.class, "fine", new OConfigurationChangeCallback() {
    public void change(final Object iCurrentValue, final Object iNewValue) {
      OLogManager.instance().setLevel((String) iNewValue, FileHandler.class);
    }
  }),

  // COMMAND
  COMMAND_TIMEOUT("command.timeout", "Default timeout for commands expressed in milliseconds", Long.class, 0),

  // CLIENT
  CLIENT_CHANNEL_MIN_POOL("client.channel.minPool", "Minimum pool size", Integer.class, 1),

  CLIENT_CHANNEL_MAX_POOL("client.channel.maxPool", "Maximum channel pool size", Integer.class, 20),

  CLIENT_CONNECT_POOL_WAIT_TIMEOUT("client.connectionPool.waitTimeout",
      "Maximum time which client should wait connection from the pool", Integer.class, 5000),

  CLIENT_DB_RELEASE_WAIT_TIMEOUT("client.channel.dbReleaseWaitTimeout",
      "Delay in ms. after which data modification command will be resent if DB was frozen", Integer.class, 10000),

  // SERVER
  SERVER_CHANNEL_CLEAN_DELAY("server.channel.cleanDelay", "Time in ms of delay to check pending closed connections", Integer.class,
      5000),

  SERVER_CACHE_FILE_STATIC("server.cache.staticFile", "Cache static resources loading", Boolean.class, false),

  SERVER_CACHE_INCREASE_ON_DEMAND("server.cache.2q.increaseOnDemand", "Increase 2q cache on demand", Boolean.class, true),

  SERVER_CACHE_INCREASE_STEP("server.cache.2q.increaseStep",
      "Increase 2q cache step in percent. Will only work if server.cache.2q.increaseOnDemand is true", Float.class, 0.1f),

  SERVER_LOG_DUMP_CLIENT_EXCEPTION_LEVEL(
      "server.log.dumpClientExceptionLevel",
      "Logs client exceptions. Use any level supported by Java java.util.logging.Level class: OFF, FINE, CONFIG, INFO, WARNING, SEVERE",
      Level.class, Level.FINE),

  SERVER_LOG_DUMP_CLIENT_EXCEPTION_FULLSTACKTRACE("server.log.dumpClientExceptionFullStackTrace",
      "Dumps the full stack trace of the exception to sent to the client", Level.class, Boolean.TRUE),

  // DISTRIBUTED
<<<<<<< HEAD
  DISTRIBUTED_THREAD_QUEUE_SIZE("distributed.threadQueueSize", "Size of the queue for internal thread dispatching", Integer.class,
      10000),

=======
>>>>>>> 28de7477
  DISTRIBUTED_CRUD_TASK_SYNCH_TIMEOUT("distributed.crudTaskTimeout",
      "Maximum timeout in milliseconds to wait for CRUD remote tasks", Integer.class, 3000l),

  DISTRIBUTED_COMMAND_TASK_SYNCH_TIMEOUT("distributed.commandTaskTimeout",
      "Maximum timeout in milliseconds to wait for Command remote tasks", Integer.class, 5000l),

  DISTRIBUTED_QUEUE_TIMEOUT("distributed.queueTimeout", "Maximum timeout in milliseconds to wait for the response in replication",
      Integer.class, 5000l),

  DISTRIBUTED_ASYNCH_RESPONSES_TIMEOUT("distributed.asynchResponsesTimeout",
      "Maximum timeout in milliseconds to collect all the asynchronous responses from replication", Integer.class, 15000l),

  DISTRIBUTED_PURGE_RESPONSES_TIMER_DELAY("distributed.purgeResponsesTimerDelay",
      "Maximum timeout in milliseconds to collect all the asynchronous responses from replication", Integer.class, 15000l);

  private final String                 key;
  private final Object                 defValue;
  private final Class<?>               type;
  private Object                       value          = null;
  private String                       description;
  private OConfigurationChangeCallback changeCallback = null;

  // AT STARTUP AUTO-CONFIG
  static {
    readConfiguration();
    autoConfig();
  }

  OGlobalConfiguration(final String iKey, final String iDescription, final Class<?> iType, final Object iDefValue,
      final OConfigurationChangeCallback iChangeAction) {
    this(iKey, iDescription, iType, iDefValue);
    changeCallback = iChangeAction;
  }

  OGlobalConfiguration(final String iKey, final String iDescription, final Class<?> iType, final Object iDefValue) {
    key = iKey;
    description = iDescription;
    defValue = iDefValue;
    type = iType;
  }

  public void setValue(final Object iValue) {
    Object oldValue = value;

    if (iValue != null)
      if (type == Boolean.class)
        value = Boolean.parseBoolean(iValue.toString());
      else if (type == Integer.class)
        value = Integer.parseInt(iValue.toString());
      else if (type == Float.class)
        value = Float.parseFloat(iValue.toString());
      else if (type == String.class)
        value = iValue.toString();
      else
        value = iValue;

    if (changeCallback != null)
      changeCallback.change(oldValue, value);
  }

  public Object getValue() {
    return value != null ? value : defValue;
  }

  public boolean getValueAsBoolean() {
    final Object v = value != null ? value : defValue;
    return v instanceof Boolean ? ((Boolean) v).booleanValue() : Boolean.parseBoolean(v.toString());
  }

  public String getValueAsString() {
    return value != null ? value.toString() : defValue != null ? defValue.toString() : null;
  }

  public int getValueAsInteger() {
    final Object v = value != null ? value : defValue;
    return (int) (v instanceof Number ? ((Number) v).intValue() : OFileUtils.getSizeAsNumber(v.toString()));
  }

  public long getValueAsLong() {
    final Object v = value != null ? value : defValue;
    return v instanceof Number ? ((Number) v).longValue() : OFileUtils.getSizeAsNumber(v.toString());
  }

  public float getValueAsFloat() {
    final Object v = value != null ? value : defValue;
    return v instanceof Float ? ((Float) v).floatValue() : Float.parseFloat(v.toString());
  }

  public String getKey() {
    return key;
  }

  public Class<?> getType() {
    return type;
  }

  public String getDescription() {
    return description;
  }

  public static void dumpConfiguration(final PrintStream out) {
    out.print("OrientDB ");
    out.print(OConstants.getVersion());
    out.println(" configuration dump:");

    String lastSection = "";
    for (OGlobalConfiguration v : values()) {
      final String section = v.key.substring(0, v.key.indexOf('.'));

      if (!lastSection.equals(section)) {
        out.print("- ");
        out.println(section.toUpperCase());
        lastSection = section;
      }
      out.print("  + ");
      out.print(v.key);
      out.print(" = ");
      out.println(v.getValue());
    }
  }

  /**
   * Find the OGlobalConfiguration instance by the key. Key is case insensitive.
   * 
   * @param iKey
   *          Key to find. It's case insensitive.
   * @return OGlobalConfiguration instance if found, otherwise null
   */
  public static OGlobalConfiguration findByKey(final String iKey) {
    for (OGlobalConfiguration v : values()) {
      if (v.getKey().equalsIgnoreCase(iKey))
        return v;
    }
    return null;
  }

  /**
   * Changes the configuration values in one shot by passing a Map of values. Keys can be the Java ENUM names or the string
   * representation of configuration values
   */
  public static void setConfiguration(final Map<String, Object> iConfig) {
    for (Entry<String, Object> config : iConfig.entrySet()) {
      for (OGlobalConfiguration v : values()) {
        if (v.getKey().equals(config.getKey())) {
          v.setValue(config.getValue());
          break;
        } else if (v.name().equals(config.getKey())) {
          v.setValue(config.getValue());
          break;
        }
      }
    }
  }

  /**
   * Assign configuration values by reading system properties.
   */
  private static void readConfiguration() {
    String prop;
    for (OGlobalConfiguration config : values()) {
      prop = System.getProperty(config.key);
      if (prop != null)
        config.setValue(prop);
    }
  }

  private static void autoConfig() {
    if (System.getProperty("os.arch").indexOf("64") > -1) {
      // 64 BIT

      if (FILE_MMAP_MAX_MEMORY.getValueAsInteger() == 134217728) {
        final OperatingSystemMXBean bean = java.lang.management.ManagementFactory.getOperatingSystemMXBean();

        try {
          final Class<?> cls = Class.forName("com.sun.management.OperatingSystemMXBean");
          if (cls.isAssignableFrom(bean.getClass())) {
            final Long maxOsMemory = (Long) cls.getMethod("getTotalPhysicalMemorySize", new Class[] {}).invoke(bean);
            final long maxProcessMemory = Runtime.getRuntime().maxMemory();
            long mmapBestMemory = (maxOsMemory.longValue() - maxProcessMemory) / 2;
            FILE_MMAP_MAX_MEMORY.setValue(mmapBestMemory);
          }
        } catch (Exception e) {
          // SUN JMX CLASS NOT AVAILABLE: CAN'T AUTO TUNE THE ENGINE
        }
      }
    } else {
      // 32 BIT, USE THE DEFAULT CONFIGURATION
    }

    System.setProperty(MEMORY_USE_UNSAFE.getKey(), MEMORY_USE_UNSAFE.getValueAsString());
    System.setProperty(DIRECT_MEMORY_UNSAFE_MODE.getKey(), DIRECT_MEMORY_UNSAFE_MODE.getValueAsString());
  }
}<|MERGE_RESOLUTION|>--- conflicted
+++ resolved
@@ -15,7 +15,14 @@
  */
 package com.orientechnologies.orient.core.config;
 
-<<<<<<< HEAD
+import com.orientechnologies.common.io.OFileUtils;
+import com.orientechnologies.common.log.OLogManager;
+import com.orientechnologies.orient.core.OConstants;
+import com.orientechnologies.orient.core.Orient;
+import com.orientechnologies.orient.core.cache.ODefaultCache;
+import com.orientechnologies.orient.core.metadata.OMetadataDefault;
+import com.orientechnologies.orient.core.storage.fs.OMMapManagerOld;
+
 import java.io.PrintStream;
 import java.lang.management.OperatingSystemMXBean;
 import java.util.Map;
@@ -24,27 +31,6 @@
 import java.util.logging.FileHandler;
 import java.util.logging.Level;
 
-=======
->>>>>>> 28de7477
-import com.orientechnologies.common.io.OFileUtils;
-import com.orientechnologies.common.log.OLogManager;
-import com.orientechnologies.orient.core.OConstants;
-import com.orientechnologies.orient.core.Orient;
-import com.orientechnologies.orient.core.cache.ODefaultCache;
-import com.orientechnologies.orient.core.metadata.OMetadataDefault;
-import com.orientechnologies.orient.core.storage.fs.OMMapManagerOld;
-
-<<<<<<< HEAD
-=======
-import java.io.PrintStream;
-import java.lang.management.OperatingSystemMXBean;
-import java.util.Map;
-import java.util.Map.Entry;
-import java.util.logging.ConsoleHandler;
-import java.util.logging.FileHandler;
-import java.util.logging.Level;
-
->>>>>>> 28de7477
 /**
  * Keeps all configuration settings. At startup assigns the configuration values by reading system properties.
  * 
@@ -63,8 +49,6 @@
   // MEMORY
   MEMORY_USE_UNSAFE("memory.useUnsafe", "Indicates whether Unsafe will be used if it is present", Boolean.class, true),
 
-<<<<<<< HEAD
-=======
   MEMORY_AUTOFREE_CHECK_EVERY("memory.autoFreeCheckEvery", "Time to check if memory resources are low", Long.class, 10000),
 
   MEMORY_AUTOFREE_HEAP_THRESHOLD(
@@ -72,7 +56,6 @@
       "Maximum size of used heap to let caches to keep records in RAM. Can be expressed in terms of absolute bytes or percentage in comparison to the maximum heap. For example 80% means that caches stop collecting records in RAM when free heap is lower than 20%",
       String.class, "70%"),
 
->>>>>>> 28de7477
   DIRECT_MEMORY_UNSAFE_MODE(
       "memory.directMemory.unsafeMode",
       "Indicates whether to do perform range check before each direct memory update, it is false by default, "
@@ -160,11 +143,7 @@
   STORAGE_LOCK_TIMEOUT("storage.lockTimeout", "Maximum timeout in milliseconds to lock the storage", Integer.class, 600000),
 
   STORAGE_RECORD_LOCK_TIMEOUT("storage.record.lockTimeout", "Maximum timeout in milliseconds to lock a shared record",
-<<<<<<< HEAD
-      Integer.class, 5000),
-=======
       Integer.class, 300000),
->>>>>>> 28de7477
 
   STORAGE_USE_TOMBSTONES("storage.useTombstones", "When record will be deleted its cluster"
       + " position will not be freed but tombstone will be placed instead", Boolean.class, false),
@@ -178,19 +157,11 @@
   // CACHE
   CACHE_LEVEL1_ENABLED("cache.level1.enabled", "Use the level-1 cache", Boolean.class, true),
 
-<<<<<<< HEAD
-  CACHE_LEVEL1_SIZE("cache.level1.size", "Size of the cache that keeps the record in memory", Integer.class, 1000),
-
-  CACHE_LEVEL2_ENABLED("cache.level2.enabled", "Use the level-2 cache", Boolean.class, false),
-
-  CACHE_LEVEL2_SIZE("cache.level2.size", "Size of the cache that keeps the record in memory", Integer.class, 0),
-=======
   CACHE_LEVEL1_SIZE("cache.level1.size", "Size of the cache that keeps the record in memory", Integer.class, -1),
 
   CACHE_LEVEL2_ENABLED("cache.level2.enabled", "Use the level-2 cache", Boolean.class, true),
 
   CACHE_LEVEL2_SIZE("cache.level2.size", "Size of the cache that keeps the record in memory", Integer.class, -1),
->>>>>>> 28de7477
 
   CACHE_LEVEL2_IMPL("cache.level2.impl", "Actual implementation of secondary cache", String.class, ODefaultCache.class
       .getCanonicalName()),
@@ -319,11 +290,7 @@
   MVRBTREE_RID_BINARY_THRESHOLD(
       "mvrbtree.ridBinaryThreshold",
       "Valid for set of rids. It's the threshold as number of entries to use the binary streaming instead of classic string streaming. -1 means never use binary streaming",
-<<<<<<< HEAD
-      Integer.class, 8),
-=======
       Integer.class, -1),
->>>>>>> 28de7477
 
   MVRBTREE_RID_NODE_PAGE_SIZE("mvrbtree.ridNodePageSize",
       "Page size of each treeset node. 16 means that 16 entries can be stored inside each node", Integer.class, 64),
@@ -343,8 +310,6 @@
       "Size of bucket in OSBTreeBonsai in kB. Contract: bucketSize < storagePageSize, storagePageSize % bucketSize == 0.",
       Integer.class, 2),
 
-<<<<<<< HEAD
-=======
   SBTREEBONSAI_LINKBAG_CACHE_SIZE("sbtreebonsai.linkBagCache.size",
       "Amount of LINKBAG collections are cached to avoid constant reloading of data", Integer.class, 100000),
 
@@ -362,7 +327,6 @@
       "Amount of values after which LINKBAG implementation will use embedded values container (disabled by default)",
       Integer.class, -1),
 
->>>>>>> 28de7477
   // COLLECTIONS
   LAZYSET_WORK_ON_STREAM("lazyset.workOnStream", "Upon add avoid unmarshalling set", Boolean.class, true),
 
@@ -544,12 +508,6 @@
       "Dumps the full stack trace of the exception to sent to the client", Level.class, Boolean.TRUE),
 
   // DISTRIBUTED
-<<<<<<< HEAD
-  DISTRIBUTED_THREAD_QUEUE_SIZE("distributed.threadQueueSize", "Size of the queue for internal thread dispatching", Integer.class,
-      10000),
-
-=======
->>>>>>> 28de7477
   DISTRIBUTED_CRUD_TASK_SYNCH_TIMEOUT("distributed.crudTaskTimeout",
       "Maximum timeout in milliseconds to wait for CRUD remote tasks", Integer.class, 3000l),
 
@@ -742,4 +700,4 @@
     System.setProperty(MEMORY_USE_UNSAFE.getKey(), MEMORY_USE_UNSAFE.getValueAsString());
     System.setProperty(DIRECT_MEMORY_UNSAFE_MODE.getKey(), DIRECT_MEMORY_UNSAFE_MODE.getValueAsString());
   }
-}+}
