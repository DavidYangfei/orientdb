--- conflicted
+++ resolved
@@ -733,15 +733,12 @@
   @OApi(maturity = OApi.MATURITY.NEW)DISTRIBUTED_CONCURRENT_TX_MAX_AUTORETRY("distributed.concurrentTxMaxAutoRetry",
       "Maximum attempts the transaction coordinator should execute a transaction automatically, if records are locked. (Minimum is 1 = no attempts)",
       Integer.class, 10, true),
-<<<<<<< HEAD
-=======
 
   /**
    * @Since 2.2.7
    */
   @OApi(maturity = OApi.MATURITY.NEW)DISTRIBUTED_ATOMIC_LOCK_TIMEOUT("distributed.atomicLockTimeout",
       "Timeout (in ms) to acquire a distributed lock on a record. (0=infinite)", Integer.class, 500, true),
->>>>>>> dcc1f233
 
   /**
    * @Since 2.1
