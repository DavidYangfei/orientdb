/*
 *
 * Copyright 2013 Luca Molino (molino.luca--AT--gmail.com)
 *
 * Licensed under the Apache License, Version 2.0 (the "License");
 * you may not use this file except in compliance with the License.
 * You may obtain a copy of the License at
 *
 *     http://www.apache.org/licenses/LICENSE-2.0
 *
 * Unless required by applicable law or agreed to in writing, software
 * distributed under the License is distributed on an "AS IS" BASIS,
 * WITHOUT WARRANTIES OR CONDITIONS OF ANY KIND, either express or implied.
 * See the License for the specific language governing permissions and
 * limitations under the License.
 */
package com.orientechnologies.orient.core.metadata;

<<<<<<< HEAD
import java.io.IOException;
import java.util.Arrays;
import java.util.HashSet;
import java.util.Set;

=======
>>>>>>> ff549748
import com.orientechnologies.orient.core.cache.OCommandCache;
import com.orientechnologies.orient.core.index.OIndexManagerProxy;
import com.orientechnologies.orient.core.metadata.function.OFunctionLibrary;
import com.orientechnologies.orient.core.metadata.schema.OSchema;
import com.orientechnologies.orient.core.metadata.security.OIdentity;
import com.orientechnologies.orient.core.metadata.security.ORole;
import com.orientechnologies.orient.core.metadata.security.OSecurity;
import com.orientechnologies.orient.core.metadata.security.OUser;
<<<<<<< HEAD
=======
import com.orientechnologies.orient.core.metadata.sequence.OSequenceLibrary;
>>>>>>> ff549748
import com.orientechnologies.orient.core.schedule.OSchedulerListener;

import java.io.IOException;
import java.util.Arrays;
import java.util.HashSet;
import java.util.Set;

/**
 * @author luca.molino
 * 
 */
public interface OMetadata {
  Set<String> SYSTEM_CLUSTER = new HashSet<String>(Arrays.asList(new String[] { OUser.CLASS_NAME.toLowerCase(),
      ORole.CLASS_NAME.toLowerCase(), OIdentity.CLASS_NAME.toLowerCase(), "ORIDs".toLowerCase(),
      OSecurity.RESTRICTED_CLASSNAME.toLowerCase(), "OFunction".toLowerCase(), "OTriggered".toLowerCase(),
      "OSchedule".toLowerCase() }));
<<<<<<< HEAD

  void load();

  void create() throws IOException;

  OSchema getSchema();

  OCommandCache getCommandCache();

  OSecurity getSecurity();

  OIndexManagerProxy getIndexManager();

=======

  void load();

  void create() throws IOException;

  OSchema getSchema();

  OCommandCache getCommandCache();

  OSecurity getSecurity();

  OIndexManagerProxy getIndexManager();

>>>>>>> ff549748
  int getSchemaClusterId();

  /**
   * Reloads the internal objects.
   */
  void reload();

  /**
   * Closes internal objects
   */
  void close();
<<<<<<< HEAD

  OFunctionLibrary getFunctionLibrary();
=======

  OFunctionLibrary getFunctionLibrary();

  OSequenceLibrary getSequenceLibrary();
>>>>>>> ff549748

  OSchedulerListener getSchedulerListener();
}<|MERGE_RESOLUTION|>--- conflicted
+++ resolved
@@ -16,14 +16,11 @@
  */
 package com.orientechnologies.orient.core.metadata;
 
-<<<<<<< HEAD
 import java.io.IOException;
 import java.util.Arrays;
 import java.util.HashSet;
 import java.util.Set;
 
-=======
->>>>>>> ff549748
 import com.orientechnologies.orient.core.cache.OCommandCache;
 import com.orientechnologies.orient.core.index.OIndexManagerProxy;
 import com.orientechnologies.orient.core.metadata.function.OFunctionLibrary;
@@ -32,16 +29,8 @@
 import com.orientechnologies.orient.core.metadata.security.ORole;
 import com.orientechnologies.orient.core.metadata.security.OSecurity;
 import com.orientechnologies.orient.core.metadata.security.OUser;
-<<<<<<< HEAD
-=======
 import com.orientechnologies.orient.core.metadata.sequence.OSequenceLibrary;
->>>>>>> ff549748
 import com.orientechnologies.orient.core.schedule.OSchedulerListener;
-
-import java.io.IOException;
-import java.util.Arrays;
-import java.util.HashSet;
-import java.util.Set;
 
 /**
  * @author luca.molino
@@ -52,7 +41,6 @@
       ORole.CLASS_NAME.toLowerCase(), OIdentity.CLASS_NAME.toLowerCase(), "ORIDs".toLowerCase(),
       OSecurity.RESTRICTED_CLASSNAME.toLowerCase(), "OFunction".toLowerCase(), "OTriggered".toLowerCase(),
       "OSchedule".toLowerCase() }));
-<<<<<<< HEAD
 
   void load();
 
@@ -66,21 +54,6 @@
 
   OIndexManagerProxy getIndexManager();
 
-=======
-
-  void load();
-
-  void create() throws IOException;
-
-  OSchema getSchema();
-
-  OCommandCache getCommandCache();
-
-  OSecurity getSecurity();
-
-  OIndexManagerProxy getIndexManager();
-
->>>>>>> ff549748
   int getSchemaClusterId();
 
   /**
@@ -92,15 +65,10 @@
    * Closes internal objects
    */
   void close();
-<<<<<<< HEAD
-
-  OFunctionLibrary getFunctionLibrary();
-=======
 
   OFunctionLibrary getFunctionLibrary();
 
   OSequenceLibrary getSequenceLibrary();
->>>>>>> ff549748
 
   OSchedulerListener getSchedulerListener();
 }