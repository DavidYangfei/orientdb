/*
 *
 *  *  Copyright 2014 Orient Technologies LTD (info(at)orientechnologies.com)
 *  *
 *  *  Licensed under the Apache License, Version 2.0 (the "License");
 *  *  you may not use this file except in compliance with the License.
 *  *  You may obtain a copy of the License at
 *  *
 *  *       http://www.apache.org/licenses/LICENSE-2.0
 *  *
 *  *  Unless required by applicable law or agreed to in writing, software
 *  *  distributed under the License is distributed on an "AS IS" BASIS,
 *  *  WITHOUT WARRANTIES OR CONDITIONS OF ANY KIND, either express or implied.
 *  *  See the License for the specific language governing permissions and
 *  *  limitations under the License.
 *  *
 *  * For more information: http://www.orientechnologies.com
 *
 */
package com.orientechnologies.orient.core.metadata;

import com.orientechnologies.common.log.OLogManager;
import com.orientechnologies.common.profiler.OProfiler;
import com.orientechnologies.orient.core.Orient;
import com.orientechnologies.orient.core.cache.OCommandCache;
import com.orientechnologies.orient.core.cache.OCommandCacheSoftRefs;
import com.orientechnologies.orient.core.db.ODatabase;
import com.orientechnologies.orient.core.db.ODatabaseDocumentInternal;
import com.orientechnologies.orient.core.exception.OSecurityException;
import com.orientechnologies.orient.core.index.OIndexManager;
import com.orientechnologies.orient.core.index.OIndexManagerProxy;
import com.orientechnologies.orient.core.index.OIndexManagerRemote;
import com.orientechnologies.orient.core.index.OIndexManagerShared;
import com.orientechnologies.orient.core.metadata.function.OFunctionLibrary;
import com.orientechnologies.orient.core.metadata.function.OFunctionLibraryImpl;
import com.orientechnologies.orient.core.metadata.function.OFunctionLibraryProxy;
import com.orientechnologies.orient.core.metadata.schema.OImmutableSchema;
import com.orientechnologies.orient.core.metadata.schema.OSchema;
import com.orientechnologies.orient.core.metadata.schema.OSchemaProxy;
import com.orientechnologies.orient.core.metadata.schema.OSchemaShared;
import com.orientechnologies.orient.core.metadata.security.OSecurity;
import com.orientechnologies.orient.core.metadata.security.OSecurityProxy;
import com.orientechnologies.orient.core.metadata.security.OSecurityShared;
import com.orientechnologies.orient.core.metadata.sequence.OSequenceLibrary;
import com.orientechnologies.orient.core.metadata.sequence.OSequenceLibraryImpl;
import com.orientechnologies.orient.core.metadata.sequence.OSequenceLibraryProxy;
import com.orientechnologies.orient.core.schedule.OSchedulerListener;
import com.orientechnologies.orient.core.schedule.OSchedulerListenerImpl;
import com.orientechnologies.orient.core.schedule.OSchedulerListenerProxy;
import com.orientechnologies.orient.core.storage.OStorageProxy;

import java.io.IOException;
import java.util.concurrent.Callable;

public class OMetadataDefault implements OMetadataInternal {
  public static final String        CLUSTER_INTERNAL_NAME     = "internal";
  public static final String        CLUSTER_INDEX_NAME        = "index";
  public static final String        CLUSTER_MANUAL_INDEX_NAME = "manindex";

  protected int                     schemaClusterId;

  protected OSchemaProxy            schema;
  protected OSecurity               security;
  protected OIndexManagerProxy      indexManager;
  protected OFunctionLibraryProxy   functionLibrary;
  protected OSchedulerListenerProxy scheduler;
<<<<<<< HEAD
=======
  protected OSequenceLibraryProxy   sequenceLibrary;
>>>>>>> ff549748

  protected OCommandCache           commandCache;
  protected static final OProfiler  PROFILER                  = Orient.instance().getProfiler();

  private OImmutableSchema          immutableSchema           = null;
  private int                       immutableCount            = 0;
  private ODatabaseDocumentInternal database;

  public OMetadataDefault() {
  }

  public OMetadataDefault(ODatabaseDocumentInternal databaseDocument) {
    this.database = databaseDocument;
  }

  public void load() {
    final long timer = PROFILER.startChrono();

    try {
      init(true);

      if (schemaClusterId == -1 || getDatabase().countClusterElements(CLUSTER_INTERNAL_NAME) == 0)
        return;

    } finally {
      PROFILER.stopChrono(PROFILER.getDatabaseMetric(getDatabase().getName(), "metadata.load"), "Loading of database metadata",
          timer, "db.*.metadata.load");
    }
  }

  public void create() throws IOException {
    init(false);

    schema.create();
    indexManager.create();
    security.create();
    functionLibrary.create();
    sequenceLibrary.create();
    security.createClassTrigger();
    scheduler.create();

    // CREATE BASE VERTEX AND EDGE CLASSES
    schema.createClass("V");
    schema.createClass("E");
  }

  public OSchemaProxy getSchema() {
    return schema;
  }

  @Override
  public OCommandCache getCommandCache() {
    return commandCache;
  }

  @Override
  public void makeThreadLocalSchemaSnapshot() {
    if (this.immutableCount == 0) {
      if (schema != null)
        this.immutableSchema = schema.makeSnapshot();
    }
    this.immutableCount++;
  }

  @Override
  public void clearThreadLocalSchemaSnapshot() {
    this.immutableCount--;
    if (this.immutableCount == 0) {
      this.immutableSchema = null;
    }
  }

  @Override
  public OImmutableSchema getImmutableSchemaSnapshot() {
    if (immutableSchema == null) {
      if (schema == null)
        return null;
      return schema.makeSnapshot();
    }
    return immutableSchema;
  }

  public OSecurity getSecurity() {
    return security;
  }

  public OIndexManagerProxy getIndexManager() {
    return indexManager;
  }

  public int getSchemaClusterId() {
    return schemaClusterId;
  }

  private void init(final boolean iLoad) {
    final ODatabaseDocumentInternal database = getDatabase();
    schemaClusterId = database.getClusterIdByName(CLUSTER_INTERNAL_NAME);

    schema = new OSchemaProxy(database.getStorage().getResource(OSchema.class.getSimpleName(), new Callable<OSchemaShared>() {
      public OSchemaShared call() {
        ODatabaseDocumentInternal database = getDatabase();
        final OSchemaShared instance = new OSchemaShared(database.getStorageVersions().classesAreDetectedByClusterId());
        if (iLoad)
          instance.load();
        return instance;
      }
    }), database);

    indexManager = new OIndexManagerProxy(database.getStorage().getResource(OIndexManager.class.getSimpleName(),
        new Callable<OIndexManager>() {
          public OIndexManager call() {
            OIndexManager instance;
            if (database.getStorage() instanceof OStorageProxy)
              instance = new OIndexManagerRemote(database);
            else
              instance = new OIndexManagerShared(database);

            if (iLoad)
              try {
                instance.load();
              } catch (Exception e) {
                OLogManager.instance().error(this, "[OMetadata] Error on loading index manager, reset index configuration", e);
                instance.create();
              }

            return instance;
          }
        }), database);

    security = new OSecurityProxy(database.getStorage().getResource(OSecurity.class.getSimpleName(),
        new Callable<OSecurityShared>() {
          public OSecurityShared call() {
            final OSecurityShared instance = new OSecurityShared();
            if (iLoad) {
              security = instance;
              instance.load();
            }
            return instance;
          }
        }), database);

    commandCache = database.getStorage().getResource(OCommandCache.class.getSimpleName(), new Callable<OCommandCache>() {
      public OCommandCache call() {
        return new OCommandCacheSoftRefs(database.getName());
      }
    });

    final Class<? extends OSecurity> securityClass = (Class<? extends OSecurity>) database.getProperty(ODatabase.OPTIONS.SECURITY
        .toString());
    if (securityClass != null)
      // INSTALL CUSTOM WRAPPED SECURITY
      try {
        final OSecurity wrapped = security;
        security = securityClass.getDeclaredConstructor(OSecurity.class, ODatabaseDocumentInternal.class).newInstance(wrapped,
            database);
      } catch (Exception e) {
        throw new OSecurityException("Cannot install custom security implementation (" + securityClass + ")", e);
      }

    functionLibrary = new OFunctionLibraryProxy(database.getStorage().getResource(OFunctionLibrary.class.getSimpleName(),
        new Callable<OFunctionLibrary>() {
          public OFunctionLibrary call() {
            final OFunctionLibraryImpl instance = new OFunctionLibraryImpl();
            if (iLoad && !(database.getStorage() instanceof OStorageProxy))
<<<<<<< HEAD
=======
              instance.load();
            return instance;
          }
        }), database);
    sequenceLibrary = new OSequenceLibraryProxy(database.getStorage().getResource(OSequenceLibrary.class.getSimpleName(),
        new Callable<OSequenceLibrary>() {
          @Override
          public OSequenceLibrary call() throws Exception {
            final OSequenceLibraryImpl instance = new OSequenceLibraryImpl();
            if (iLoad) {
>>>>>>> ff549748
              instance.load();
            }
            return instance;
          }
        }), database);
    scheduler = new OSchedulerListenerProxy(database.getStorage().getResource(OSchedulerListener.class.getSimpleName(),
        new Callable<OSchedulerListener>() {
          public OSchedulerListener call() {
            final OSchedulerListenerImpl instance = new OSchedulerListenerImpl();
            if (iLoad && !(database.getStorage() instanceof OStorageProxy))
              instance.load();
            return instance;
          }
        }), database);
  }

  /**
   * Reloads the internal objects.
   */
  public void reload() {
    if (schema != null)
      schema.reload();
    if (indexManager != null)
      indexManager.reload();
    if (security != null)
      security.load();
    if (functionLibrary != null)
      functionLibrary.load();
<<<<<<< HEAD
=======
    if (sequenceLibrary != null)
      sequenceLibrary.load();
>>>>>>> ff549748
    if (commandCache != null)
      commandCache.clear();
  }

  /**
   * Closes internal objects
   */
  public void close() {
    if (schema != null)
      schema.close();
    if (security != null)
      security.close(false);
    if (commandCache != null)
      commandCache.clear();
  }

  protected ODatabaseDocumentInternal getDatabase() {
    return database;
  }

  public OFunctionLibrary getFunctionLibrary() {
    return functionLibrary;
  }

  @Override
  public OSequenceLibrary getSequenceLibrary() {
    return sequenceLibrary;
  }

  public OSchedulerListener getSchedulerListener() {
    return scheduler;
  }
}
<|MERGE_RESOLUTION|>--- conflicted
+++ resolved
@@ -1,313 +1,304 @@
-/*
- *
- *  *  Copyright 2014 Orient Technologies LTD (info(at)orientechnologies.com)
- *  *
- *  *  Licensed under the Apache License, Version 2.0 (the "License");
- *  *  you may not use this file except in compliance with the License.
- *  *  You may obtain a copy of the License at
- *  *
- *  *       http://www.apache.org/licenses/LICENSE-2.0
- *  *
- *  *  Unless required by applicable law or agreed to in writing, software
- *  *  distributed under the License is distributed on an "AS IS" BASIS,
- *  *  WITHOUT WARRANTIES OR CONDITIONS OF ANY KIND, either express or implied.
- *  *  See the License for the specific language governing permissions and
- *  *  limitations under the License.
- *  *
- *  * For more information: http://www.orientechnologies.com
- *
- */
-package com.orientechnologies.orient.core.metadata;
-
-import com.orientechnologies.common.log.OLogManager;
-import com.orientechnologies.common.profiler.OProfiler;
-import com.orientechnologies.orient.core.Orient;
-import com.orientechnologies.orient.core.cache.OCommandCache;
-import com.orientechnologies.orient.core.cache.OCommandCacheSoftRefs;
-import com.orientechnologies.orient.core.db.ODatabase;
-import com.orientechnologies.orient.core.db.ODatabaseDocumentInternal;
-import com.orientechnologies.orient.core.exception.OSecurityException;
-import com.orientechnologies.orient.core.index.OIndexManager;
-import com.orientechnologies.orient.core.index.OIndexManagerProxy;
-import com.orientechnologies.orient.core.index.OIndexManagerRemote;
-import com.orientechnologies.orient.core.index.OIndexManagerShared;
-import com.orientechnologies.orient.core.metadata.function.OFunctionLibrary;
-import com.orientechnologies.orient.core.metadata.function.OFunctionLibraryImpl;
-import com.orientechnologies.orient.core.metadata.function.OFunctionLibraryProxy;
-import com.orientechnologies.orient.core.metadata.schema.OImmutableSchema;
-import com.orientechnologies.orient.core.metadata.schema.OSchema;
-import com.orientechnologies.orient.core.metadata.schema.OSchemaProxy;
-import com.orientechnologies.orient.core.metadata.schema.OSchemaShared;
-import com.orientechnologies.orient.core.metadata.security.OSecurity;
-import com.orientechnologies.orient.core.metadata.security.OSecurityProxy;
-import com.orientechnologies.orient.core.metadata.security.OSecurityShared;
-import com.orientechnologies.orient.core.metadata.sequence.OSequenceLibrary;
-import com.orientechnologies.orient.core.metadata.sequence.OSequenceLibraryImpl;
-import com.orientechnologies.orient.core.metadata.sequence.OSequenceLibraryProxy;
-import com.orientechnologies.orient.core.schedule.OSchedulerListener;
-import com.orientechnologies.orient.core.schedule.OSchedulerListenerImpl;
-import com.orientechnologies.orient.core.schedule.OSchedulerListenerProxy;
-import com.orientechnologies.orient.core.storage.OStorageProxy;
-
-import java.io.IOException;
-import java.util.concurrent.Callable;
-
-public class OMetadataDefault implements OMetadataInternal {
-  public static final String        CLUSTER_INTERNAL_NAME     = "internal";
-  public static final String        CLUSTER_INDEX_NAME        = "index";
-  public static final String        CLUSTER_MANUAL_INDEX_NAME = "manindex";
-
-  protected int                     schemaClusterId;
-
-  protected OSchemaProxy            schema;
-  protected OSecurity               security;
-  protected OIndexManagerProxy      indexManager;
-  protected OFunctionLibraryProxy   functionLibrary;
-  protected OSchedulerListenerProxy scheduler;
-<<<<<<< HEAD
-=======
-  protected OSequenceLibraryProxy   sequenceLibrary;
->>>>>>> ff549748
-
-  protected OCommandCache           commandCache;
-  protected static final OProfiler  PROFILER                  = Orient.instance().getProfiler();
-
-  private OImmutableSchema          immutableSchema           = null;
-  private int                       immutableCount            = 0;
-  private ODatabaseDocumentInternal database;
-
-  public OMetadataDefault() {
-  }
-
-  public OMetadataDefault(ODatabaseDocumentInternal databaseDocument) {
-    this.database = databaseDocument;
-  }
-
-  public void load() {
-    final long timer = PROFILER.startChrono();
-
-    try {
-      init(true);
-
-      if (schemaClusterId == -1 || getDatabase().countClusterElements(CLUSTER_INTERNAL_NAME) == 0)
-        return;
-
-    } finally {
-      PROFILER.stopChrono(PROFILER.getDatabaseMetric(getDatabase().getName(), "metadata.load"), "Loading of database metadata",
-          timer, "db.*.metadata.load");
-    }
-  }
-
-  public void create() throws IOException {
-    init(false);
-
-    schema.create();
-    indexManager.create();
-    security.create();
-    functionLibrary.create();
-    sequenceLibrary.create();
-    security.createClassTrigger();
-    scheduler.create();
-
-    // CREATE BASE VERTEX AND EDGE CLASSES
-    schema.createClass("V");
-    schema.createClass("E");
-  }
-
-  public OSchemaProxy getSchema() {
-    return schema;
-  }
-
-  @Override
-  public OCommandCache getCommandCache() {
-    return commandCache;
-  }
-
-  @Override
-  public void makeThreadLocalSchemaSnapshot() {
-    if (this.immutableCount == 0) {
-      if (schema != null)
-        this.immutableSchema = schema.makeSnapshot();
-    }
-    this.immutableCount++;
-  }
-
-  @Override
-  public void clearThreadLocalSchemaSnapshot() {
-    this.immutableCount--;
-    if (this.immutableCount == 0) {
-      this.immutableSchema = null;
-    }
-  }
-
-  @Override
-  public OImmutableSchema getImmutableSchemaSnapshot() {
-    if (immutableSchema == null) {
-      if (schema == null)
-        return null;
-      return schema.makeSnapshot();
-    }
-    return immutableSchema;
-  }
-
-  public OSecurity getSecurity() {
-    return security;
-  }
-
-  public OIndexManagerProxy getIndexManager() {
-    return indexManager;
-  }
-
-  public int getSchemaClusterId() {
-    return schemaClusterId;
-  }
-
-  private void init(final boolean iLoad) {
-    final ODatabaseDocumentInternal database = getDatabase();
-    schemaClusterId = database.getClusterIdByName(CLUSTER_INTERNAL_NAME);
-
-    schema = new OSchemaProxy(database.getStorage().getResource(OSchema.class.getSimpleName(), new Callable<OSchemaShared>() {
-      public OSchemaShared call() {
-        ODatabaseDocumentInternal database = getDatabase();
-        final OSchemaShared instance = new OSchemaShared(database.getStorageVersions().classesAreDetectedByClusterId());
-        if (iLoad)
-          instance.load();
-        return instance;
-      }
-    }), database);
-
-    indexManager = new OIndexManagerProxy(database.getStorage().getResource(OIndexManager.class.getSimpleName(),
-        new Callable<OIndexManager>() {
-          public OIndexManager call() {
-            OIndexManager instance;
-            if (database.getStorage() instanceof OStorageProxy)
-              instance = new OIndexManagerRemote(database);
-            else
-              instance = new OIndexManagerShared(database);
-
-            if (iLoad)
-              try {
-                instance.load();
-              } catch (Exception e) {
-                OLogManager.instance().error(this, "[OMetadata] Error on loading index manager, reset index configuration", e);
-                instance.create();
-              }
-
-            return instance;
-          }
-        }), database);
-
-    security = new OSecurityProxy(database.getStorage().getResource(OSecurity.class.getSimpleName(),
-        new Callable<OSecurityShared>() {
-          public OSecurityShared call() {
-            final OSecurityShared instance = new OSecurityShared();
-            if (iLoad) {
-              security = instance;
-              instance.load();
-            }
-            return instance;
-          }
-        }), database);
-
-    commandCache = database.getStorage().getResource(OCommandCache.class.getSimpleName(), new Callable<OCommandCache>() {
-      public OCommandCache call() {
-        return new OCommandCacheSoftRefs(database.getName());
-      }
-    });
-
-    final Class<? extends OSecurity> securityClass = (Class<? extends OSecurity>) database.getProperty(ODatabase.OPTIONS.SECURITY
-        .toString());
-    if (securityClass != null)
-      // INSTALL CUSTOM WRAPPED SECURITY
-      try {
-        final OSecurity wrapped = security;
-        security = securityClass.getDeclaredConstructor(OSecurity.class, ODatabaseDocumentInternal.class).newInstance(wrapped,
-            database);
-      } catch (Exception e) {
-        throw new OSecurityException("Cannot install custom security implementation (" + securityClass + ")", e);
-      }
-
-    functionLibrary = new OFunctionLibraryProxy(database.getStorage().getResource(OFunctionLibrary.class.getSimpleName(),
-        new Callable<OFunctionLibrary>() {
-          public OFunctionLibrary call() {
-            final OFunctionLibraryImpl instance = new OFunctionLibraryImpl();
-            if (iLoad && !(database.getStorage() instanceof OStorageProxy))
-<<<<<<< HEAD
-=======
-              instance.load();
-            return instance;
-          }
-        }), database);
-    sequenceLibrary = new OSequenceLibraryProxy(database.getStorage().getResource(OSequenceLibrary.class.getSimpleName(),
-        new Callable<OSequenceLibrary>() {
-          @Override
-          public OSequenceLibrary call() throws Exception {
-            final OSequenceLibraryImpl instance = new OSequenceLibraryImpl();
-            if (iLoad) {
->>>>>>> ff549748
-              instance.load();
-            }
-            return instance;
-          }
-        }), database);
-    scheduler = new OSchedulerListenerProxy(database.getStorage().getResource(OSchedulerListener.class.getSimpleName(),
-        new Callable<OSchedulerListener>() {
-          public OSchedulerListener call() {
-            final OSchedulerListenerImpl instance = new OSchedulerListenerImpl();
-            if (iLoad && !(database.getStorage() instanceof OStorageProxy))
-              instance.load();
-            return instance;
-          }
-        }), database);
-  }
-
-  /**
-   * Reloads the internal objects.
-   */
-  public void reload() {
-    if (schema != null)
-      schema.reload();
-    if (indexManager != null)
-      indexManager.reload();
-    if (security != null)
-      security.load();
-    if (functionLibrary != null)
-      functionLibrary.load();
-<<<<<<< HEAD
-=======
-    if (sequenceLibrary != null)
-      sequenceLibrary.load();
->>>>>>> ff549748
-    if (commandCache != null)
-      commandCache.clear();
-  }
-
-  /**
-   * Closes internal objects
-   */
-  public void close() {
-    if (schema != null)
-      schema.close();
-    if (security != null)
-      security.close(false);
-    if (commandCache != null)
-      commandCache.clear();
-  }
-
-  protected ODatabaseDocumentInternal getDatabase() {
-    return database;
-  }
-
-  public OFunctionLibrary getFunctionLibrary() {
-    return functionLibrary;
-  }
-
-  @Override
-  public OSequenceLibrary getSequenceLibrary() {
-    return sequenceLibrary;
-  }
-
-  public OSchedulerListener getSchedulerListener() {
-    return scheduler;
-  }
-}
+/*
+ *
+ *  *  Copyright 2014 Orient Technologies LTD (info(at)orientechnologies.com)
+ *  *
+ *  *  Licensed under the Apache License, Version 2.0 (the "License");
+ *  *  you may not use this file except in compliance with the License.
+ *  *  You may obtain a copy of the License at
+ *  *
+ *  *       http://www.apache.org/licenses/LICENSE-2.0
+ *  *
+ *  *  Unless required by applicable law or agreed to in writing, software
+ *  *  distributed under the License is distributed on an "AS IS" BASIS,
+ *  *  WITHOUT WARRANTIES OR CONDITIONS OF ANY KIND, either express or implied.
+ *  *  See the License for the specific language governing permissions and
+ *  *  limitations under the License.
+ *  *
+ *  * For more information: http://www.orientechnologies.com
+ *
+ */
+package com.orientechnologies.orient.core.metadata;
+
+import java.io.IOException;
+import java.util.concurrent.Callable;
+
+import com.orientechnologies.common.log.OLogManager;
+import com.orientechnologies.common.profiler.OProfiler;
+import com.orientechnologies.orient.core.Orient;
+import com.orientechnologies.orient.core.cache.OCommandCache;
+import com.orientechnologies.orient.core.cache.OCommandCacheSoftRefs;
+import com.orientechnologies.orient.core.db.ODatabase;
+import com.orientechnologies.orient.core.db.ODatabaseDocumentInternal;
+import com.orientechnologies.orient.core.exception.OSecurityException;
+import com.orientechnologies.orient.core.index.OIndexManager;
+import com.orientechnologies.orient.core.index.OIndexManagerProxy;
+import com.orientechnologies.orient.core.index.OIndexManagerRemote;
+import com.orientechnologies.orient.core.index.OIndexManagerShared;
+import com.orientechnologies.orient.core.metadata.function.OFunctionLibrary;
+import com.orientechnologies.orient.core.metadata.function.OFunctionLibraryImpl;
+import com.orientechnologies.orient.core.metadata.function.OFunctionLibraryProxy;
+import com.orientechnologies.orient.core.metadata.schema.OImmutableSchema;
+import com.orientechnologies.orient.core.metadata.schema.OSchema;
+import com.orientechnologies.orient.core.metadata.schema.OSchemaProxy;
+import com.orientechnologies.orient.core.metadata.schema.OSchemaShared;
+import com.orientechnologies.orient.core.metadata.security.OSecurity;
+import com.orientechnologies.orient.core.metadata.security.OSecurityProxy;
+import com.orientechnologies.orient.core.metadata.security.OSecurityShared;
+import com.orientechnologies.orient.core.metadata.sequence.OSequenceLibrary;
+import com.orientechnologies.orient.core.metadata.sequence.OSequenceLibraryImpl;
+import com.orientechnologies.orient.core.metadata.sequence.OSequenceLibraryProxy;
+import com.orientechnologies.orient.core.schedule.OSchedulerListener;
+import com.orientechnologies.orient.core.schedule.OSchedulerListenerImpl;
+import com.orientechnologies.orient.core.schedule.OSchedulerListenerProxy;
+import com.orientechnologies.orient.core.storage.OStorageProxy;
+
+public class OMetadataDefault implements OMetadataInternal {
+  public static final String        CLUSTER_INTERNAL_NAME     = "internal";
+  public static final String        CLUSTER_INDEX_NAME        = "index";
+  public static final String        CLUSTER_MANUAL_INDEX_NAME = "manindex";
+
+  protected int                     schemaClusterId;
+
+  protected OSchemaProxy            schema;
+  protected OSecurity               security;
+  protected OIndexManagerProxy      indexManager;
+  protected OFunctionLibraryProxy   functionLibrary;
+  protected OSchedulerListenerProxy scheduler;
+  protected OSequenceLibraryProxy   sequenceLibrary;
+
+  protected OCommandCache           commandCache;
+  protected static final OProfiler  PROFILER                  = Orient.instance().getProfiler();
+
+  private OImmutableSchema          immutableSchema           = null;
+  private int                       immutableCount            = 0;
+  private ODatabaseDocumentInternal database;
+
+  public OMetadataDefault() {
+  }
+
+  public OMetadataDefault(ODatabaseDocumentInternal databaseDocument) {
+    this.database = databaseDocument;
+  }
+
+  public void load() {
+    final long timer = PROFILER.startChrono();
+
+    try {
+      init(true);
+
+      if (schemaClusterId == -1 || getDatabase().countClusterElements(CLUSTER_INTERNAL_NAME) == 0)
+        return;
+
+    } finally {
+      PROFILER.stopChrono(PROFILER.getDatabaseMetric(getDatabase().getName(), "metadata.load"), "Loading of database metadata",
+          timer, "db.*.metadata.load");
+    }
+  }
+
+  public void create() throws IOException {
+    init(false);
+
+    schema.create();
+    indexManager.create();
+    security.create();
+    functionLibrary.create();
+    sequenceLibrary.create();
+    security.createClassTrigger();
+    scheduler.create();
+
+    // CREATE BASE VERTEX AND EDGE CLASSES
+    schema.createClass("V");
+    schema.createClass("E");
+  }
+
+  public OSchemaProxy getSchema() {
+    return schema;
+  }
+
+  @Override
+  public OCommandCache getCommandCache() {
+    return commandCache;
+  }
+
+  @Override
+  public void makeThreadLocalSchemaSnapshot() {
+    if (this.immutableCount == 0) {
+      if (schema != null)
+        this.immutableSchema = schema.makeSnapshot();
+    }
+    this.immutableCount++;
+  }
+
+  @Override
+  public void clearThreadLocalSchemaSnapshot() {
+    this.immutableCount--;
+    if (this.immutableCount == 0) {
+      this.immutableSchema = null;
+    }
+  }
+
+  @Override
+  public OImmutableSchema getImmutableSchemaSnapshot() {
+    if (immutableSchema == null) {
+      if (schema == null)
+        return null;
+      return schema.makeSnapshot();
+    }
+    return immutableSchema;
+  }
+
+  public OSecurity getSecurity() {
+    return security;
+  }
+
+  public OIndexManagerProxy getIndexManager() {
+    return indexManager;
+  }
+
+  public int getSchemaClusterId() {
+    return schemaClusterId;
+  }
+
+  private void init(final boolean iLoad) {
+    final ODatabaseDocumentInternal database = getDatabase();
+    schemaClusterId = database.getClusterIdByName(CLUSTER_INTERNAL_NAME);
+
+    schema = new OSchemaProxy(database.getStorage().getResource(OSchema.class.getSimpleName(), new Callable<OSchemaShared>() {
+      public OSchemaShared call() {
+        ODatabaseDocumentInternal database = getDatabase();
+        final OSchemaShared instance = new OSchemaShared(database.getStorageVersions().classesAreDetectedByClusterId());
+        if (iLoad)
+          instance.load();
+        return instance;
+      }
+    }), database);
+
+    indexManager = new OIndexManagerProxy(database.getStorage().getResource(OIndexManager.class.getSimpleName(),
+        new Callable<OIndexManager>() {
+          public OIndexManager call() {
+            OIndexManager instance;
+            if (database.getStorage() instanceof OStorageProxy)
+              instance = new OIndexManagerRemote(database);
+            else
+              instance = new OIndexManagerShared(database);
+
+            if (iLoad)
+              try {
+                instance.load();
+              } catch (Exception e) {
+                OLogManager.instance().error(this, "[OMetadata] Error on loading index manager, reset index configuration", e);
+                instance.create();
+              }
+
+            return instance;
+          }
+        }), database);
+
+    security = new OSecurityProxy(database.getStorage().getResource(OSecurity.class.getSimpleName(),
+        new Callable<OSecurityShared>() {
+          public OSecurityShared call() {
+            final OSecurityShared instance = new OSecurityShared();
+            if (iLoad) {
+              security = instance;
+              instance.load();
+            }
+            return instance;
+          }
+        }), database);
+
+    commandCache = database.getStorage().getResource(OCommandCache.class.getSimpleName(), new Callable<OCommandCache>() {
+      public OCommandCache call() {
+        return new OCommandCacheSoftRefs(database.getName());
+      }
+    });
+
+    final Class<? extends OSecurity> securityClass = (Class<? extends OSecurity>) database.getProperty(ODatabase.OPTIONS.SECURITY
+        .toString());
+    if (securityClass != null)
+      // INSTALL CUSTOM WRAPPED SECURITY
+      try {
+        final OSecurity wrapped = security;
+        security = securityClass.getDeclaredConstructor(OSecurity.class, ODatabaseDocumentInternal.class).newInstance(wrapped,
+            database);
+      } catch (Exception e) {
+        throw new OSecurityException("Cannot install custom security implementation (" + securityClass + ")", e);
+      }
+
+    functionLibrary = new OFunctionLibraryProxy(database.getStorage().getResource(OFunctionLibrary.class.getSimpleName(),
+        new Callable<OFunctionLibrary>() {
+          public OFunctionLibrary call() {
+            final OFunctionLibraryImpl instance = new OFunctionLibraryImpl();
+            if (iLoad && !(database.getStorage() instanceof OStorageProxy))
+              instance.load();
+            return instance;
+          }
+        }), database);
+    sequenceLibrary = new OSequenceLibraryProxy(database.getStorage().getResource(OSequenceLibrary.class.getSimpleName(),
+        new Callable<OSequenceLibrary>() {
+          @Override
+          public OSequenceLibrary call() throws Exception {
+            final OSequenceLibraryImpl instance = new OSequenceLibraryImpl();
+            if (iLoad) {
+              instance.load();
+            }
+            return instance;
+          }
+        }), database);
+    scheduler = new OSchedulerListenerProxy(database.getStorage().getResource(OSchedulerListener.class.getSimpleName(),
+        new Callable<OSchedulerListener>() {
+          public OSchedulerListener call() {
+            final OSchedulerListenerImpl instance = new OSchedulerListenerImpl();
+            if (iLoad && !(database.getStorage() instanceof OStorageProxy))
+              instance.load();
+            return instance;
+          }
+        }), database);
+  }
+
+  /**
+   * Reloads the internal objects.
+   */
+  public void reload() {
+    if (schema != null)
+      schema.reload();
+    if (indexManager != null)
+      indexManager.reload();
+    if (security != null)
+      security.load();
+    if (functionLibrary != null)
+      functionLibrary.load();
+    if (sequenceLibrary != null)
+      sequenceLibrary.load();
+    if (commandCache != null)
+      commandCache.clear();
+  }
+
+  /**
+   * Closes internal objects
+   */
+  public void close() {
+    if (schema != null)
+      schema.close();
+    if (security != null)
+      security.close(false);
+    if (commandCache != null)
+      commandCache.clear();
+  }
+
+  protected ODatabaseDocumentInternal getDatabase() {
+    return database;
+  }
+
+  public OFunctionLibrary getFunctionLibrary() {
+    return functionLibrary;
+  }
+
+  @Override
+  public OSequenceLibrary getSequenceLibrary() {
+    return sequenceLibrary;
+  }
+
+  public OSchedulerListener getSchedulerListener() {
+    return scheduler;
+  }
+}