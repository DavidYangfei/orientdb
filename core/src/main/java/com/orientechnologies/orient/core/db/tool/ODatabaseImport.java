--- conflicted
+++ resolved
@@ -1,1424 +1,1420 @@
-/*
- * Copyright 2010-2012 Luca Garulli (l.garulli--at--orientechnologies.com)
- *
- * Licensed under the Apache License, Version 2.0 (the "License");
- * you may not use this file except in compliance with the License.
- * You may obtain a copy of the License at
- *
- *     http://www.apache.org/licenses/LICENSE-2.0
- *
- * Unless required by applicable law or agreed to in writing, software
- * distributed under the License is distributed on an "AS IS" BASIS,
- * WITHOUT WARRANTIES OR CONDITIONS OF ANY KIND, either express or implied.
- * See the License for the specific language governing permissions and
- * limitations under the License.
- */
-package com.orientechnologies.orient.core.db.tool;
-
-import com.orientechnologies.common.listener.OProgressListener;
-import com.orientechnologies.common.log.OLogManager;
-import com.orientechnologies.common.serialization.types.OBinarySerializer;
-import com.orientechnologies.orient.core.command.OCommandOutputListener;
-import com.orientechnologies.orient.core.db.ODatabase.STATUS;
-import com.orientechnologies.orient.core.db.document.ODatabaseDocument;
-import com.orientechnologies.orient.core.db.document.ODocumentFieldVisitor;
-import com.orientechnologies.orient.core.db.document.ODocumentFieldWalker;
-import com.orientechnologies.orient.core.db.record.OClassTrigger;
-import com.orientechnologies.orient.core.db.record.OIdentifiable;
-import com.orientechnologies.orient.core.db.record.ORecordLazyMultiValue;
-import com.orientechnologies.orient.core.db.record.ridbag.ORidBag;
-import com.orientechnologies.orient.core.exception.OConfigurationException;
-import com.orientechnologies.orient.core.id.OClusterPositionFactory;
-import com.orientechnologies.orient.core.id.OClusterPositionLong;
-import com.orientechnologies.orient.core.id.ORID;
-import com.orientechnologies.orient.core.id.ORecordId;
-import com.orientechnologies.orient.core.index.OIndex;
-import com.orientechnologies.orient.core.index.OIndexDefinition;
-import com.orientechnologies.orient.core.index.OIndexManagerProxy;
-import com.orientechnologies.orient.core.index.ORuntimeKeyIndexDefinition;
-import com.orientechnologies.orient.core.index.OSimpleKeyIndexDefinition;
-import com.orientechnologies.orient.core.index.hashindex.local.OMurmurHash3HashFunction;
-import com.orientechnologies.orient.core.intent.OIntentMassiveInsert;
-import com.orientechnologies.orient.core.metadata.OMetadataDefault;
-import com.orientechnologies.orient.core.metadata.function.OFunction;
-import com.orientechnologies.orient.core.metadata.schema.OClass;
-import com.orientechnologies.orient.core.metadata.schema.OClassImpl;
-import com.orientechnologies.orient.core.metadata.schema.OPropertyImpl;
-import com.orientechnologies.orient.core.metadata.schema.OSchema;
-import com.orientechnologies.orient.core.metadata.schema.OType;
-import com.orientechnologies.orient.core.metadata.security.ORole;
-import com.orientechnologies.orient.core.metadata.security.OSecurityShared;
-import com.orientechnologies.orient.core.metadata.security.OUser;
-import com.orientechnologies.orient.core.record.ORecord;
-import com.orientechnologies.orient.core.record.ORecordInternal;
-import com.orientechnologies.orient.core.record.impl.ODocument;
-import com.orientechnologies.orient.core.serialization.serializer.OJSONReader;
-import com.orientechnologies.orient.core.serialization.serializer.OStringSerializerHelper;
-import com.orientechnologies.orient.core.serialization.serializer.binary.impl.OLinkSerializer;
-import com.orientechnologies.orient.core.serialization.serializer.record.string.ORecordSerializerJSON;
-import com.orientechnologies.orient.core.sql.OCommandSQL;
-import com.orientechnologies.orient.core.storage.OPhysicalPosition;
-import com.orientechnologies.orient.core.storage.OStorage;
-import com.orientechnologies.orient.core.storage.impl.local.paginated.OLocalPaginatedStorage;
-import com.orientechnologies.orient.core.type.tree.OMVRBTreeRIDSet;
-import com.orientechnologies.orient.core.type.tree.provider.OMVRBTreeRIDProvider;
-import com.orientechnologies.orient.core.version.OVersionFactory;
-
-import java.io.BufferedInputStream;
-import java.io.FileInputStream;
-import java.io.IOException;
-import java.io.InputStream;
-import java.io.InputStreamReader;
-import java.io.PrintWriter;
-import java.io.StringWriter;
-import java.lang.reflect.InvocationTargetException;
-import java.text.ParseException;
-import java.util.AbstractList;
-import java.util.ArrayList;
-import java.util.Collection;
-import java.util.HashMap;
-import java.util.HashSet;
-import java.util.List;
-import java.util.Map;
-import java.util.Set;
-import java.util.zip.GZIPInputStream;
-
-/**
- * Import data from a file into a database.
- * 
- * @author Luca Garulli (l.garulli--at--orientechnologies.com)
- */
-public class ODatabaseImport extends ODatabaseImpExpAbstract {
-  public static final String         EXPORT_IMPORT_MAP_NAME = "___exportImportRIDMap";
-
-  private Map<OPropertyImpl, String> linkedClasses          = new HashMap<OPropertyImpl, String>();
-  private Map<OClass, String>        superClasses           = new HashMap<OClass, String>();
-  private OJSONReader                jsonReader;
-  private ORecordInternal<?>         record;
-  private boolean                    schemaImported         = false;
-  private int                        exporterVersion        = -1;
-  private ORID                       schemaRecordId;
-  private ORID                       indexMgrRecordId;
-
-  private boolean                    deleteRIDMapping       = true;
-
-  private OIndex<OIdentifiable>      exportImportHashTable;
-
-  private boolean                    preserveClusterIDs     = true;
-  private boolean                    migrateLinks           = true;
-  private boolean                    merge                  = false;
-  private boolean                    rebuildIndexes         = true;
-
-  private Set<String>                indexesToRebuild       = new HashSet<String>();
-
-  private interface ValuesConverter<T> {
-    T convert(T value);
-  }
-
-  private static final class ConvertersFactory {
-    public static final ConvertersFactory INSTANCE = new ConvertersFactory();
-
-    public ValuesConverter getConverter(Object value) {
-      if (value instanceof Map)
-        return MapConverter.INSTANCE;
-
-      if (value instanceof List)
-        return ListConverter.INSTANCE;
-
-      if (value instanceof Set)
-        return SetConverter.INSTANCE;
-
-      if (value instanceof ORidBag)
-        return RidBagConverter.INSTANCE;
-
-      if (value instanceof OIdentifiable)
-        return LinkConverter.INSTANCE;
-
-      return null;
-    }
-  }
-
-  private static final class LinksRewriter implements ODocumentFieldVisitor {
-    @Override
-    public Object visitField(OType type, OType linkedType, Object value) {
-      boolean oldAutoConvertValue = false;
-      if (value instanceof ORecordLazyMultiValue) {
-        ORecordLazyMultiValue multiValue = (ORecordLazyMultiValue) value;
-        oldAutoConvertValue = multiValue.isAutoConvertToRecord();
-        multiValue.setAutoConvertToRecord(false);
-      }
-
-      final ValuesConverter valuesConverter = ConvertersFactory.INSTANCE.getConverter(value);
-      if (valuesConverter == null)
-        return value;
-
-      final Object newValue = valuesConverter.convert(value);
-
-      if (value instanceof ORecordLazyMultiValue) {
-        ORecordLazyMultiValue multiValue = (ORecordLazyMultiValue) value;
-        multiValue.setAutoConvertToRecord(oldAutoConvertValue);
-      }
-
-      return newValue;
-    }
-
-    @Override
-    public boolean goFurther(OType type, OType linkedType, Object value, Object newValue) {
-      return true;
-    }
-
-    @Override
-    public boolean goDeeper(OType type, OType linkedType, Object value) {
-      return true;
-    }
-
-    @Override
-    public boolean updateMode() {
-      return true;
-    }
-
-  }
-
-  private static abstract class AbstractCollectionConverter<T> implements ValuesConverter<T> {
-    interface ResultCallback {
-      void add(Object item);
-    }
-
-    protected boolean convertSingleValue(final Object item, ResultCallback result, boolean updated) {
-      if (item == null)
-        return false;
-
-      if (item instanceof OIdentifiable) {
-        final ValuesConverter<OIdentifiable> converter = (ValuesConverter<OIdentifiable>) ConvertersFactory.INSTANCE
-            .getConverter(item);
-
-        final OIdentifiable newValue = converter.convert((OIdentifiable) item);
-        result.add(newValue);
-
-        if (!newValue.equals(item))
-          updated = true;
-      } else {
-        final ValuesConverter valuesConverter = ConvertersFactory.INSTANCE.getConverter(item.getClass());
-        if (valuesConverter == null)
-          result.add(item);
-        else {
-          final Object newValue = valuesConverter.convert(item);
-          if (newValue != item)
-            updated = true;
-
-          result.add(newValue);
-        }
-      }
-
-      return updated;
-    }
-  }
-
-  private static final class SetConverter extends AbstractCollectionConverter<Set> {
-    public static final SetConverter INSTANCE = new SetConverter();
-
-    @Override
-    public Set convert(Set value) {
-      boolean updated = false;
-      final Set result;
-
-      if (value instanceof OMVRBTreeRIDSet) {
-        OMVRBTreeRIDSet ridSet = new OMVRBTreeRIDSet();
-        ridSet.setAutoConvertToRecord(false);
-
-        result = ridSet;
-      } else
-        result = new HashSet();
-
-      final ResultCallback callback = new ResultCallback() {
-        @Override
-        public void add(Object item) {
-          result.add(item);
-        }
-      };
-
-      for (Object item : value)
-        updated = convertSingleValue(item, callback, updated);
-
-      if (updated)
-        return result;
-
-      return value;
-    }
-  }
-
-  private static final class ListConverter extends AbstractCollectionConverter<List> {
-    public static final ListConverter INSTANCE = new ListConverter();
-
-    @Override
-    public List convert(List value) {
-      final List result = new ArrayList();
-
-      final ResultCallback callback = new ResultCallback() {
-        @Override
-        public void add(Object item) {
-          result.add(item);
-        }
-      };
-      boolean updated = false;
-
-      for (Object item : value)
-        updated = convertSingleValue(item, callback, updated);
-
-      if (updated)
-        return result;
-
-      return value;
-    }
-  }
-
-  private static final class RidBagConverter extends AbstractCollectionConverter<ORidBag> {
-    public static final RidBagConverter INSTANCE = new RidBagConverter();
-
-    @Override
-    public ORidBag convert(ORidBag value) {
-      final ORidBag result = new ORidBag();
-      boolean updated = false;
-      final ResultCallback callback = new ResultCallback() {
-        @Override
-        public void add(Object item) {
-          result.add((OIdentifiable) item);
-        }
-      };
-
-      for (OIdentifiable identifiable : value)
-        updated = convertSingleValue(identifiable, callback, updated);
-
-      if (updated)
-        return result;
-
-      return value;
-    }
-  }
-
-  private static final class MapConverter extends AbstractCollectionConverter<Map> {
-    public static final MapConverter INSTANCE = new MapConverter();
-
-    @Override
-    public Map convert(Map value) {
-      final HashMap result = new HashMap();
-      boolean updated = false;
-      final class MapResultCallback implements ResultCallback {
-        private Object key;
-
-        @Override
-        public void add(Object item) {
-          result.put(key, item);
-        }
-
-        public void setKey(Object key) {
-          this.key = key;
-        }
-      }
-
-      final MapResultCallback callback = new MapResultCallback();
-      for (Map.Entry entry : (Iterable<Map.Entry>) value.entrySet()) {
-        callback.setKey(entry.getKey());
-        updated = convertSingleValue(entry.getValue(), callback, updated);
-      }
-      if (updated)
-        return result;
-
-      return value;
-    }
-  }
-
-  private static final class LinkConverter implements ValuesConverter<OIdentifiable> {
-    public static final LinkConverter INSTANCE = new LinkConverter();
-
-    private OIndex<OIdentifiable>     exportImportHashTable;
-
-    @Override
-    public OIdentifiable convert(OIdentifiable value) {
-      final ORID rid = value.getIdentity();
-      if (!rid.isPersistent())
-        return value;
-
-      final OIdentifiable newRid = exportImportHashTable.get(rid);
-      if (newRid == null)
-        return value;
-
-      return newRid.getIdentity();
-    }
-
-    public void setExportImportHashTable(OIndex<OIdentifiable> exportImportHashTable) {
-      this.exportImportHashTable = exportImportHashTable;
-    }
-  }
-
-  public ODatabaseImport(final ODatabaseDocument database, final String iFileName, final OCommandOutputListener iListener)
-      throws IOException {
-    super(database, iFileName, iListener);
-
-    InputStream inStream;
-    final BufferedInputStream bf = new BufferedInputStream(new FileInputStream(fileName));
-    bf.mark(1024);
-    try {
-      inStream = new GZIPInputStream(bf, 16384); // 16KB
-    } catch (Exception e) {
-      bf.reset();
-      inStream = bf;
-    }
-
-    OMurmurHash3HashFunction<OIdentifiable> keyHashFunction = new OMurmurHash3HashFunction<OIdentifiable>();
-    keyHashFunction.setValueSerializer(OLinkSerializer.INSTANCE);
-
-    jsonReader = new OJSONReader(new InputStreamReader(inStream));
-    database.declareIntent(new OIntentMassiveInsert());
-  }
-
-  public ODatabaseImport(final ODatabaseDocument database, final InputStream iStream, final OCommandOutputListener iListener)
-      throws IOException {
-    super(database, "streaming", iListener);
-    jsonReader = new OJSONReader(new InputStreamReader(iStream));
-    database.declareIntent(new OIntentMassiveInsert());
-  }
-
-  @Override
-  public ODatabaseImport setOptions(String iOptions) {
-    super.setOptions(iOptions);
-    return this;
-  }
-
-  public ODatabaseImport importDatabase() {
-    try {
-      listener.onMessage("\nStarted import of database '" + database.getURL() + "' from " + fileName + "...");
-
-      long time = System.currentTimeMillis();
-
-      jsonReader.readNext(OJSONReader.BEGIN_OBJECT);
-
-      database.getLocalCache().setEnable(false);
-      database.setMVCC(false);
-      database.setValidationEnabled(false);
-
-      database.setStatus(STATUS.IMPORTING);
-
-      for (OIndex<?> index : database.getMetadata().getIndexManager().getIndexes()) {
-        if (index.isAutomatic())
-          indexesToRebuild.add(index.getName().toLowerCase());
-      }
-
-      if (!merge)
-        removeDefaultNonSecurityClasses();
-
-      String tag;
-      while (jsonReader.hasNext() && jsonReader.lastChar() != '}') {
-        tag = jsonReader.readString(OJSONReader.FIELD_ASSIGNMENT);
-
-        if (tag.equals("info"))
-          importInfo();
-        else if (tag.equals("clusters"))
-          importClusters();
-        else if (tag.equals("schema"))
-          importSchema();
-        else if (tag.equals("records"))
-          importRecords();
-        else if (tag.equals("indexes"))
-          importIndexes();
-        else if (tag.equals("manualIndexes"))
-          importManualIndexes();
-      }
-
-      if (rebuildIndexes)
-        rebuildIndexes();
-
-      database.getStorage().synch();
-      database.setStatus(STATUS.OPEN);
-
-      if (isDeleteRIDMapping())
-        removeExportImportRIDsMap();
-
-      listener.onMessage("\n\nDatabase import completed in " + ((System.currentTimeMillis() - time)) + " ms");
-
-    } catch (Exception e) {
-      final StringWriter writer = new StringWriter();
-      writer.append("Error on database import happened just before line " + jsonReader.getLineNumber() + ", column "
-          + jsonReader.getColumnNumber() + "\n");
-      final PrintWriter printWriter = new PrintWriter(writer);
-      e.printStackTrace(printWriter);
-      printWriter.flush();
-
-      listener.onMessage(writer.toString());
-
-      try {
-        writer.close();
-      } catch (IOException e1) {
-        throw new ODatabaseExportException("Error on importing database '" + database.getName() + "' from file: " + fileName, e1);
-      }
-
-      throw new ODatabaseExportException("Error on importing database '" + database.getName() + "' from file: " + fileName, e);
-    } finally {
-      close();
-    }
-
-    return this;
-  }
-
-  public void rebuildIndexes() {
-    database.getMetadata().getIndexManager().reload();
-
-    OIndexManagerProxy indexManager = database.getMetadata().getIndexManager();
-
-    listener.onMessage("\nRebuild of stale indexes...");
-    for (String indexName : indexesToRebuild) {
-
-      if (indexManager.getIndex(indexName) == null) {
-        listener.onMessage("\nIndex " + indexName + " is skipped because it is absent in imported DB.");
-        continue;
-      }
-
-      listener.onMessage("\nStart rebuild index " + indexName);
-      database.command(new OCommandSQL("rebuild index " + indexName)).execute();
-      listener.onMessage("\nRebuild  of index " + indexName + " is completed.");
-    }
-    listener.onMessage("\nStale indexes were rebuilt...");
-  }
-
-  public ODatabaseImport removeExportImportRIDsMap() {
-    listener.onMessage("\nDeleting RID Mapping table...");
-    if (exportImportHashTable != null) {
-      database.command(new OCommandSQL("drop index " + EXPORT_IMPORT_MAP_NAME));
-      exportImportHashTable = null;
-    }
-
-    listener.onMessage("OK\n");
-    return this;
-  }
-
-  public void close() {
-    database.declareIntent(null);
-  }
-
-  public boolean isDeleteRIDMapping() {
-    return deleteRIDMapping;
-  }
-
-  public void setDeleteRIDMapping(boolean deleteRIDMapping) {
-    this.deleteRIDMapping = deleteRIDMapping;
-  }
-
-  public void setPreserveClusterIDs(boolean preserveClusterIDs) {
-    this.preserveClusterIDs = preserveClusterIDs;
-  }
-
-  @Override
-  protected void parseSetting(final String option, final List<String> items) {
-    if (option.equalsIgnoreCase("-deleteRIDMapping"))
-      deleteRIDMapping = Boolean.parseBoolean(items.get(0));
-    else if (option.equalsIgnoreCase("-preserveClusterIDs"))
-      preserveClusterIDs = Boolean.parseBoolean(items.get(0));
-    else if (option.equalsIgnoreCase("-merge"))
-      merge = Boolean.parseBoolean(items.get(0));
-    else if (option.equalsIgnoreCase("-migrateLinks"))
-      migrateLinks = Boolean.parseBoolean(items.get(0));
-    else if (option.equalsIgnoreCase("-rebuildIndexes"))
-      rebuildIndexes = Boolean.parseBoolean(items.get(0));
-    else
-      super.parseSetting(option, items);
-  }
-
-  protected void removeDefaultClusters() {
-    listener.onMessage("\nWARN: Exported database does not support manual index separation."
-        + " Manual index cluster will be dropped.");
-
-    // In v4 new cluster for manual indexes has been implemented. To keep database consistent we should shift back
-    // all clusters and recreate cluster for manual indexes in the end.
-    database.dropCluster(OMetadataDefault.CLUSTER_MANUAL_INDEX_NAME, true);
-
-    final OSchema schema = database.getMetadata().getSchema();
-    if (schema.existsClass(OUser.CLASS_NAME))
-      schema.dropClass(OUser.CLASS_NAME);
-    if (schema.existsClass(ORole.CLASS_NAME))
-      schema.dropClass(ORole.CLASS_NAME);
-    if (schema.existsClass(OSecurityShared.RESTRICTED_CLASSNAME))
-      schema.dropClass(OSecurityShared.RESTRICTED_CLASSNAME);
-    if (schema.existsClass(OFunction.CLASS_NAME))
-      schema.dropClass(OFunction.CLASS_NAME);
-    if (schema.existsClass(OMVRBTreeRIDProvider.PERSISTENT_CLASS_NAME))
-      schema.dropClass(OMVRBTreeRIDProvider.PERSISTENT_CLASS_NAME);
-    if (schema.existsClass(OClassTrigger.CLASSNAME))
-      schema.dropClass(OClassTrigger.CLASSNAME);
-    schema.save();
-
-    database.dropCluster(OStorage.CLUSTER_DEFAULT_NAME, true);
-
-    database.getStorage().setDefaultClusterId(database.addCluster(OStorage.CLUSTER_DEFAULT_NAME));
-
-    // Starting from v4 schema has been moved to internal cluster.
-    // Create a stub at #2:0 to prevent cluster position shifting.
-    new ODocument().save(OStorage.CLUSTER_DEFAULT_NAME);
-
-    database.getMetadata().getSecurity().create();
-  }
-
-  private void removeDefaultNonSecurityClasses() {
-    listener.onMessage("\nNon merge mode (-merge=false): removing all default non security classes");
-
-    OSchema schema = database.getMetadata().getSchema();
-    Collection<OClass> classes = schema.getClasses();
-
-    final Map<String, OClass> classesToDrop = new HashMap<String, OClass>();
-    for (OClass dbClass : classes) {
-      String className = dbClass.getName();
-      if (!className.equalsIgnoreCase(ORole.CLASS_NAME) && !className.equalsIgnoreCase(OUser.CLASS_NAME)
-          && !className.equalsIgnoreCase(OSecurityShared.IDENTITY_CLASSNAME)) {
-        classesToDrop.put(className, dbClass);
-      }
-    }
-
-    int removedClasses = 0;
-    while (!classesToDrop.isEmpty()) {
-      final AbstractList<String> classesReadyToDrop = new ArrayList<String>();
-      for (String className : classesToDrop.keySet()) {
-        boolean isSuperClass = false;
-        for (OClass dbClass : classesToDrop.values()) {
-          OClass parentClass = dbClass.getSuperClass();
-          if (parentClass != null) {
-            if (className.equalsIgnoreCase(parentClass.getName())) {
-              isSuperClass = true;
-              break;
-            }
-          }
-        }
-        if (!isSuperClass) {
-          classesReadyToDrop.add(className);
-        }
-      }
-      for (String className : classesReadyToDrop) {
-        schema.dropClass(className);
-        classesToDrop.remove(className);
-        removedClasses++;
-        listener.onMessage("\n- Class " + className + " was removed.");
-      }
-    }
-
-    schema.save();
-    schema.reload();
-
-    listener.onMessage("\nRemoved " + removedClasses + " classes.");
-  }
-
-  private void importInfo() throws IOException, ParseException {
-    listener.onMessage("\nImporting database info...");
-
-    jsonReader.readNext(OJSONReader.BEGIN_OBJECT);
-    while (jsonReader.lastChar() != '}') {
-      final String fieldName = jsonReader.readString(OJSONReader.FIELD_ASSIGNMENT);
-      if (fieldName.equals("exporter-version"))
-        exporterVersion = jsonReader.readInteger(OJSONReader.NEXT_IN_OBJECT);
-      else if (fieldName.equals("schemaRecordId"))
-        schemaRecordId = new ORecordId(jsonReader.readString(OJSONReader.NEXT_IN_OBJECT));
-      else if (fieldName.equals("indexMgrRecordId"))
-        indexMgrRecordId = new ORecordId(jsonReader.readString(OJSONReader.NEXT_IN_OBJECT));
-      else
-        jsonReader.readNext(OJSONReader.NEXT_IN_OBJECT);
-    }
-    jsonReader.readNext(OJSONReader.COMMA_SEPARATOR);
-
-    if (schemaRecordId == null)
-      schemaRecordId = new ORecordId(database.getStorage().getConfiguration().schemaRecordId);
-
-    if (indexMgrRecordId == null)
-      indexMgrRecordId = new ORecordId(database.getStorage().getConfiguration().indexMgrRecordId);
-
-    listener.onMessage("OK");
-  }
-
-  private void importManualIndexes() throws IOException, ParseException {
-    listener.onMessage("\nImporting manual index entries...");
-
-    ODocument doc = new ODocument();
-
-    OIndexManagerProxy indexManager = database.getMetadata().getIndexManager();
-    // FORCE RELOADING
-    indexManager.reload();
-
-    int n = 0;
-    do {
-      jsonReader.readNext(OJSONReader.BEGIN_OBJECT);
-
-      jsonReader.readString(OJSONReader.FIELD_ASSIGNMENT);
-      final String indexName = jsonReader.readString(OJSONReader.NEXT_IN_ARRAY);
-
-      if (indexName == null || indexName.length() == 0)
-        return;
-
-      listener.onMessage("\n- Index '" + indexName + "'...");
-
-      final OIndex<?> index = database.getMetadata().getIndexManager().getIndex(indexName);
-
-      long tot = 0;
-
-      jsonReader.readNext(OJSONReader.BEGIN_COLLECTION);
-
-      do {
-        final String value = jsonReader.readString(OJSONReader.NEXT_IN_ARRAY).trim();
-
-        if (!value.isEmpty() && !indexName.equalsIgnoreCase(EXPORT_IMPORT_MAP_NAME)) {
-          doc = (ODocument) ORecordSerializerJSON.INSTANCE.fromString(value, doc, null);
-          doc.setLazyLoad(false);
-
-          final OIdentifiable oldRid = doc.<OIdentifiable> field("rid");
-          final OIdentifiable newRid;
-          if (!doc.<Boolean> field("binary")) {
-            if (exportImportHashTable != null)
-              newRid = exportImportHashTable.get(oldRid);
-            else
-              newRid = oldRid;
-
-            index.put(doc.field("key"), newRid != null ? newRid.getIdentity() : oldRid.getIdentity());
-          } else {
-            ORuntimeKeyIndexDefinition<?> runtimeKeyIndexDefinition = (ORuntimeKeyIndexDefinition<?>) index.getDefinition();
-            OBinarySerializer<?> binarySerializer = runtimeKeyIndexDefinition.getSerializer();
-
-            if (exportImportHashTable != null)
-              newRid = exportImportHashTable.get(doc.<OIdentifiable> field("rid")).getIdentity();
-            else
-              newRid = doc.<OIdentifiable> field("rid");
-
-            index.put(binarySerializer.deserialize(doc.<byte[]> field("key"), 0), newRid != null ? newRid : oldRid);
-          }
-          tot++;
-        }
-      } while (jsonReader.lastChar() == ',');
-
-      if (index != null) {
-        listener.onMessage("OK (" + tot + " entries)");
-        n++;
-      } else
-        listener.onMessage("ERR, the index wasn't found in configuration");
-
-      jsonReader.readNext(OJSONReader.END_OBJECT);
-      jsonReader.readNext(OJSONReader.NEXT_IN_ARRAY);
-
-    } while (jsonReader.lastChar() == ',');
-
-    listener.onMessage("\nDone. Imported " + String.format("%,d", n) + " indexes.");
-
-    jsonReader.readNext(OJSONReader.NEXT_IN_OBJECT);
-  }
-
-  private void importSchema() throws IOException, ParseException {
-    listener.onMessage("\nImporting database schema...");
-
-    jsonReader.readNext(OJSONReader.BEGIN_OBJECT);
-    @SuppressWarnings("unused")
-    int schemaVersion = jsonReader.readNext(OJSONReader.FIELD_ASSIGNMENT).checkContent("\"version\"")
-        .readNumber(OJSONReader.ANY_NUMBER, true);
-    jsonReader.readNext(OJSONReader.COMMA_SEPARATOR).readNext(OJSONReader.FIELD_ASSIGNMENT).checkContent("\"classes\"")
-        .readNext(OJSONReader.BEGIN_COLLECTION);
-
-    long classImported = 0;
-
-    try {
-      do {
-        jsonReader.readNext(OJSONReader.BEGIN_OBJECT);
-
-        final String className = jsonReader.readNext(OJSONReader.FIELD_ASSIGNMENT).checkContent("\"name\"")
-            .readString(OJSONReader.COMMA_SEPARATOR);
-
-        String next = jsonReader.readNext(OJSONReader.FIELD_ASSIGNMENT).getValue();
-
-        if (next.equals("\"id\"")) {
-          // @COMPATIBILITY 1.0rc4 IGNORE THE ID
-          next = jsonReader.readString(OJSONReader.COMMA_SEPARATOR);
-          next = jsonReader.readNext(OJSONReader.FIELD_ASSIGNMENT).getValue();
-        }
-
-        final int classDefClusterId;
-        if (jsonReader.isContent("\"default-cluster-id\"")) {
-          next = jsonReader.readString(OJSONReader.NEXT_IN_OBJECT);
-          classDefClusterId = Integer.parseInt(next);
-        } else
-          classDefClusterId = database.getDefaultClusterId();
-
-        String classClusterIds = jsonReader.readNext(OJSONReader.FIELD_ASSIGNMENT).checkContent("\"cluster-ids\"")
-            .readString(OJSONReader.END_COLLECTION, true).trim();
-
-        jsonReader.readNext(OJSONReader.NEXT_IN_OBJECT);
-
-        OClassImpl cls = (OClassImpl) database.getMetadata().getSchema().getClass(className);
-
-        if (cls != null) {
-          if (cls.getDefaultClusterId() != classDefClusterId)
-            cls.setDefaultClusterId(classDefClusterId);
-        } else
-          cls = (OClassImpl) database.getMetadata().getSchema().createClass(className, classDefClusterId);
-
-        if (classClusterIds != null) {
-          // REMOVE BRACES
-          classClusterIds = classClusterIds.substring(1, classClusterIds.length() - 1);
-
-          // ASSIGN OTHER CLUSTER IDS
-          for (int i : OStringSerializerHelper.splitIntArray(classClusterIds)) {
-            if (i != -1)
-              cls.addClusterId(i);
-          }
-        }
-
-        String value;
-        while (jsonReader.lastChar() == ',') {
-          jsonReader.readNext(OJSONReader.FIELD_ASSIGNMENT);
-          value = jsonReader.getValue();
-
-          if (value.equals("\"strictMode\"")) {
-            cls.setStrictMode(jsonReader.readBoolean(OJSONReader.NEXT_IN_OBJECT));
-          } else if (value.equals("\"abstract\"")) {
-            cls.setAbstract(jsonReader.readBoolean(OJSONReader.NEXT_IN_OBJECT));
-          } else if (value.equals("\"oversize\"")) {
-            final String oversize = jsonReader.readString(OJSONReader.NEXT_IN_OBJECT);
-            cls.setOverSize(Float.parseFloat(oversize));
-          } else if (value.equals("\"short-name\"")) {
-            final String shortName = jsonReader.readString(OJSONReader.NEXT_IN_OBJECT);
-            cls.setShortName(shortName);
-          } else if (value.equals("\"super-class\"")) {
-            final String classSuper = jsonReader.readString(OJSONReader.NEXT_IN_OBJECT);
-            superClasses.put(cls, classSuper);
-          } else if (value.equals("\"properties\"")) {
-            // GET PROPERTIES
-            jsonReader.readNext(OJSONReader.BEGIN_COLLECTION);
-
-            while (jsonReader.lastChar() != ']') {
-              importProperty(cls);
-
-              if (jsonReader.lastChar() == '}')
-                jsonReader.readNext(OJSONReader.NEXT_IN_ARRAY);
-            }
-            jsonReader.readNext(OJSONReader.END_OBJECT);
-          } else if (value.equals("\"cluster-selection\"")) {
-            // @SINCE 1.7
-            cls.setClusterSelection(jsonReader.readString(OJSONReader.NEXT_IN_OBJECT));
-          }
-        }
-
-        classImported++;
-
-        jsonReader.readNext(OJSONReader.NEXT_IN_ARRAY);
-      } while (jsonReader.lastChar() == ',');
-
-      // REBUILD ALL THE INHERITANCE
-      for (Map.Entry<OClass, String> entry : superClasses.entrySet())
-        entry.getKey().setSuperClass(database.getMetadata().getSchema().getClass(entry.getValue()));
-
-      // SET ALL THE LINKED CLASSES
-      for (Map.Entry<OPropertyImpl, String> entry : linkedClasses.entrySet()) {
-        entry.getKey().setLinkedClass(database.getMetadata().getSchema().getClass(entry.getValue()));
-      }
-
-      database.getMetadata().getSchema().save();
-
-      listener.onMessage("OK (" + classImported + " classes)");
-      schemaImported = true;
-      jsonReader.readNext(OJSONReader.END_OBJECT);
-      jsonReader.readNext(OJSONReader.COMMA_SEPARATOR);
-    } catch (Exception e) {
-      OLogManager.instance().error(this, "Error on importing schema", e);
-      listener.onMessage("ERROR (" + classImported + " entries): " + e);
-    }
-  }
-
-  private void importProperty(final OClass iClass) throws IOException, ParseException {
-    jsonReader.readNext(OJSONReader.NEXT_OBJ_IN_ARRAY);
-
-    if (jsonReader.lastChar() == ']')
-      return;
-
-    final String propName = jsonReader.readNext(OJSONReader.FIELD_ASSIGNMENT).checkContent("\"name\"")
-        .readString(OJSONReader.COMMA_SEPARATOR);
-
-    String next = jsonReader.readNext(OJSONReader.FIELD_ASSIGNMENT).getValue();
-
-    if (next.equals("\"id\"")) {
-      // @COMPATIBILITY 1.0rc4 IGNORE THE ID
-      next = jsonReader.readString(OJSONReader.COMMA_SEPARATOR);
-      next = jsonReader.readNext(OJSONReader.FIELD_ASSIGNMENT).getValue();
-    }
-
-    next = jsonReader.checkContent("\"type\"").readString(OJSONReader.NEXT_IN_OBJECT);
-
-    final OType type = OType.valueOf(next);
-
-    String attrib;
-    String value = null;
-
-    String min = null;
-    String max = null;
-    String linkedClass = null;
-    OType linkedType = null;
-    boolean mandatory = false;
-    boolean readonly = false;
-    boolean notNull = false;
-    String collate = null;
-
-    Map<String, String> customFields = null;
-
-    while (jsonReader.lastChar() == ',') {
-      jsonReader.readNext(OJSONReader.FIELD_ASSIGNMENT);
-
-      attrib = jsonReader.getValue();
-      if (!attrib.equals("\"customFields\""))
-        value = jsonReader.readString(OJSONReader.NEXT_IN_OBJECT);
-
-      if (attrib.equals("\"min\""))
-        min = value;
-      else if (attrib.equals("\"max\""))
-        max = value;
-      else if (attrib.equals("\"linked-class\""))
-        linkedClass = value;
-      else if (attrib.equals("\"mandatory\""))
-        mandatory = Boolean.parseBoolean(value);
-      else if (attrib.equals("\"readonly\""))
-        readonly = Boolean.parseBoolean(value);
-      else if (attrib.equals("\"not-null\""))
-        notNull = Boolean.parseBoolean(value);
-      else if (attrib.equals("\"linked-type\""))
-        linkedType = OType.valueOf(value);
-      else if (attrib.equals("\"collate\""))
-        collate = value;
-      else if (attrib.equals("\"customFields\""))
-        customFields = importCustomFields();
-    }
-
-    OPropertyImpl prop = (OPropertyImpl) iClass.getProperty(propName);
-    if (prop == null)
-      // CREATE IT
-      prop = (OPropertyImpl) iClass.createProperty(propName, type);
-
-    prop.setMandatory(mandatory);
-    prop.setReadonly(readonly);
-    prop.setNotNull(notNull);
-
-    if (min != null)
-      prop.setMin(min);
-    if (max != null)
-      prop.setMax(max);
-    if (linkedClass != null)
-      linkedClasses.put(prop, linkedClass);
-    if (linkedType != null)
-      prop.setLinkedType(linkedType);
-    if (collate != null)
-      prop.setCollate(value);
-    if (customFields != null) {
-      for (Map.Entry<String, String> entry : customFields.entrySet()) {
-        prop.setCustom(entry.getKey(), entry.getValue());
-      }
-    }
-  }
-
-  private Map<String, String> importCustomFields() throws ParseException, IOException {
-    Map<String, String> result = new HashMap<String, String>();
-
-    jsonReader.readNext(OJSONReader.BEGIN_OBJECT);
-
-    while (jsonReader.lastChar() != '}') {
-      final String key = jsonReader.readString(OJSONReader.FIELD_ASSIGNMENT);
-      final String value = jsonReader.readString(OJSONReader.NEXT_IN_OBJECT);
-
-      result.put(key, value);
-    }
-
-    jsonReader.readString(OJSONReader.NEXT_IN_OBJECT);
-
-    return result;
-  }
-
-  private long importClusters() throws ParseException, IOException {
-    listener.onMessage("\nImporting clusters...");
-
-    long total = 0;
-
-    jsonReader.readNext(OJSONReader.BEGIN_COLLECTION);
-
-    boolean makeFullCheckPointAfterClusterCreation = false;
-    if (database.getStorage() instanceof OLocalPaginatedStorage) {
-      makeFullCheckPointAfterClusterCreation = ((OLocalPaginatedStorage) database.getStorage())
-          .isMakeFullCheckPointAfterClusterCreate();
-      ((OLocalPaginatedStorage) database.getStorage()).disableFullCheckPointAfterClusterCreate();
-    }
-
-    boolean recreateManualIndex = false;
-    if (exporterVersion <= 4) {
-      removeDefaultClusters();
-      recreateManualIndex = true;
-    }
-
-    final Set<String> indexesToRebuild = new HashSet<String>();
-
-    @SuppressWarnings("unused")
-    ORecordId rid = null;
-    while (jsonReader.lastChar() != ']') {
-      jsonReader.readNext(OJSONReader.BEGIN_OBJECT);
-
-      String name = jsonReader.readNext(OJSONReader.FIELD_ASSIGNMENT).checkContent("\"name\"")
-          .readString(OJSONReader.COMMA_SEPARATOR);
-
-      if (name.length() == 0)
-        name = null;
-
-      if (name != null)
-        // CHECK IF THE CLUSTER IS INCLUDED
-        if (includeClusters != null) {
-          if (!includeClusters.contains(name)) {
-            jsonReader.readNext(OJSONReader.NEXT_IN_ARRAY);
-            continue;
-          }
-        } else if (excludeClusters != null) {
-          if (excludeClusters.contains(name)) {
-            jsonReader.readNext(OJSONReader.NEXT_IN_ARRAY);
-            continue;
-          }
-        }
-
-<<<<<<< HEAD
-      int id;
-      if (exporterVersion < 9) {
-        id = jsonReader.readNext(OJSONReader.FIELD_ASSIGNMENT).checkContent("\"id\"").readInteger(OJSONReader.COMMA_SEPARATOR);
-        String type = jsonReader.readNext(OJSONReader.FIELD_ASSIGNMENT).checkContent("\"type\"")
-            .readString(OJSONReader.NEXT_IN_OBJECT);
-      } else
-        id = jsonReader.readNext(OJSONReader.FIELD_ASSIGNMENT).checkContent("\"id\"").readInteger(OJSONReader.NEXT_IN_OBJECT);
-=======
-      int id = jsonReader.readNext(OJSONReader.FIELD_ASSIGNMENT).checkContent("\"id\"").readInteger(OJSONReader.NEXT_IN_OBJECT);
-
-      String type;
-      if (jsonReader.lastChar() == ',')
-        type = jsonReader.readNext(OJSONReader.FIELD_ASSIGNMENT).checkContent("\"type\"").readString(OJSONReader.NEXT_IN_OBJECT);
-      else
-        type = "PHYSICAL";
->>>>>>> e189186a
-
-      if (jsonReader.lastChar() == ',') {
-        rid = new ORecordId(jsonReader.readNext(OJSONReader.FIELD_ASSIGNMENT).checkContent("\"rid\"")
-            .readString(OJSONReader.NEXT_IN_OBJECT));
-      } else
-        rid = null;
-
-      listener.onMessage("\n- Creating cluster " + (name != null ? "'" + name + "'" : "NULL") + "...");
-
-      int clusterId = name != null ? database.getClusterIdByName(name) : -1;
-      if (clusterId == -1) {
-        // CREATE IT
-        if (!preserveClusterIDs)
-          clusterId = database.addCluster(name);
-        else {
-          clusterId = database.addCluster(name, id, null);
-          assert clusterId == id;
-        }
-      }
-
-      if (clusterId != id) {
-        if (!preserveClusterIDs) {
-          if (database.countClusterElements(clusterId - 1) == 0) {
-            listener.onMessage("Found previous version: migrating old clusters...");
-            database.dropCluster(name, true);
-            database.addCluster("temp_" + clusterId, null);
-            clusterId = database.addCluster(name);
-          } else
-            throw new OConfigurationException("Imported cluster '" + name + "' has id=" + clusterId
-                + " different from the original: " + id + ". To continue the import drop the cluster '"
-                + database.getClusterNameById(clusterId - 1) + "' that has " + database.countClusterElements(clusterId - 1)
-                + " records");
-        } else {
-          database.dropCluster(clusterId, false);
-          database.addCluster(name, id, null);
-        }
-      }
-
-      if (name != null
-          && !(name.equalsIgnoreCase(OMetadataDefault.CLUSTER_MANUAL_INDEX_NAME)
-              || name.equalsIgnoreCase(OMetadataDefault.CLUSTER_INTERNAL_NAME) || name
-                .equalsIgnoreCase(OMetadataDefault.CLUSTER_INDEX_NAME))) {
-        database.command(new OCommandSQL("truncate cluster " + name)).execute();
-
-        for (OIndex existingIndex : database.getMetadata().getIndexManager().getIndexes()) {
-          if (existingIndex.getClusters().contains(name)) {
-            indexesToRebuild.add(existingIndex.getName());
-          }
-        }
-      }
-
-      listener.onMessage("OK, assigned id=" + clusterId);
-
-      total++;
-
-      jsonReader.readNext(OJSONReader.NEXT_IN_ARRAY);
-    }
-    jsonReader.readNext(OJSONReader.COMMA_SEPARATOR);
-
-    listener.onMessage("\nRebuilding indexes of truncated clusters ...");
-
-    for (final String indexName : indexesToRebuild)
-      database.getMetadata().getIndexManager().getIndex(indexName).rebuild(new OProgressListener() {
-        @Override
-        public void onBegin(Object iTask, long iTotal, Object metadata) {
-          listener.onMessage("\nCluster content was truncated and index " + indexName + " will be rebuilt");
-        }
-
-        @Override
-        public boolean onProgress(Object iTask, long iCounter, float iPercent) {
-          listener.onMessage(String.format("\nIndex %s is rebuilt on %f percent", indexName, iPercent));
-          return true;
-        }
-
-        @Override
-        public void onCompletition(Object iTask, boolean iSucceed) {
-          listener.onMessage("\nIndex " + indexName + " was successfully rebuilt.");
-        }
-      });
-
-    listener.onMessage("\nDone " + indexesToRebuild.size() + " indexes were rebuilt.");
-
-    if (recreateManualIndex) {
-      database.addCluster(OMetadataDefault.CLUSTER_MANUAL_INDEX_NAME);
-      database.getMetadata().getIndexManager().create();
-
-      listener.onMessage("\nManual index cluster was recreated.");
-    }
-
-    listener.onMessage("\nDone. Imported " + total + " clusters");
-
-    if (database.load(new ORecordId(database.getStorage().getConfiguration().indexMgrRecordId)) == null) {
-      ODocument indexDocument = new ODocument();
-      indexDocument.save(OMetadataDefault.CLUSTER_INTERNAL_NAME);
-
-      database.getStorage().getConfiguration().indexMgrRecordId = indexDocument.getIdentity().toString();
-      database.getStorage().getConfiguration().update();
-    }
-
-    if (database.getStorage() instanceof OLocalPaginatedStorage && makeFullCheckPointAfterClusterCreation)
-      ((OLocalPaginatedStorage) database.getStorage()).enableFullCheckPointAfterClusterCreate();
-
-    return total;
-  }
-
-  private long importRecords() throws Exception {
-    long total = 0;
-
-    database.getMetadata().getIndexManager().dropIndex(EXPORT_IMPORT_MAP_NAME);
-    exportImportHashTable = (OIndex<OIdentifiable>) database
-        .getMetadata()
-        .getIndexManager()
-        .createIndex(EXPORT_IMPORT_MAP_NAME, OClass.INDEX_TYPE.DICTIONARY_HASH_INDEX.toString(),
-            new OSimpleKeyIndexDefinition(OType.LINK), null, null, null);
-
-    jsonReader.readNext(OJSONReader.BEGIN_COLLECTION);
-
-    long totalRecords = 0;
-
-    System.out.print("\nImporting records...");
-
-    ORID rid;
-    int lastClusterId = -1;
-    long clusterRecords = 0;
-    while (jsonReader.lastChar() != ']') {
-      rid = importRecord();
-
-      if (rid != null) {
-        ++clusterRecords;
-
-        if (lastClusterId == -1) {
-          lastClusterId = rid.getClusterId();
-          // CHANGED CLUSTERID: DUMP STATISTICS
-          System.out.print("\n- Importing records into cluster '" + database.getClusterNameById(lastClusterId) + "' (id="
-              + lastClusterId + ")");
-
-        } else if (rid.getClusterId() != lastClusterId || jsonReader.lastChar() == ']') {
-          // CHANGED CLUSTERID: DUMP STATISTICS
-          System.out.printf(" = %,d records", clusterRecords);
-          clusterRecords = 0;
-
-          lastClusterId = rid.getClusterId();
-          System.out.print("\n- Importing records into cluster '" + database.getClusterNameById(lastClusterId) + "' (id="
-              + lastClusterId + ")");
-        } else if (clusterRecords % 10000 == 0)
-          // DUMP PROGRESS
-          System.out.printf("\n  - %,d records imported...", clusterRecords);
-
-        ++totalRecords;
-      }
-      record = null;
-    }
-
-    if (migrateLinks)
-      migrateLinksInImportedDocuments();
-
-    listener.onMessage("\n\nDone. Imported " + String.format("%,d", totalRecords) + " records\n");
-
-    jsonReader.readNext(OJSONReader.COMMA_SEPARATOR);
-
-    return total;
-  }
-
-  private ORID importRecord() throws Exception {
-    String value = jsonReader.readString(OJSONReader.END_OBJECT, true);
-
-    // JUMP EMPTY RECORDS
-    while (!value.isEmpty() && value.charAt(0) != '{') {
-      value = value.substring(1);
-    }
-
-    record = null;
-    try {
-      record = ORecordSerializerJSON.INSTANCE.fromString(value, record, null);
-
-      if (schemaImported && record.getIdentity().equals(schemaRecordId)) {
-        // JUMP THE SCHEMA
-        return null;
-      }
-
-      // CHECK IF THE CLUSTER IS INCLUDED
-      if (includeClusters != null) {
-        if (!includeClusters.contains(database.getClusterNameById(record.getIdentity().getClusterId()))) {
-          jsonReader.readNext(OJSONReader.NEXT_IN_ARRAY);
-          return null;
-        }
-      } else if (excludeClusters != null) {
-        if (excludeClusters.contains(database.getClusterNameById(record.getIdentity().getClusterId())))
-          return null;
-      }
-
-      if (record.getIdentity().getClusterId() == 0 && record.getIdentity().getClusterPosition().longValue() == 1)
-        // JUMP INTERNAL RECORDS
-        return null;
-
-      if (exporterVersion >= 3) {
-        int oridsId = database.getClusterIdByName(OMVRBTreeRIDProvider.PERSISTENT_CLASS_NAME);
-        int indexId = database.getClusterIdByName(OMetadataDefault.CLUSTER_INDEX_NAME);
-
-        if (record.getIdentity().getClusterId() == indexId || record.getIdentity().getClusterId() == oridsId)
-          // JUMP INDEX RECORDS
-          return null;
-      }
-
-      final int manualIndexCluster = database.getClusterIdByName(OMetadataDefault.CLUSTER_MANUAL_INDEX_NAME);
-      final int internalCluster = database.getClusterIdByName(OMetadataDefault.CLUSTER_INTERNAL_NAME);
-      final int indexCluster = database.getClusterIdByName(OMetadataDefault.CLUSTER_INDEX_NAME);
-
-      if (exporterVersion >= 4) {
-        if (record.getIdentity().getClusterId() == manualIndexCluster)
-          // JUMP INDEX RECORDS
-          return null;
-      }
-
-      if (record.getIdentity().equals(indexMgrRecordId))
-        return null;
-
-      final ORID rid = record.getIdentity();
-
-      final int clusterId = rid.getClusterId();
-
-      if ((clusterId != manualIndexCluster && clusterId != internalCluster && clusterId != indexCluster)) {
-        record.getRecordVersion().copyFrom(OVersionFactory.instance().createVersion());
-        record.setDirty();
-        record.setIdentity(new ORecordId());
-
-        if (!preserveRids && record instanceof ODocument && ((ODocument) record).getSchemaClass() != null)
-          record.save();
-        else
-          record.save(database.getClusterNameById(clusterId));
-
-        if (!rid.equals(record.getIdentity()))
-          // SAVE IT ONLY IF DIFFERENT
-          exportImportHashTable.put(rid, record.getIdentity());
-
-        if (record.getIdentity().equals(new ORecordId(37, new OClusterPositionLong(8)))) {
-          record = ORecordSerializerJSON.INSTANCE.fromString(value, record, null);
-        }
-      }
-
-    } catch (Exception t) {
-      if (record != null)
-        System.err.println("Error importing record " + record.getIdentity() + ". Source line " + jsonReader.getLineNumber()
-            + ", column " + jsonReader.getColumnNumber());
-      else
-        System.err.println("Error importing record. Source line " + jsonReader.getLineNumber() + ", column "
-            + jsonReader.getColumnNumber());
-
-      throw t;
-    } finally {
-      jsonReader.readNext(OJSONReader.NEXT_IN_ARRAY);
-    }
-
-    return record.getIdentity();
-  }
-
-  private void importIndexes() throws IOException, ParseException {
-    listener.onMessage("\nImporting indexes ...");
-
-    OIndexManagerProxy indexManager = database.getMetadata().getIndexManager();
-    indexManager.reload();
-
-    jsonReader.readNext(OJSONReader.BEGIN_COLLECTION);
-
-    int n = 0;
-    while (jsonReader.lastChar() != ']') {
-      jsonReader.readNext(OJSONReader.BEGIN_OBJECT);
-
-      String blueprintsIndexClass = null;
-      String indexName = null;
-      String indexType = null;
-      Set<String> clustersToIndex = new HashSet<String>();
-      OIndexDefinition indexDefinition = null;
-      ODocument metadata = null;
-
-      while (jsonReader.lastChar() != '}') {
-        final String fieldName = jsonReader.readString(OJSONReader.FIELD_ASSIGNMENT);
-        if (fieldName.equals("name"))
-          indexName = jsonReader.readString(OJSONReader.NEXT_IN_OBJECT);
-        else if (fieldName.equals("type"))
-          indexType = jsonReader.readString(OJSONReader.NEXT_IN_OBJECT);
-        else if (fieldName.equals("clustersToIndex"))
-          clustersToIndex = importClustersToIndex();
-        else if (fieldName.equals("definition")) {
-          indexDefinition = importIndexDefinition();
-          jsonReader.readNext(OJSONReader.NEXT_IN_OBJECT);
-        } else if (fieldName.equals("metadata")) {
-          String jsonMetadata = jsonReader.readString(OJSONReader.END_OBJECT, true);
-          metadata = new ODocument().fromJSON(jsonMetadata);
-          jsonReader.readNext(OJSONReader.NEXT_IN_OBJECT);
-        } else if (fieldName.equals("blueprintsIndexClass"))
-          blueprintsIndexClass = jsonReader.readString(OJSONReader.NEXT_IN_OBJECT);
-      }
-
-      if (indexName == null)
-        throw new IllegalArgumentException("Index name is missing");
-
-      jsonReader.readNext(OJSONReader.NEXT_IN_ARRAY);
-
-      // drop automatically created indexes
-      if (!indexName.equalsIgnoreCase(EXPORT_IMPORT_MAP_NAME)) {
-        listener.onMessage("\n- Index '" + indexName + "'...");
-
-        indexManager.dropIndex(indexName);
-        indexesToRebuild.remove(indexName.toLowerCase());
-
-        int[] clusterIdsToIndex = new int[clustersToIndex.size()];
-
-        int i = 0;
-        for (final String clusterName : clustersToIndex) {
-          clusterIdsToIndex[i] = database.getClusterIdByName(clusterName);
-          i++;
-        }
-
-        OIndex index = indexManager.createIndex(indexName, indexType, indexDefinition, clusterIdsToIndex, null, metadata);
-        if (blueprintsIndexClass != null) {
-          ODocument configuration = index.getConfiguration();
-          configuration.field("blueprintsIndexClass", blueprintsIndexClass);
-          indexManager.save();
-        }
-
-        n++;
-        listener.onMessage("OK");
-
-      }
-    }
-
-    listener.onMessage("\nDone. Created " + n + " indexes.");
-    jsonReader.readNext(OJSONReader.NEXT_IN_OBJECT);
-  }
-
-  private Set<String> importClustersToIndex() throws IOException, ParseException {
-    final Set<String> clustersToIndex = new HashSet<String>();
-
-    jsonReader.readNext(OJSONReader.BEGIN_COLLECTION);
-
-    while (jsonReader.lastChar() != ']') {
-      final String clusterToIndex = jsonReader.readString(OJSONReader.NEXT_IN_ARRAY);
-      clustersToIndex.add(clusterToIndex);
-    }
-
-    jsonReader.readString(OJSONReader.NEXT_IN_OBJECT);
-    return clustersToIndex;
-  }
-
-  private OIndexDefinition importIndexDefinition() throws IOException, ParseException {
-    jsonReader.readString(OJSONReader.BEGIN_OBJECT);
-    jsonReader.readNext(OJSONReader.FIELD_ASSIGNMENT);
-
-    final String className = jsonReader.readString(OJSONReader.NEXT_IN_OBJECT);
-
-    jsonReader.readNext(OJSONReader.FIELD_ASSIGNMENT);
-
-    final String value = jsonReader.readString(OJSONReader.END_OBJECT, true);
-
-    final OIndexDefinition indexDefinition;
-    final ODocument indexDefinitionDoc = (ODocument) ORecordSerializerJSON.INSTANCE.fromString(value, null, null);
-    try {
-      final Class<?> indexDefClass = Class.forName(className);
-      indexDefinition = (OIndexDefinition) indexDefClass.getDeclaredConstructor().newInstance();
-      indexDefinition.fromStream(indexDefinitionDoc);
-    } catch (final ClassNotFoundException e) {
-      throw new IOException("Error during deserialization of index definition", e);
-    } catch (final NoSuchMethodException e) {
-      throw new IOException("Error during deserialization of index definition", e);
-    } catch (final InvocationTargetException e) {
-      throw new IOException("Error during deserialization of index definition", e);
-    } catch (final InstantiationException e) {
-      throw new IOException("Error during deserialization of index definition", e);
-    } catch (final IllegalAccessException e) {
-      throw new IOException("Error during deserialization of index definition", e);
-    }
-
-    jsonReader.readNext(OJSONReader.NEXT_IN_OBJECT);
-
-    return indexDefinition;
-  }
-
-  private void migrateLinksInImportedDocuments() throws IOException {
-    listener.onMessage("\nStarted migration of links (-migrateLinks=true). Links are going to be updated according to new RIDs:");
-
-    long totalDocuments = 0;
-    Collection<String> clusterNames = database.getClusterNames();
-    for (String clusterName : clusterNames) {
-      if (OMetadataDefault.CLUSTER_INDEX_NAME.equals(clusterName) || OMetadataDefault.CLUSTER_INTERNAL_NAME.equals(clusterName)
-          || OMetadataDefault.CLUSTER_MANUAL_INDEX_NAME.equals(clusterName))
-        continue;
-
-      long documents = 0;
-
-      listener.onMessage("\n- Cluster " + clusterName + "...");
-
-      final int clusterId = database.getClusterIdByName(clusterName);
-      final long clusterRecords = database.countClusterElements(clusterId);
-      OStorage storage = database.getStorage();
-
-      OPhysicalPosition[] positions = storage.ceilingPhysicalPositions(clusterId, new OPhysicalPosition(
-          OClusterPositionFactory.INSTANCE.valueOf(0)));
-      while (positions.length > 0) {
-        for (OPhysicalPosition position : positions) {
-          ORecord<?> record = database.load(new ORecordId(clusterId, position.clusterPosition));
-          if (record instanceof ODocument) {
-            ODocument document = (ODocument) record;
-            rewriteLinksInDocument(document);
-
-            documents++;
-            totalDocuments++;
-
-            if (documents % 10000 == 0)
-              listener.onMessage("\n  - " + String.format("%,d", documents) + "/" + String.format("%,d", clusterRecords) + " "
-                  + String.format("%.2f", (float) ((float) documents * 100 / (float) clusterRecords)) + " documents processed...");
-          }
-        }
-
-        positions = storage.higherPhysicalPositions(clusterId, positions[positions.length - 1]);
-      }
-      listener.onMessage(" Processed: " + String.format("%,d", documents));
-    }
-
-    listener.onMessage("\nTotal links updated: " + totalDocuments);
-  }
-
-  private void rewriteLinksInDocument(ODocument document) {
-    LinkConverter.INSTANCE.setExportImportHashTable(exportImportHashTable);
-    final LinksRewriter rewriter = new LinksRewriter();
-    final ODocumentFieldWalker documentFieldWalker = new ODocumentFieldWalker();
-    documentFieldWalker.walkDocument(document, rewriter);
-    document.save();
-  }
-}
+/*
+ * Copyright 2010-2012 Luca Garulli (l.garulli--at--orientechnologies.com)
+ *
+ * Licensed under the Apache License, Version 2.0 (the "License");
+ * you may not use this file except in compliance with the License.
+ * You may obtain a copy of the License at
+ *
+ *     http://www.apache.org/licenses/LICENSE-2.0
+ *
+ * Unless required by applicable law or agreed to in writing, software
+ * distributed under the License is distributed on an "AS IS" BASIS,
+ * WITHOUT WARRANTIES OR CONDITIONS OF ANY KIND, either express or implied.
+ * See the License for the specific language governing permissions and
+ * limitations under the License.
+ */
+package com.orientechnologies.orient.core.db.tool;
+
+import com.orientechnologies.common.listener.OProgressListener;
+import com.orientechnologies.common.log.OLogManager;
+import com.orientechnologies.common.serialization.types.OBinarySerializer;
+import com.orientechnologies.orient.core.command.OCommandOutputListener;
+import com.orientechnologies.orient.core.db.ODatabase.STATUS;
+import com.orientechnologies.orient.core.db.document.ODatabaseDocument;
+import com.orientechnologies.orient.core.db.document.ODocumentFieldVisitor;
+import com.orientechnologies.orient.core.db.document.ODocumentFieldWalker;
+import com.orientechnologies.orient.core.db.record.OClassTrigger;
+import com.orientechnologies.orient.core.db.record.OIdentifiable;
+import com.orientechnologies.orient.core.db.record.ORecordLazyMultiValue;
+import com.orientechnologies.orient.core.db.record.ridbag.ORidBag;
+import com.orientechnologies.orient.core.exception.OConfigurationException;
+import com.orientechnologies.orient.core.id.OClusterPositionFactory;
+import com.orientechnologies.orient.core.id.OClusterPositionLong;
+import com.orientechnologies.orient.core.id.ORID;
+import com.orientechnologies.orient.core.id.ORecordId;
+import com.orientechnologies.orient.core.index.OIndex;
+import com.orientechnologies.orient.core.index.OIndexDefinition;
+import com.orientechnologies.orient.core.index.OIndexManagerProxy;
+import com.orientechnologies.orient.core.index.ORuntimeKeyIndexDefinition;
+import com.orientechnologies.orient.core.index.OSimpleKeyIndexDefinition;
+import com.orientechnologies.orient.core.index.hashindex.local.OMurmurHash3HashFunction;
+import com.orientechnologies.orient.core.intent.OIntentMassiveInsert;
+import com.orientechnologies.orient.core.metadata.OMetadataDefault;
+import com.orientechnologies.orient.core.metadata.function.OFunction;
+import com.orientechnologies.orient.core.metadata.schema.OClass;
+import com.orientechnologies.orient.core.metadata.schema.OClassImpl;
+import com.orientechnologies.orient.core.metadata.schema.OPropertyImpl;
+import com.orientechnologies.orient.core.metadata.schema.OSchema;
+import com.orientechnologies.orient.core.metadata.schema.OType;
+import com.orientechnologies.orient.core.metadata.security.ORole;
+import com.orientechnologies.orient.core.metadata.security.OSecurityShared;
+import com.orientechnologies.orient.core.metadata.security.OUser;
+import com.orientechnologies.orient.core.record.ORecord;
+import com.orientechnologies.orient.core.record.ORecordInternal;
+import com.orientechnologies.orient.core.record.impl.ODocument;
+import com.orientechnologies.orient.core.serialization.serializer.OJSONReader;
+import com.orientechnologies.orient.core.serialization.serializer.OStringSerializerHelper;
+import com.orientechnologies.orient.core.serialization.serializer.binary.impl.OLinkSerializer;
+import com.orientechnologies.orient.core.serialization.serializer.record.string.ORecordSerializerJSON;
+import com.orientechnologies.orient.core.sql.OCommandSQL;
+import com.orientechnologies.orient.core.storage.OPhysicalPosition;
+import com.orientechnologies.orient.core.storage.OStorage;
+import com.orientechnologies.orient.core.storage.impl.local.paginated.OLocalPaginatedStorage;
+import com.orientechnologies.orient.core.type.tree.OMVRBTreeRIDSet;
+import com.orientechnologies.orient.core.type.tree.provider.OMVRBTreeRIDProvider;
+import com.orientechnologies.orient.core.version.OVersionFactory;
+
+import java.io.BufferedInputStream;
+import java.io.FileInputStream;
+import java.io.IOException;
+import java.io.InputStream;
+import java.io.InputStreamReader;
+import java.io.PrintWriter;
+import java.io.StringWriter;
+import java.lang.reflect.InvocationTargetException;
+import java.text.ParseException;
+import java.util.AbstractList;
+import java.util.ArrayList;
+import java.util.Collection;
+import java.util.HashMap;
+import java.util.HashSet;
+import java.util.List;
+import java.util.Map;
+import java.util.Set;
+import java.util.zip.GZIPInputStream;
+
+/**
+ * Import data from a file into a database.
+ * 
+ * @author Luca Garulli (l.garulli--at--orientechnologies.com)
+ */
+public class ODatabaseImport extends ODatabaseImpExpAbstract {
+  public static final String         EXPORT_IMPORT_MAP_NAME = "___exportImportRIDMap";
+
+  private Map<OPropertyImpl, String> linkedClasses          = new HashMap<OPropertyImpl, String>();
+  private Map<OClass, String>        superClasses           = new HashMap<OClass, String>();
+  private OJSONReader                jsonReader;
+  private ORecordInternal<?>         record;
+  private boolean                    schemaImported         = false;
+  private int                        exporterVersion        = -1;
+  private ORID                       schemaRecordId;
+  private ORID                       indexMgrRecordId;
+
+  private boolean                    deleteRIDMapping       = true;
+
+  private OIndex<OIdentifiable>      exportImportHashTable;
+
+  private boolean                    preserveClusterIDs     = true;
+  private boolean                    migrateLinks           = true;
+  private boolean                    merge                  = false;
+  private boolean                    rebuildIndexes         = true;
+
+  private Set<String>                indexesToRebuild       = new HashSet<String>();
+
+  private interface ValuesConverter<T> {
+    T convert(T value);
+  }
+
+  private static final class ConvertersFactory {
+    public static final ConvertersFactory INSTANCE = new ConvertersFactory();
+
+    public ValuesConverter getConverter(Object value) {
+      if (value instanceof Map)
+        return MapConverter.INSTANCE;
+
+      if (value instanceof List)
+        return ListConverter.INSTANCE;
+
+      if (value instanceof Set)
+        return SetConverter.INSTANCE;
+
+      if (value instanceof ORidBag)
+        return RidBagConverter.INSTANCE;
+
+      if (value instanceof OIdentifiable)
+        return LinkConverter.INSTANCE;
+
+      return null;
+    }
+  }
+
+  private static final class LinksRewriter implements ODocumentFieldVisitor {
+    @Override
+    public Object visitField(OType type, OType linkedType, Object value) {
+      boolean oldAutoConvertValue = false;
+      if (value instanceof ORecordLazyMultiValue) {
+        ORecordLazyMultiValue multiValue = (ORecordLazyMultiValue) value;
+        oldAutoConvertValue = multiValue.isAutoConvertToRecord();
+        multiValue.setAutoConvertToRecord(false);
+      }
+
+      final ValuesConverter valuesConverter = ConvertersFactory.INSTANCE.getConverter(value);
+      if (valuesConverter == null)
+        return value;
+
+      final Object newValue = valuesConverter.convert(value);
+
+      if (value instanceof ORecordLazyMultiValue) {
+        ORecordLazyMultiValue multiValue = (ORecordLazyMultiValue) value;
+        multiValue.setAutoConvertToRecord(oldAutoConvertValue);
+      }
+
+      return newValue;
+    }
+
+    @Override
+    public boolean goFurther(OType type, OType linkedType, Object value, Object newValue) {
+      return true;
+    }
+
+    @Override
+    public boolean goDeeper(OType type, OType linkedType, Object value) {
+      return true;
+    }
+
+    @Override
+    public boolean updateMode() {
+      return true;
+    }
+
+  }
+
+  private static abstract class AbstractCollectionConverter<T> implements ValuesConverter<T> {
+    interface ResultCallback {
+      void add(Object item);
+    }
+
+    protected boolean convertSingleValue(final Object item, ResultCallback result, boolean updated) {
+      if (item == null)
+        return false;
+
+      if (item instanceof OIdentifiable) {
+        final ValuesConverter<OIdentifiable> converter = (ValuesConverter<OIdentifiable>) ConvertersFactory.INSTANCE
+            .getConverter(item);
+
+        final OIdentifiable newValue = converter.convert((OIdentifiable) item);
+        result.add(newValue);
+
+        if (!newValue.equals(item))
+          updated = true;
+      } else {
+        final ValuesConverter valuesConverter = ConvertersFactory.INSTANCE.getConverter(item.getClass());
+        if (valuesConverter == null)
+          result.add(item);
+        else {
+          final Object newValue = valuesConverter.convert(item);
+          if (newValue != item)
+            updated = true;
+
+          result.add(newValue);
+        }
+      }
+
+      return updated;
+    }
+  }
+
+  private static final class SetConverter extends AbstractCollectionConverter<Set> {
+    public static final SetConverter INSTANCE = new SetConverter();
+
+    @Override
+    public Set convert(Set value) {
+      boolean updated = false;
+      final Set result;
+
+      if (value instanceof OMVRBTreeRIDSet) {
+        OMVRBTreeRIDSet ridSet = new OMVRBTreeRIDSet();
+        ridSet.setAutoConvertToRecord(false);
+
+        result = ridSet;
+      } else
+        result = new HashSet();
+
+      final ResultCallback callback = new ResultCallback() {
+        @Override
+        public void add(Object item) {
+          result.add(item);
+        }
+      };
+
+      for (Object item : value)
+        updated = convertSingleValue(item, callback, updated);
+
+      if (updated)
+        return result;
+
+      return value;
+    }
+  }
+
+  private static final class ListConverter extends AbstractCollectionConverter<List> {
+    public static final ListConverter INSTANCE = new ListConverter();
+
+    @Override
+    public List convert(List value) {
+      final List result = new ArrayList();
+
+      final ResultCallback callback = new ResultCallback() {
+        @Override
+        public void add(Object item) {
+          result.add(item);
+        }
+      };
+      boolean updated = false;
+
+      for (Object item : value)
+        updated = convertSingleValue(item, callback, updated);
+
+      if (updated)
+        return result;
+
+      return value;
+    }
+  }
+
+  private static final class RidBagConverter extends AbstractCollectionConverter<ORidBag> {
+    public static final RidBagConverter INSTANCE = new RidBagConverter();
+
+    @Override
+    public ORidBag convert(ORidBag value) {
+      final ORidBag result = new ORidBag();
+      boolean updated = false;
+      final ResultCallback callback = new ResultCallback() {
+        @Override
+        public void add(Object item) {
+          result.add((OIdentifiable) item);
+        }
+      };
+
+      for (OIdentifiable identifiable : value)
+        updated = convertSingleValue(identifiable, callback, updated);
+
+      if (updated)
+        return result;
+
+      return value;
+    }
+  }
+
+  private static final class MapConverter extends AbstractCollectionConverter<Map> {
+    public static final MapConverter INSTANCE = new MapConverter();
+
+    @Override
+    public Map convert(Map value) {
+      final HashMap result = new HashMap();
+      boolean updated = false;
+      final class MapResultCallback implements ResultCallback {
+        private Object key;
+
+        @Override
+        public void add(Object item) {
+          result.put(key, item);
+        }
+
+        public void setKey(Object key) {
+          this.key = key;
+        }
+      }
+
+      final MapResultCallback callback = new MapResultCallback();
+      for (Map.Entry entry : (Iterable<Map.Entry>) value.entrySet()) {
+        callback.setKey(entry.getKey());
+        updated = convertSingleValue(entry.getValue(), callback, updated);
+      }
+      if (updated)
+        return result;
+
+      return value;
+    }
+  }
+
+  private static final class LinkConverter implements ValuesConverter<OIdentifiable> {
+    public static final LinkConverter INSTANCE = new LinkConverter();
+
+    private OIndex<OIdentifiable>     exportImportHashTable;
+
+    @Override
+    public OIdentifiable convert(OIdentifiable value) {
+      final ORID rid = value.getIdentity();
+      if (!rid.isPersistent())
+        return value;
+
+      final OIdentifiable newRid = exportImportHashTable.get(rid);
+      if (newRid == null)
+        return value;
+
+      return newRid.getIdentity();
+    }
+
+    public void setExportImportHashTable(OIndex<OIdentifiable> exportImportHashTable) {
+      this.exportImportHashTable = exportImportHashTable;
+    }
+  }
+
+  public ODatabaseImport(final ODatabaseDocument database, final String iFileName, final OCommandOutputListener iListener)
+      throws IOException {
+    super(database, iFileName, iListener);
+
+    InputStream inStream;
+    final BufferedInputStream bf = new BufferedInputStream(new FileInputStream(fileName));
+    bf.mark(1024);
+    try {
+      inStream = new GZIPInputStream(bf, 16384); // 16KB
+    } catch (Exception e) {
+      bf.reset();
+      inStream = bf;
+    }
+
+    OMurmurHash3HashFunction<OIdentifiable> keyHashFunction = new OMurmurHash3HashFunction<OIdentifiable>();
+    keyHashFunction.setValueSerializer(OLinkSerializer.INSTANCE);
+
+    jsonReader = new OJSONReader(new InputStreamReader(inStream));
+    database.declareIntent(new OIntentMassiveInsert());
+  }
+
+  public ODatabaseImport(final ODatabaseDocument database, final InputStream iStream, final OCommandOutputListener iListener)
+      throws IOException {
+    super(database, "streaming", iListener);
+    jsonReader = new OJSONReader(new InputStreamReader(iStream));
+    database.declareIntent(new OIntentMassiveInsert());
+  }
+
+  @Override
+  public ODatabaseImport setOptions(String iOptions) {
+    super.setOptions(iOptions);
+    return this;
+  }
+
+  public ODatabaseImport importDatabase() {
+    try {
+      listener.onMessage("\nStarted import of database '" + database.getURL() + "' from " + fileName + "...");
+
+      long time = System.currentTimeMillis();
+
+      jsonReader.readNext(OJSONReader.BEGIN_OBJECT);
+
+      database.getLocalCache().setEnable(false);
+      database.setMVCC(false);
+      database.setValidationEnabled(false);
+
+      database.setStatus(STATUS.IMPORTING);
+
+      for (OIndex<?> index : database.getMetadata().getIndexManager().getIndexes()) {
+        if (index.isAutomatic())
+          indexesToRebuild.add(index.getName().toLowerCase());
+      }
+
+      if (!merge)
+        removeDefaultNonSecurityClasses();
+
+      String tag;
+      while (jsonReader.hasNext() && jsonReader.lastChar() != '}') {
+        tag = jsonReader.readString(OJSONReader.FIELD_ASSIGNMENT);
+
+        if (tag.equals("info"))
+          importInfo();
+        else if (tag.equals("clusters"))
+          importClusters();
+        else if (tag.equals("schema"))
+          importSchema();
+        else if (tag.equals("records"))
+          importRecords();
+        else if (tag.equals("indexes"))
+          importIndexes();
+        else if (tag.equals("manualIndexes"))
+          importManualIndexes();
+      }
+
+      if (rebuildIndexes)
+        rebuildIndexes();
+
+      database.getStorage().synch();
+      database.setStatus(STATUS.OPEN);
+
+      if (isDeleteRIDMapping())
+        removeExportImportRIDsMap();
+
+      listener.onMessage("\n\nDatabase import completed in " + ((System.currentTimeMillis() - time)) + " ms");
+
+    } catch (Exception e) {
+      final StringWriter writer = new StringWriter();
+      writer.append("Error on database import happened just before line " + jsonReader.getLineNumber() + ", column "
+          + jsonReader.getColumnNumber() + "\n");
+      final PrintWriter printWriter = new PrintWriter(writer);
+      e.printStackTrace(printWriter);
+      printWriter.flush();
+
+      listener.onMessage(writer.toString());
+
+      try {
+        writer.close();
+      } catch (IOException e1) {
+        throw new ODatabaseExportException("Error on importing database '" + database.getName() + "' from file: " + fileName, e1);
+      }
+
+      throw new ODatabaseExportException("Error on importing database '" + database.getName() + "' from file: " + fileName, e);
+    } finally {
+      close();
+    }
+
+    return this;
+  }
+
+  public void rebuildIndexes() {
+    database.getMetadata().getIndexManager().reload();
+
+    OIndexManagerProxy indexManager = database.getMetadata().getIndexManager();
+
+    listener.onMessage("\nRebuild of stale indexes...");
+    for (String indexName : indexesToRebuild) {
+
+      if (indexManager.getIndex(indexName) == null) {
+        listener.onMessage("\nIndex " + indexName + " is skipped because it is absent in imported DB.");
+        continue;
+      }
+
+      listener.onMessage("\nStart rebuild index " + indexName);
+      database.command(new OCommandSQL("rebuild index " + indexName)).execute();
+      listener.onMessage("\nRebuild  of index " + indexName + " is completed.");
+    }
+    listener.onMessage("\nStale indexes were rebuilt...");
+  }
+
+  public ODatabaseImport removeExportImportRIDsMap() {
+    listener.onMessage("\nDeleting RID Mapping table...");
+    if (exportImportHashTable != null) {
+      database.command(new OCommandSQL("drop index " + EXPORT_IMPORT_MAP_NAME));
+      exportImportHashTable = null;
+    }
+
+    listener.onMessage("OK\n");
+    return this;
+  }
+
+  public void close() {
+    database.declareIntent(null);
+  }
+
+  public boolean isDeleteRIDMapping() {
+    return deleteRIDMapping;
+  }
+
+  public void setDeleteRIDMapping(boolean deleteRIDMapping) {
+    this.deleteRIDMapping = deleteRIDMapping;
+  }
+
+  public void setPreserveClusterIDs(boolean preserveClusterIDs) {
+    this.preserveClusterIDs = preserveClusterIDs;
+  }
+
+  @Override
+  protected void parseSetting(final String option, final List<String> items) {
+    if (option.equalsIgnoreCase("-deleteRIDMapping"))
+      deleteRIDMapping = Boolean.parseBoolean(items.get(0));
+    else if (option.equalsIgnoreCase("-preserveClusterIDs"))
+      preserveClusterIDs = Boolean.parseBoolean(items.get(0));
+    else if (option.equalsIgnoreCase("-merge"))
+      merge = Boolean.parseBoolean(items.get(0));
+    else if (option.equalsIgnoreCase("-migrateLinks"))
+      migrateLinks = Boolean.parseBoolean(items.get(0));
+    else if (option.equalsIgnoreCase("-rebuildIndexes"))
+      rebuildIndexes = Boolean.parseBoolean(items.get(0));
+    else
+      super.parseSetting(option, items);
+  }
+
+  protected void removeDefaultClusters() {
+    listener.onMessage("\nWARN: Exported database does not support manual index separation."
+        + " Manual index cluster will be dropped.");
+
+    // In v4 new cluster for manual indexes has been implemented. To keep database consistent we should shift back
+    // all clusters and recreate cluster for manual indexes in the end.
+    database.dropCluster(OMetadataDefault.CLUSTER_MANUAL_INDEX_NAME, true);
+
+    final OSchema schema = database.getMetadata().getSchema();
+    if (schema.existsClass(OUser.CLASS_NAME))
+      schema.dropClass(OUser.CLASS_NAME);
+    if (schema.existsClass(ORole.CLASS_NAME))
+      schema.dropClass(ORole.CLASS_NAME);
+    if (schema.existsClass(OSecurityShared.RESTRICTED_CLASSNAME))
+      schema.dropClass(OSecurityShared.RESTRICTED_CLASSNAME);
+    if (schema.existsClass(OFunction.CLASS_NAME))
+      schema.dropClass(OFunction.CLASS_NAME);
+    if (schema.existsClass(OMVRBTreeRIDProvider.PERSISTENT_CLASS_NAME))
+      schema.dropClass(OMVRBTreeRIDProvider.PERSISTENT_CLASS_NAME);
+    if (schema.existsClass(OClassTrigger.CLASSNAME))
+      schema.dropClass(OClassTrigger.CLASSNAME);
+    schema.save();
+
+    database.dropCluster(OStorage.CLUSTER_DEFAULT_NAME, true);
+
+    database.getStorage().setDefaultClusterId(database.addCluster(OStorage.CLUSTER_DEFAULT_NAME));
+
+    // Starting from v4 schema has been moved to internal cluster.
+    // Create a stub at #2:0 to prevent cluster position shifting.
+    new ODocument().save(OStorage.CLUSTER_DEFAULT_NAME);
+
+    database.getMetadata().getSecurity().create();
+  }
+
+  private void removeDefaultNonSecurityClasses() {
+    listener.onMessage("\nNon merge mode (-merge=false): removing all default non security classes");
+
+    OSchema schema = database.getMetadata().getSchema();
+    Collection<OClass> classes = schema.getClasses();
+
+    final Map<String, OClass> classesToDrop = new HashMap<String, OClass>();
+    for (OClass dbClass : classes) {
+      String className = dbClass.getName();
+      if (!className.equalsIgnoreCase(ORole.CLASS_NAME) && !className.equalsIgnoreCase(OUser.CLASS_NAME)
+          && !className.equalsIgnoreCase(OSecurityShared.IDENTITY_CLASSNAME)) {
+        classesToDrop.put(className, dbClass);
+      }
+    }
+
+    int removedClasses = 0;
+    while (!classesToDrop.isEmpty()) {
+      final AbstractList<String> classesReadyToDrop = new ArrayList<String>();
+      for (String className : classesToDrop.keySet()) {
+        boolean isSuperClass = false;
+        for (OClass dbClass : classesToDrop.values()) {
+          OClass parentClass = dbClass.getSuperClass();
+          if (parentClass != null) {
+            if (className.equalsIgnoreCase(parentClass.getName())) {
+              isSuperClass = true;
+              break;
+            }
+          }
+        }
+        if (!isSuperClass) {
+          classesReadyToDrop.add(className);
+        }
+      }
+      for (String className : classesReadyToDrop) {
+        schema.dropClass(className);
+        classesToDrop.remove(className);
+        removedClasses++;
+        listener.onMessage("\n- Class " + className + " was removed.");
+      }
+    }
+
+    schema.save();
+    schema.reload();
+
+    listener.onMessage("\nRemoved " + removedClasses + " classes.");
+  }
+
+  private void importInfo() throws IOException, ParseException {
+    listener.onMessage("\nImporting database info...");
+
+    jsonReader.readNext(OJSONReader.BEGIN_OBJECT);
+    while (jsonReader.lastChar() != '}') {
+      final String fieldName = jsonReader.readString(OJSONReader.FIELD_ASSIGNMENT);
+      if (fieldName.equals("exporter-version"))
+        exporterVersion = jsonReader.readInteger(OJSONReader.NEXT_IN_OBJECT);
+      else if (fieldName.equals("schemaRecordId"))
+        schemaRecordId = new ORecordId(jsonReader.readString(OJSONReader.NEXT_IN_OBJECT));
+      else if (fieldName.equals("indexMgrRecordId"))
+        indexMgrRecordId = new ORecordId(jsonReader.readString(OJSONReader.NEXT_IN_OBJECT));
+      else
+        jsonReader.readNext(OJSONReader.NEXT_IN_OBJECT);
+    }
+    jsonReader.readNext(OJSONReader.COMMA_SEPARATOR);
+
+    if (schemaRecordId == null)
+      schemaRecordId = new ORecordId(database.getStorage().getConfiguration().schemaRecordId);
+
+    if (indexMgrRecordId == null)
+      indexMgrRecordId = new ORecordId(database.getStorage().getConfiguration().indexMgrRecordId);
+
+    listener.onMessage("OK");
+  }
+
+  private void importManualIndexes() throws IOException, ParseException {
+    listener.onMessage("\nImporting manual index entries...");
+
+    ODocument doc = new ODocument();
+
+    OIndexManagerProxy indexManager = database.getMetadata().getIndexManager();
+    // FORCE RELOADING
+    indexManager.reload();
+
+    int n = 0;
+    do {
+      jsonReader.readNext(OJSONReader.BEGIN_OBJECT);
+
+      jsonReader.readString(OJSONReader.FIELD_ASSIGNMENT);
+      final String indexName = jsonReader.readString(OJSONReader.NEXT_IN_ARRAY);
+
+      if (indexName == null || indexName.length() == 0)
+        return;
+
+      listener.onMessage("\n- Index '" + indexName + "'...");
+
+      final OIndex<?> index = database.getMetadata().getIndexManager().getIndex(indexName);
+
+      long tot = 0;
+
+      jsonReader.readNext(OJSONReader.BEGIN_COLLECTION);
+
+      do {
+        final String value = jsonReader.readString(OJSONReader.NEXT_IN_ARRAY).trim();
+
+        if (!value.isEmpty() && !indexName.equalsIgnoreCase(EXPORT_IMPORT_MAP_NAME)) {
+          doc = (ODocument) ORecordSerializerJSON.INSTANCE.fromString(value, doc, null);
+          doc.setLazyLoad(false);
+
+          final OIdentifiable oldRid = doc.<OIdentifiable> field("rid");
+          final OIdentifiable newRid;
+          if (!doc.<Boolean> field("binary")) {
+            if (exportImportHashTable != null)
+              newRid = exportImportHashTable.get(oldRid);
+            else
+              newRid = oldRid;
+
+            index.put(doc.field("key"), newRid != null ? newRid.getIdentity() : oldRid.getIdentity());
+          } else {
+            ORuntimeKeyIndexDefinition<?> runtimeKeyIndexDefinition = (ORuntimeKeyIndexDefinition<?>) index.getDefinition();
+            OBinarySerializer<?> binarySerializer = runtimeKeyIndexDefinition.getSerializer();
+
+            if (exportImportHashTable != null)
+              newRid = exportImportHashTable.get(doc.<OIdentifiable> field("rid")).getIdentity();
+            else
+              newRid = doc.<OIdentifiable> field("rid");
+
+            index.put(binarySerializer.deserialize(doc.<byte[]> field("key"), 0), newRid != null ? newRid : oldRid);
+          }
+          tot++;
+        }
+      } while (jsonReader.lastChar() == ',');
+
+      if (index != null) {
+        listener.onMessage("OK (" + tot + " entries)");
+        n++;
+      } else
+        listener.onMessage("ERR, the index wasn't found in configuration");
+
+      jsonReader.readNext(OJSONReader.END_OBJECT);
+      jsonReader.readNext(OJSONReader.NEXT_IN_ARRAY);
+
+    } while (jsonReader.lastChar() == ',');
+
+    listener.onMessage("\nDone. Imported " + String.format("%,d", n) + " indexes.");
+
+    jsonReader.readNext(OJSONReader.NEXT_IN_OBJECT);
+  }
+
+  private void importSchema() throws IOException, ParseException {
+    listener.onMessage("\nImporting database schema...");
+
+    jsonReader.readNext(OJSONReader.BEGIN_OBJECT);
+    @SuppressWarnings("unused")
+    int schemaVersion = jsonReader.readNext(OJSONReader.FIELD_ASSIGNMENT).checkContent("\"version\"")
+        .readNumber(OJSONReader.ANY_NUMBER, true);
+    jsonReader.readNext(OJSONReader.COMMA_SEPARATOR).readNext(OJSONReader.FIELD_ASSIGNMENT).checkContent("\"classes\"")
+        .readNext(OJSONReader.BEGIN_COLLECTION);
+
+    long classImported = 0;
+
+    try {
+      do {
+        jsonReader.readNext(OJSONReader.BEGIN_OBJECT);
+
+        final String className = jsonReader.readNext(OJSONReader.FIELD_ASSIGNMENT).checkContent("\"name\"")
+            .readString(OJSONReader.COMMA_SEPARATOR);
+
+        String next = jsonReader.readNext(OJSONReader.FIELD_ASSIGNMENT).getValue();
+
+        if (next.equals("\"id\"")) {
+          // @COMPATIBILITY 1.0rc4 IGNORE THE ID
+          next = jsonReader.readString(OJSONReader.COMMA_SEPARATOR);
+          next = jsonReader.readNext(OJSONReader.FIELD_ASSIGNMENT).getValue();
+        }
+
+        final int classDefClusterId;
+        if (jsonReader.isContent("\"default-cluster-id\"")) {
+          next = jsonReader.readString(OJSONReader.NEXT_IN_OBJECT);
+          classDefClusterId = Integer.parseInt(next);
+        } else
+          classDefClusterId = database.getDefaultClusterId();
+
+        String classClusterIds = jsonReader.readNext(OJSONReader.FIELD_ASSIGNMENT).checkContent("\"cluster-ids\"")
+            .readString(OJSONReader.END_COLLECTION, true).trim();
+
+        jsonReader.readNext(OJSONReader.NEXT_IN_OBJECT);
+
+        OClassImpl cls = (OClassImpl) database.getMetadata().getSchema().getClass(className);
+
+        if (cls != null) {
+          if (cls.getDefaultClusterId() != classDefClusterId)
+            cls.setDefaultClusterId(classDefClusterId);
+        } else
+          cls = (OClassImpl) database.getMetadata().getSchema().createClass(className, classDefClusterId);
+
+        if (classClusterIds != null) {
+          // REMOVE BRACES
+          classClusterIds = classClusterIds.substring(1, classClusterIds.length() - 1);
+
+          // ASSIGN OTHER CLUSTER IDS
+          for (int i : OStringSerializerHelper.splitIntArray(classClusterIds)) {
+            if (i != -1)
+              cls.addClusterId(i);
+          }
+        }
+
+        String value;
+        while (jsonReader.lastChar() == ',') {
+          jsonReader.readNext(OJSONReader.FIELD_ASSIGNMENT);
+          value = jsonReader.getValue();
+
+          if (value.equals("\"strictMode\"")) {
+            cls.setStrictMode(jsonReader.readBoolean(OJSONReader.NEXT_IN_OBJECT));
+          } else if (value.equals("\"abstract\"")) {
+            cls.setAbstract(jsonReader.readBoolean(OJSONReader.NEXT_IN_OBJECT));
+          } else if (value.equals("\"oversize\"")) {
+            final String oversize = jsonReader.readString(OJSONReader.NEXT_IN_OBJECT);
+            cls.setOverSize(Float.parseFloat(oversize));
+          } else if (value.equals("\"short-name\"")) {
+            final String shortName = jsonReader.readString(OJSONReader.NEXT_IN_OBJECT);
+            cls.setShortName(shortName);
+          } else if (value.equals("\"super-class\"")) {
+            final String classSuper = jsonReader.readString(OJSONReader.NEXT_IN_OBJECT);
+            superClasses.put(cls, classSuper);
+          } else if (value.equals("\"properties\"")) {
+            // GET PROPERTIES
+            jsonReader.readNext(OJSONReader.BEGIN_COLLECTION);
+
+            while (jsonReader.lastChar() != ']') {
+              importProperty(cls);
+
+              if (jsonReader.lastChar() == '}')
+                jsonReader.readNext(OJSONReader.NEXT_IN_ARRAY);
+            }
+            jsonReader.readNext(OJSONReader.END_OBJECT);
+          } else if (value.equals("\"cluster-selection\"")) {
+            // @SINCE 1.7
+            cls.setClusterSelection(jsonReader.readString(OJSONReader.NEXT_IN_OBJECT));
+          }
+        }
+
+        classImported++;
+
+        jsonReader.readNext(OJSONReader.NEXT_IN_ARRAY);
+      } while (jsonReader.lastChar() == ',');
+
+      // REBUILD ALL THE INHERITANCE
+      for (Map.Entry<OClass, String> entry : superClasses.entrySet())
+        entry.getKey().setSuperClass(database.getMetadata().getSchema().getClass(entry.getValue()));
+
+      // SET ALL THE LINKED CLASSES
+      for (Map.Entry<OPropertyImpl, String> entry : linkedClasses.entrySet()) {
+        entry.getKey().setLinkedClass(database.getMetadata().getSchema().getClass(entry.getValue()));
+      }
+
+      database.getMetadata().getSchema().save();
+
+      listener.onMessage("OK (" + classImported + " classes)");
+      schemaImported = true;
+      jsonReader.readNext(OJSONReader.END_OBJECT);
+      jsonReader.readNext(OJSONReader.COMMA_SEPARATOR);
+    } catch (Exception e) {
+      OLogManager.instance().error(this, "Error on importing schema", e);
+      listener.onMessage("ERROR (" + classImported + " entries): " + e);
+    }
+  }
+
+  private void importProperty(final OClass iClass) throws IOException, ParseException {
+    jsonReader.readNext(OJSONReader.NEXT_OBJ_IN_ARRAY);
+
+    if (jsonReader.lastChar() == ']')
+      return;
+
+    final String propName = jsonReader.readNext(OJSONReader.FIELD_ASSIGNMENT).checkContent("\"name\"")
+        .readString(OJSONReader.COMMA_SEPARATOR);
+
+    String next = jsonReader.readNext(OJSONReader.FIELD_ASSIGNMENT).getValue();
+
+    if (next.equals("\"id\"")) {
+      // @COMPATIBILITY 1.0rc4 IGNORE THE ID
+      next = jsonReader.readString(OJSONReader.COMMA_SEPARATOR);
+      next = jsonReader.readNext(OJSONReader.FIELD_ASSIGNMENT).getValue();
+    }
+
+    next = jsonReader.checkContent("\"type\"").readString(OJSONReader.NEXT_IN_OBJECT);
+
+    final OType type = OType.valueOf(next);
+
+    String attrib;
+    String value = null;
+
+    String min = null;
+    String max = null;
+    String linkedClass = null;
+    OType linkedType = null;
+    boolean mandatory = false;
+    boolean readonly = false;
+    boolean notNull = false;
+    String collate = null;
+
+    Map<String, String> customFields = null;
+
+    while (jsonReader.lastChar() == ',') {
+      jsonReader.readNext(OJSONReader.FIELD_ASSIGNMENT);
+
+      attrib = jsonReader.getValue();
+      if (!attrib.equals("\"customFields\""))
+        value = jsonReader.readString(OJSONReader.NEXT_IN_OBJECT);
+
+      if (attrib.equals("\"min\""))
+        min = value;
+      else if (attrib.equals("\"max\""))
+        max = value;
+      else if (attrib.equals("\"linked-class\""))
+        linkedClass = value;
+      else if (attrib.equals("\"mandatory\""))
+        mandatory = Boolean.parseBoolean(value);
+      else if (attrib.equals("\"readonly\""))
+        readonly = Boolean.parseBoolean(value);
+      else if (attrib.equals("\"not-null\""))
+        notNull = Boolean.parseBoolean(value);
+      else if (attrib.equals("\"linked-type\""))
+        linkedType = OType.valueOf(value);
+      else if (attrib.equals("\"collate\""))
+        collate = value;
+      else if (attrib.equals("\"customFields\""))
+        customFields = importCustomFields();
+    }
+
+    OPropertyImpl prop = (OPropertyImpl) iClass.getProperty(propName);
+    if (prop == null)
+      // CREATE IT
+      prop = (OPropertyImpl) iClass.createProperty(propName, type);
+
+    prop.setMandatory(mandatory);
+    prop.setReadonly(readonly);
+    prop.setNotNull(notNull);
+
+    if (min != null)
+      prop.setMin(min);
+    if (max != null)
+      prop.setMax(max);
+    if (linkedClass != null)
+      linkedClasses.put(prop, linkedClass);
+    if (linkedType != null)
+      prop.setLinkedType(linkedType);
+    if (collate != null)
+      prop.setCollate(value);
+    if (customFields != null) {
+      for (Map.Entry<String, String> entry : customFields.entrySet()) {
+        prop.setCustom(entry.getKey(), entry.getValue());
+      }
+    }
+  }
+
+  private Map<String, String> importCustomFields() throws ParseException, IOException {
+    Map<String, String> result = new HashMap<String, String>();
+
+    jsonReader.readNext(OJSONReader.BEGIN_OBJECT);
+
+    while (jsonReader.lastChar() != '}') {
+      final String key = jsonReader.readString(OJSONReader.FIELD_ASSIGNMENT);
+      final String value = jsonReader.readString(OJSONReader.NEXT_IN_OBJECT);
+
+      result.put(key, value);
+    }
+
+    jsonReader.readString(OJSONReader.NEXT_IN_OBJECT);
+
+    return result;
+  }
+
+  private long importClusters() throws ParseException, IOException {
+    listener.onMessage("\nImporting clusters...");
+
+    long total = 0;
+
+    jsonReader.readNext(OJSONReader.BEGIN_COLLECTION);
+
+    boolean makeFullCheckPointAfterClusterCreation = false;
+    if (database.getStorage() instanceof OLocalPaginatedStorage) {
+      makeFullCheckPointAfterClusterCreation = ((OLocalPaginatedStorage) database.getStorage())
+          .isMakeFullCheckPointAfterClusterCreate();
+      ((OLocalPaginatedStorage) database.getStorage()).disableFullCheckPointAfterClusterCreate();
+    }
+
+    boolean recreateManualIndex = false;
+    if (exporterVersion <= 4) {
+      removeDefaultClusters();
+      recreateManualIndex = true;
+    }
+
+    final Set<String> indexesToRebuild = new HashSet<String>();
+
+    @SuppressWarnings("unused")
+    ORecordId rid = null;
+    while (jsonReader.lastChar() != ']') {
+      jsonReader.readNext(OJSONReader.BEGIN_OBJECT);
+
+      String name = jsonReader.readNext(OJSONReader.FIELD_ASSIGNMENT).checkContent("\"name\"")
+          .readString(OJSONReader.COMMA_SEPARATOR);
+
+      if (name.length() == 0)
+        name = null;
+
+      if (name != null)
+        // CHECK IF THE CLUSTER IS INCLUDED
+        if (includeClusters != null) {
+          if (!includeClusters.contains(name)) {
+            jsonReader.readNext(OJSONReader.NEXT_IN_ARRAY);
+            continue;
+          }
+        } else if (excludeClusters != null) {
+          if (excludeClusters.contains(name)) {
+            jsonReader.readNext(OJSONReader.NEXT_IN_ARRAY);
+            continue;
+          }
+        }
+
+      int id;
+      if (exporterVersion < 9) {
+        id = jsonReader.readNext(OJSONReader.FIELD_ASSIGNMENT).checkContent("\"id\"").readInteger(OJSONReader.COMMA_SEPARATOR);
+        String type = jsonReader.readNext(OJSONReader.FIELD_ASSIGNMENT).checkContent("\"type\"")
+            .readString(OJSONReader.NEXT_IN_OBJECT);
+      } else
+        id = jsonReader.readNext(OJSONReader.FIELD_ASSIGNMENT).checkContent("\"id\"").readInteger(OJSONReader.NEXT_IN_OBJECT);
+
+      String type;
+      if (jsonReader.lastChar() == ',')
+        type = jsonReader.readNext(OJSONReader.FIELD_ASSIGNMENT).checkContent("\"type\"").readString(OJSONReader.NEXT_IN_OBJECT);
+      else
+        type = "PHYSICAL";
+
+      if (jsonReader.lastChar() == ',') {
+        rid = new ORecordId(jsonReader.readNext(OJSONReader.FIELD_ASSIGNMENT).checkContent("\"rid\"")
+            .readString(OJSONReader.NEXT_IN_OBJECT));
+      } else
+        rid = null;
+
+      listener.onMessage("\n- Creating cluster " + (name != null ? "'" + name + "'" : "NULL") + "...");
+
+      int clusterId = name != null ? database.getClusterIdByName(name) : -1;
+      if (clusterId == -1) {
+        // CREATE IT
+        if (!preserveClusterIDs)
+          clusterId = database.addCluster(name);
+        else {
+          clusterId = database.addCluster(name, id, null);
+          assert clusterId == id;
+        }
+      }
+
+      if (clusterId != id) {
+        if (!preserveClusterIDs) {
+          if (database.countClusterElements(clusterId - 1) == 0) {
+            listener.onMessage("Found previous version: migrating old clusters...");
+            database.dropCluster(name, true);
+            database.addCluster("temp_" + clusterId, null);
+            clusterId = database.addCluster(name);
+          } else
+            throw new OConfigurationException("Imported cluster '" + name + "' has id=" + clusterId
+                + " different from the original: " + id + ". To continue the import drop the cluster '"
+                + database.getClusterNameById(clusterId - 1) + "' that has " + database.countClusterElements(clusterId - 1)
+                + " records");
+        } else {
+          database.dropCluster(clusterId, false);
+          database.addCluster(name, id, null);
+        }
+      }
+
+      if (name != null
+          && !(name.equalsIgnoreCase(OMetadataDefault.CLUSTER_MANUAL_INDEX_NAME)
+              || name.equalsIgnoreCase(OMetadataDefault.CLUSTER_INTERNAL_NAME) || name
+                .equalsIgnoreCase(OMetadataDefault.CLUSTER_INDEX_NAME))) {
+        database.command(new OCommandSQL("truncate cluster " + name)).execute();
+
+        for (OIndex existingIndex : database.getMetadata().getIndexManager().getIndexes()) {
+          if (existingIndex.getClusters().contains(name)) {
+            indexesToRebuild.add(existingIndex.getName());
+          }
+        }
+      }
+
+      listener.onMessage("OK, assigned id=" + clusterId);
+
+      total++;
+
+      jsonReader.readNext(OJSONReader.NEXT_IN_ARRAY);
+    }
+    jsonReader.readNext(OJSONReader.COMMA_SEPARATOR);
+
+    listener.onMessage("\nRebuilding indexes of truncated clusters ...");
+
+    for (final String indexName : indexesToRebuild)
+      database.getMetadata().getIndexManager().getIndex(indexName).rebuild(new OProgressListener() {
+        @Override
+        public void onBegin(Object iTask, long iTotal, Object metadata) {
+          listener.onMessage("\nCluster content was truncated and index " + indexName + " will be rebuilt");
+        }
+
+        @Override
+        public boolean onProgress(Object iTask, long iCounter, float iPercent) {
+          listener.onMessage(String.format("\nIndex %s is rebuilt on %f percent", indexName, iPercent));
+          return true;
+        }
+
+        @Override
+        public void onCompletition(Object iTask, boolean iSucceed) {
+          listener.onMessage("\nIndex " + indexName + " was successfully rebuilt.");
+        }
+      });
+
+    listener.onMessage("\nDone " + indexesToRebuild.size() + " indexes were rebuilt.");
+
+    if (recreateManualIndex) {
+      database.addCluster(OMetadataDefault.CLUSTER_MANUAL_INDEX_NAME);
+      database.getMetadata().getIndexManager().create();
+
+      listener.onMessage("\nManual index cluster was recreated.");
+    }
+
+    listener.onMessage("\nDone. Imported " + total + " clusters");
+
+    if (database.load(new ORecordId(database.getStorage().getConfiguration().indexMgrRecordId)) == null) {
+      ODocument indexDocument = new ODocument();
+      indexDocument.save(OMetadataDefault.CLUSTER_INTERNAL_NAME);
+
+      database.getStorage().getConfiguration().indexMgrRecordId = indexDocument.getIdentity().toString();
+      database.getStorage().getConfiguration().update();
+    }
+
+    if (database.getStorage() instanceof OLocalPaginatedStorage && makeFullCheckPointAfterClusterCreation)
+      ((OLocalPaginatedStorage) database.getStorage()).enableFullCheckPointAfterClusterCreate();
+
+    return total;
+  }
+
+  private long importRecords() throws Exception {
+    long total = 0;
+
+    database.getMetadata().getIndexManager().dropIndex(EXPORT_IMPORT_MAP_NAME);
+    exportImportHashTable = (OIndex<OIdentifiable>) database
+        .getMetadata()
+        .getIndexManager()
+        .createIndex(EXPORT_IMPORT_MAP_NAME, OClass.INDEX_TYPE.DICTIONARY_HASH_INDEX.toString(),
+            new OSimpleKeyIndexDefinition(OType.LINK), null, null, null);
+
+    jsonReader.readNext(OJSONReader.BEGIN_COLLECTION);
+
+    long totalRecords = 0;
+
+    System.out.print("\nImporting records...");
+
+    ORID rid;
+    int lastClusterId = -1;
+    long clusterRecords = 0;
+    while (jsonReader.lastChar() != ']') {
+      rid = importRecord();
+
+      if (rid != null) {
+        ++clusterRecords;
+
+        if (lastClusterId == -1) {
+          lastClusterId = rid.getClusterId();
+          // CHANGED CLUSTERID: DUMP STATISTICS
+          System.out.print("\n- Importing records into cluster '" + database.getClusterNameById(lastClusterId) + "' (id="
+              + lastClusterId + ")");
+
+        } else if (rid.getClusterId() != lastClusterId || jsonReader.lastChar() == ']') {
+          // CHANGED CLUSTERID: DUMP STATISTICS
+          System.out.printf(" = %,d records", clusterRecords);
+          clusterRecords = 0;
+
+          lastClusterId = rid.getClusterId();
+          System.out.print("\n- Importing records into cluster '" + database.getClusterNameById(lastClusterId) + "' (id="
+              + lastClusterId + ")");
+        } else if (clusterRecords % 10000 == 0)
+          // DUMP PROGRESS
+          System.out.printf("\n  - %,d records imported...", clusterRecords);
+
+        ++totalRecords;
+      }
+      record = null;
+    }
+
+    if (migrateLinks)
+      migrateLinksInImportedDocuments();
+
+    listener.onMessage("\n\nDone. Imported " + String.format("%,d", totalRecords) + " records\n");
+
+    jsonReader.readNext(OJSONReader.COMMA_SEPARATOR);
+
+    return total;
+  }
+
+  private ORID importRecord() throws Exception {
+    String value = jsonReader.readString(OJSONReader.END_OBJECT, true);
+
+    // JUMP EMPTY RECORDS
+    while (!value.isEmpty() && value.charAt(0) != '{') {
+      value = value.substring(1);
+    }
+
+    record = null;
+    try {
+      record = ORecordSerializerJSON.INSTANCE.fromString(value, record, null);
+
+      if (schemaImported && record.getIdentity().equals(schemaRecordId)) {
+        // JUMP THE SCHEMA
+        return null;
+      }
+
+      // CHECK IF THE CLUSTER IS INCLUDED
+      if (includeClusters != null) {
+        if (!includeClusters.contains(database.getClusterNameById(record.getIdentity().getClusterId()))) {
+          jsonReader.readNext(OJSONReader.NEXT_IN_ARRAY);
+          return null;
+        }
+      } else if (excludeClusters != null) {
+        if (excludeClusters.contains(database.getClusterNameById(record.getIdentity().getClusterId())))
+          return null;
+      }
+
+      if (record.getIdentity().getClusterId() == 0 && record.getIdentity().getClusterPosition().longValue() == 1)
+        // JUMP INTERNAL RECORDS
+        return null;
+
+      if (exporterVersion >= 3) {
+        int oridsId = database.getClusterIdByName(OMVRBTreeRIDProvider.PERSISTENT_CLASS_NAME);
+        int indexId = database.getClusterIdByName(OMetadataDefault.CLUSTER_INDEX_NAME);
+
+        if (record.getIdentity().getClusterId() == indexId || record.getIdentity().getClusterId() == oridsId)
+          // JUMP INDEX RECORDS
+          return null;
+      }
+
+      final int manualIndexCluster = database.getClusterIdByName(OMetadataDefault.CLUSTER_MANUAL_INDEX_NAME);
+      final int internalCluster = database.getClusterIdByName(OMetadataDefault.CLUSTER_INTERNAL_NAME);
+      final int indexCluster = database.getClusterIdByName(OMetadataDefault.CLUSTER_INDEX_NAME);
+
+      if (exporterVersion >= 4) {
+        if (record.getIdentity().getClusterId() == manualIndexCluster)
+          // JUMP INDEX RECORDS
+          return null;
+      }
+
+      if (record.getIdentity().equals(indexMgrRecordId))
+        return null;
+
+      final ORID rid = record.getIdentity();
+
+      final int clusterId = rid.getClusterId();
+
+      if ((clusterId != manualIndexCluster && clusterId != internalCluster && clusterId != indexCluster)) {
+        record.getRecordVersion().copyFrom(OVersionFactory.instance().createVersion());
+        record.setDirty();
+        record.setIdentity(new ORecordId());
+
+        if (!preserveRids && record instanceof ODocument && ((ODocument) record).getSchemaClass() != null)
+          record.save();
+        else
+          record.save(database.getClusterNameById(clusterId));
+
+        if (!rid.equals(record.getIdentity()))
+          // SAVE IT ONLY IF DIFFERENT
+          exportImportHashTable.put(rid, record.getIdentity());
+
+        if (record.getIdentity().equals(new ORecordId(37, new OClusterPositionLong(8)))) {
+          record = ORecordSerializerJSON.INSTANCE.fromString(value, record, null);
+        }
+      }
+
+    } catch (Exception t) {
+      if (record != null)
+        System.err.println("Error importing record " + record.getIdentity() + ". Source line " + jsonReader.getLineNumber()
+            + ", column " + jsonReader.getColumnNumber());
+      else
+        System.err.println("Error importing record. Source line " + jsonReader.getLineNumber() + ", column "
+            + jsonReader.getColumnNumber());
+
+      throw t;
+    } finally {
+      jsonReader.readNext(OJSONReader.NEXT_IN_ARRAY);
+    }
+
+    return record.getIdentity();
+  }
+
+  private void importIndexes() throws IOException, ParseException {
+    listener.onMessage("\nImporting indexes ...");
+
+    OIndexManagerProxy indexManager = database.getMetadata().getIndexManager();
+    indexManager.reload();
+
+    jsonReader.readNext(OJSONReader.BEGIN_COLLECTION);
+
+    int n = 0;
+    while (jsonReader.lastChar() != ']') {
+      jsonReader.readNext(OJSONReader.BEGIN_OBJECT);
+
+      String blueprintsIndexClass = null;
+      String indexName = null;
+      String indexType = null;
+      Set<String> clustersToIndex = new HashSet<String>();
+      OIndexDefinition indexDefinition = null;
+      ODocument metadata = null;
+
+      while (jsonReader.lastChar() != '}') {
+        final String fieldName = jsonReader.readString(OJSONReader.FIELD_ASSIGNMENT);
+        if (fieldName.equals("name"))
+          indexName = jsonReader.readString(OJSONReader.NEXT_IN_OBJECT);
+        else if (fieldName.equals("type"))
+          indexType = jsonReader.readString(OJSONReader.NEXT_IN_OBJECT);
+        else if (fieldName.equals("clustersToIndex"))
+          clustersToIndex = importClustersToIndex();
+        else if (fieldName.equals("definition")) {
+          indexDefinition = importIndexDefinition();
+          jsonReader.readNext(OJSONReader.NEXT_IN_OBJECT);
+        } else if (fieldName.equals("metadata")) {
+          String jsonMetadata = jsonReader.readString(OJSONReader.END_OBJECT, true);
+          metadata = new ODocument().fromJSON(jsonMetadata);
+          jsonReader.readNext(OJSONReader.NEXT_IN_OBJECT);
+        } else if (fieldName.equals("blueprintsIndexClass"))
+          blueprintsIndexClass = jsonReader.readString(OJSONReader.NEXT_IN_OBJECT);
+      }
+
+      if (indexName == null)
+        throw new IllegalArgumentException("Index name is missing");
+
+      jsonReader.readNext(OJSONReader.NEXT_IN_ARRAY);
+
+      // drop automatically created indexes
+      if (!indexName.equalsIgnoreCase(EXPORT_IMPORT_MAP_NAME)) {
+        listener.onMessage("\n- Index '" + indexName + "'...");
+
+        indexManager.dropIndex(indexName);
+        indexesToRebuild.remove(indexName.toLowerCase());
+
+        int[] clusterIdsToIndex = new int[clustersToIndex.size()];
+
+        int i = 0;
+        for (final String clusterName : clustersToIndex) {
+          clusterIdsToIndex[i] = database.getClusterIdByName(clusterName);
+          i++;
+        }
+
+        OIndex index = indexManager.createIndex(indexName, indexType, indexDefinition, clusterIdsToIndex, null, metadata);
+        if (blueprintsIndexClass != null) {
+          ODocument configuration = index.getConfiguration();
+          configuration.field("blueprintsIndexClass", blueprintsIndexClass);
+          indexManager.save();
+        }
+
+        n++;
+        listener.onMessage("OK");
+
+      }
+    }
+
+    listener.onMessage("\nDone. Created " + n + " indexes.");
+    jsonReader.readNext(OJSONReader.NEXT_IN_OBJECT);
+  }
+
+  private Set<String> importClustersToIndex() throws IOException, ParseException {
+    final Set<String> clustersToIndex = new HashSet<String>();
+
+    jsonReader.readNext(OJSONReader.BEGIN_COLLECTION);
+
+    while (jsonReader.lastChar() != ']') {
+      final String clusterToIndex = jsonReader.readString(OJSONReader.NEXT_IN_ARRAY);
+      clustersToIndex.add(clusterToIndex);
+    }
+
+    jsonReader.readString(OJSONReader.NEXT_IN_OBJECT);
+    return clustersToIndex;
+  }
+
+  private OIndexDefinition importIndexDefinition() throws IOException, ParseException {
+    jsonReader.readString(OJSONReader.BEGIN_OBJECT);
+    jsonReader.readNext(OJSONReader.FIELD_ASSIGNMENT);
+
+    final String className = jsonReader.readString(OJSONReader.NEXT_IN_OBJECT);
+
+    jsonReader.readNext(OJSONReader.FIELD_ASSIGNMENT);
+
+    final String value = jsonReader.readString(OJSONReader.END_OBJECT, true);
+
+    final OIndexDefinition indexDefinition;
+    final ODocument indexDefinitionDoc = (ODocument) ORecordSerializerJSON.INSTANCE.fromString(value, null, null);
+    try {
+      final Class<?> indexDefClass = Class.forName(className);
+      indexDefinition = (OIndexDefinition) indexDefClass.getDeclaredConstructor().newInstance();
+      indexDefinition.fromStream(indexDefinitionDoc);
+    } catch (final ClassNotFoundException e) {
+      throw new IOException("Error during deserialization of index definition", e);
+    } catch (final NoSuchMethodException e) {
+      throw new IOException("Error during deserialization of index definition", e);
+    } catch (final InvocationTargetException e) {
+      throw new IOException("Error during deserialization of index definition", e);
+    } catch (final InstantiationException e) {
+      throw new IOException("Error during deserialization of index definition", e);
+    } catch (final IllegalAccessException e) {
+      throw new IOException("Error during deserialization of index definition", e);
+    }
+
+    jsonReader.readNext(OJSONReader.NEXT_IN_OBJECT);
+
+    return indexDefinition;
+  }
+
+  private void migrateLinksInImportedDocuments() throws IOException {
+    listener.onMessage("\nStarted migration of links (-migrateLinks=true). Links are going to be updated according to new RIDs:");
+
+    long totalDocuments = 0;
+    Collection<String> clusterNames = database.getClusterNames();
+    for (String clusterName : clusterNames) {
+      if (OMetadataDefault.CLUSTER_INDEX_NAME.equals(clusterName) || OMetadataDefault.CLUSTER_INTERNAL_NAME.equals(clusterName)
+          || OMetadataDefault.CLUSTER_MANUAL_INDEX_NAME.equals(clusterName))
+        continue;
+
+      long documents = 0;
+
+      listener.onMessage("\n- Cluster " + clusterName + "...");
+
+      final int clusterId = database.getClusterIdByName(clusterName);
+      final long clusterRecords = database.countClusterElements(clusterId);
+      OStorage storage = database.getStorage();
+
+      OPhysicalPosition[] positions = storage.ceilingPhysicalPositions(clusterId, new OPhysicalPosition(
+          OClusterPositionFactory.INSTANCE.valueOf(0)));
+      while (positions.length > 0) {
+        for (OPhysicalPosition position : positions) {
+          ORecord<?> record = database.load(new ORecordId(clusterId, position.clusterPosition));
+          if (record instanceof ODocument) {
+            ODocument document = (ODocument) record;
+            rewriteLinksInDocument(document);
+
+            documents++;
+            totalDocuments++;
+
+            if (documents % 10000 == 0)
+              listener.onMessage("\n  - " + String.format("%,d", documents) + "/" + String.format("%,d", clusterRecords) + " "
+                  + String.format("%.2f", (float) ((float) documents * 100 / (float) clusterRecords)) + " documents processed...");
+          }
+        }
+
+        positions = storage.higherPhysicalPositions(clusterId, positions[positions.length - 1]);
+      }
+      listener.onMessage(" Processed: " + String.format("%,d", documents));
+    }
+
+    listener.onMessage("\nTotal links updated: " + totalDocuments);
+  }
+
+  private void rewriteLinksInDocument(ODocument document) {
+    LinkConverter.INSTANCE.setExportImportHashTable(exportImportHashTable);
+    final LinksRewriter rewriter = new LinksRewriter();
+    final ODocumentFieldWalker documentFieldWalker = new ODocumentFieldWalker();
+    documentFieldWalker.walkDocument(document, rewriter);
+    document.save();
+  }
+}