/*
 *
 *  *  Copyright 2014 Orient Technologies LTD (info(at)orientechnologies.com)
 *  *
 *  *  Licensed under the Apache License, Version 2.0 (the "License");
 *  *  you may not use this file except in compliance with the License.
 *  *  You may obtain a copy of the License at
 *  *
 *  *       http://www.apache.org/licenses/LICENSE-2.0
 *  *
 *  *  Unless required by applicable law or agreed to in writing, software
 *  *  distributed under the License is distributed on an "AS IS" BASIS,
 *  *  WITHOUT WARRANTIES OR CONDITIONS OF ANY KIND, either express or implied.
 *  *  See the License for the specific language governing permissions and
 *  *  limitations under the License.
 *  *
 *  * For more information: http://www.orientechnologies.com
 *
 */

package com.orientechnologies.orient.core.storage.impl.local;

import com.orientechnologies.common.concur.OTimeoutException;
import com.orientechnologies.common.concur.lock.OModificationLock;
import com.orientechnologies.common.concur.lock.ONewLockManager;
import com.orientechnologies.common.exception.OException;
import com.orientechnologies.common.log.OLogManager;
import com.orientechnologies.orient.core.Orient;
import com.orientechnologies.orient.core.command.OCommandExecutor;
import com.orientechnologies.orient.core.command.OCommandManager;
import com.orientechnologies.orient.core.command.OCommandOutputListener;
import com.orientechnologies.orient.core.command.OCommandRequestText;
import com.orientechnologies.orient.core.config.OGlobalConfiguration;
import com.orientechnologies.orient.core.config.OStorageClusterConfiguration;
import com.orientechnologies.orient.core.config.OStoragePaginatedClusterConfiguration;
import com.orientechnologies.orient.core.conflict.ORecordConflictStrategy;
import com.orientechnologies.orient.core.db.ODatabaseDocumentInternal;
import com.orientechnologies.orient.core.db.ODatabaseRecordThreadLocal;
import com.orientechnologies.orient.core.db.record.OCurrentStorageComponentsFactory;
import com.orientechnologies.orient.core.db.record.ORecordOperation;
import com.orientechnologies.orient.core.db.record.ridbag.sbtree.OSBTreeCollectionManagerShared;
import com.orientechnologies.orient.core.exception.OCommandExecutionException;
import com.orientechnologies.orient.core.exception.OConcurrentModificationException;
import com.orientechnologies.orient.core.exception.OConfigurationException;
import com.orientechnologies.orient.core.exception.OFastConcurrentModificationException;
import com.orientechnologies.orient.core.exception.OLowDiskSpaceException;
import com.orientechnologies.orient.core.exception.OStorageException;
import com.orientechnologies.orient.core.id.ORID;
import com.orientechnologies.orient.core.id.ORecordId;
import com.orientechnologies.orient.core.index.hashindex.local.cache.OCacheEntry;
import com.orientechnologies.orient.core.index.hashindex.local.cache.OCachePointer;
import com.orientechnologies.orient.core.index.hashindex.local.cache.ODiskCache;
import com.orientechnologies.orient.core.index.hashindex.local.cache.OPageDataVerificationError;
import com.orientechnologies.orient.core.index.hashindex.local.cache.OWOWCache;
import com.orientechnologies.orient.core.metadata.OMetadataDefault;
import com.orientechnologies.orient.core.metadata.schema.OClass;
import com.orientechnologies.orient.core.metadata.security.OToken;
import com.orientechnologies.orient.core.record.ORecord;
import com.orientechnologies.orient.core.record.ORecordInternal;
import com.orientechnologies.orient.core.record.impl.ODocument;
import com.orientechnologies.orient.core.record.impl.ODocumentInternal;
import com.orientechnologies.orient.core.storage.OCluster;
import com.orientechnologies.orient.core.storage.OPhysicalPosition;
import com.orientechnologies.orient.core.storage.ORawBuffer;
import com.orientechnologies.orient.core.storage.ORecordCallback;
import com.orientechnologies.orient.core.storage.ORecordMetadata;
import com.orientechnologies.orient.core.storage.OStorageAbstract;
import com.orientechnologies.orient.core.storage.OStorageOperationResult;
import com.orientechnologies.orient.core.storage.impl.local.paginated.OOfflineCluster;
import com.orientechnologies.orient.core.storage.impl.local.paginated.OOfflineClusterException;
import com.orientechnologies.orient.core.storage.impl.local.paginated.ORecordSerializationContext;
import com.orientechnologies.orient.core.storage.impl.local.paginated.OStorageTransaction;
import com.orientechnologies.orient.core.storage.impl.local.paginated.atomicoperations.OAtomicOperation;
import com.orientechnologies.orient.core.storage.impl.local.paginated.atomicoperations.OAtomicOperationsManager;
import com.orientechnologies.orient.core.storage.impl.local.paginated.base.ODurablePage;
import com.orientechnologies.orient.core.storage.impl.local.paginated.wal.*;
import com.orientechnologies.orient.core.tx.OTransaction;
import com.orientechnologies.orient.core.tx.OTransactionAbstract;
import com.orientechnologies.orient.core.tx.OTxListener;
import com.orientechnologies.orient.core.type.tree.provider.OMVRBTreeRIDProvider;
import com.orientechnologies.orient.core.version.ORecordVersion;
import com.orientechnologies.orient.core.version.OVersionFactory;

import java.io.FileNotFoundException;
import java.io.IOException;
import java.util.ArrayList;
import java.util.Arrays;
import java.util.Comparator;
import java.util.HashMap;
import java.util.HashSet;
import java.util.List;
import java.util.Map;
import java.util.Set;
import java.util.concurrent.Callable;
import java.util.concurrent.ConcurrentHashMap;
import java.util.concurrent.ConcurrentMap;
import java.util.concurrent.CopyOnWriteArrayList;
import java.util.concurrent.locks.Lock;

/**
 * @author Andrey Lomakin
 * @since 28.03.13
 */
public abstract class OAbstractPaginatedStorage extends OStorageAbstract implements OWOWCache.LowDiskSpaceListener {
  private static final int                           RECORD_LOCK_TIMEOUT                  = OGlobalConfiguration.STORAGE_RECORD_LOCK_TIMEOUT
                                                                                              .getValueAsInteger();

  private final ONewLockManager<ORID>                lockManager;
  private final String                               PROFILER_CREATE_RECORD;
  private final String                               PROFILER_READ_RECORD;
  private final String                               PROFILER_UPDATE_RECORD;
  private final String                               PROFILER_DELETE_RECORD;
  private final ConcurrentMap<String, OCluster>      clusterMap                           = new ConcurrentHashMap<String, OCluster>();
  private final ThreadLocal<OStorageTransaction>     transaction                          = new ThreadLocal<OStorageTransaction>();
  private final OModificationLock                    modificationLock                     = new OModificationLock();
  protected volatile OWriteAheadLog                  writeAheadLog;
  protected volatile ODiskCache                      diskCache;
  private ORecordConflictStrategy                    recordConflictStrategy               = Orient.instance()
                                                                                              .getRecordConflictStrategy()
                                                                                              .newInstanceOfDefaultClass();
  private CopyOnWriteArrayList<OCluster>             clusters                             = new CopyOnWriteArrayList<OCluster>();
  private volatile int                               defaultClusterId                     = -1;
  private volatile OAtomicOperationsManager          atomicOperationsManager;
  private volatile boolean                           wereDataRestoredAfterOpen            = false;
  private boolean                                    makeFullCheckPointAfterClusterCreate = OGlobalConfiguration.STORAGE_MAKE_FULL_CHECKPOINT_AFTER_CLUSTER_CREATE
                                                                                              .getValueAsBoolean();
  private volatile OWOWCache.LowDiskSpaceInformation lowDiskSpace                         = null;

  public OAbstractPaginatedStorage(String name, String filePath, String mode) {
    super(name, filePath, mode, OGlobalConfiguration.STORAGE_LOCK_TIMEOUT.getValueAsInteger());
    lockManager = new ONewLockManager<ORID>();

    PROFILER_CREATE_RECORD = "db." + name + ".createRecord";
    PROFILER_READ_RECORD = "db." + name + ".readRecord";
    PROFILER_UPDATE_RECORD = "db." + name + ".updateRecord";
    PROFILER_DELETE_RECORD = "db." + name + ".deleteRecord";
  }

  public void open(final String iUserName, final String iUserPassword, final Map<String, Object> iProperties) {
    if (status == STATUS.OPEN)
      // ALREADY OPENED: THIS IS THE CASE WHEN A STORAGE INSTANCE IS
      // REUSED
      return;

    lock.acquireExclusiveLock();
    try {
      if (status == STATUS.OPEN)
        // ALREADY OPENED: THIS IS THE CASE WHEN A STORAGE INSTANCE IS
        // REUSED
        return;

      status = STATUS.OPENING;

      if (!exists())
        throw new OStorageException("Cannot open the storage '" + name + "' because it does not exist in path: " + url);

      configuration.load();
      componentsFactory = new OCurrentStorageComponentsFactory(configuration);

      preOpenSteps();

      initWalAndDiskCache();

      atomicOperationsManager = new OAtomicOperationsManager(writeAheadLog);

      // OPEN BASIC SEGMENTS
      int pos;
      addDefaultClusters();

      // REGISTER CLUSTER
      for (int i = 0; i < configuration.clusters.size(); ++i) {
        final OStorageClusterConfiguration clusterConfig = configuration.clusters.get(i);

        if (clusterConfig != null) {
          pos = createClusterFromConfig(clusterConfig);

          try {
            if (pos == -1) {
              clusters.get(i).open();
            } else {
              if (clusterConfig.getName().equals(CLUSTER_DEFAULT_NAME))
                defaultClusterId = pos;

              clusters.get(pos).open();
            }
          } catch (FileNotFoundException e) {
            OLogManager.instance().warn(
                this,
                "Error on loading cluster '" + clusters.get(i).getName() + "' (" + i
                    + "): file not found. It will be excluded from current database '" + getName() + "'.");

            clusterMap.remove(clusters.get(i).getName().toLowerCase());

            setCluster(i, null);
          }
        } else {
          setCluster(i, null);
        }
      }

      restoreIfNeeded();
      clearStorageDirty();

      status = STATUS.OPEN;
    } catch (Exception e) {
      status = STATUS.CLOSED;
      throw new OStorageException("Cannot open local storage '" + url + "' with mode=" + mode, e);
    } finally {
      lock.releaseExclusiveLock();
    }
  }

  public void open(final OToken iToken, final Map<String, Object> iProperties) {
    open(iToken.getUserName(), "", iProperties);
  }

  public void create(final Map<String, Object> iProperties) {
    lock.acquireExclusiveLock();
    try {

      if (status != STATUS.CLOSED)
        throw new OStorageException("Cannot create new storage '" + name + "' because it is not closed");

      if (exists())
        throw new OStorageException("Cannot create new storage '" + name + "' because it already exists");

      if (!configuration.getContextConfiguration().getContextKeys()
          .contains(OGlobalConfiguration.STORAGE_COMPRESSION_METHOD.getKey()))

        // SAVE COMPRESSION IN STORAGE CFG
        configuration.getContextConfiguration().setValue(OGlobalConfiguration.STORAGE_COMPRESSION_METHOD,
            OGlobalConfiguration.STORAGE_COMPRESSION_METHOD.getValue());

      componentsFactory = new OCurrentStorageComponentsFactory(configuration);
      initWalAndDiskCache();

      atomicOperationsManager = new OAtomicOperationsManager(writeAheadLog);

      preCreateSteps();

      status = STATUS.OPEN;

      // ADD THE METADATA CLUSTER TO STORE INTERNAL STUFF
      doAddCluster(OMetadataDefault.CLUSTER_INTERNAL_NAME, false, null);

      configuration.create();

      // ADD THE INDEX CLUSTER TO STORE, BY DEFAULT, ALL THE RECORDS OF
      // INDEXING
      doAddCluster(OMetadataDefault.CLUSTER_INDEX_NAME, false, null);

      // ADD THE INDEX CLUSTER TO STORE, BY DEFAULT, ALL THE RECORDS OF
      // INDEXING
      doAddCluster(OMetadataDefault.CLUSTER_MANUAL_INDEX_NAME, false, null);

      // ADD THE DEFAULT CLUSTER
      defaultClusterId = doAddCluster(CLUSTER_DEFAULT_NAME, false, null);

      clearStorageDirty();
      if (OGlobalConfiguration.STORAGE_MAKE_FULL_CHECKPOINT_AFTER_CREATE.getValueAsBoolean())
        makeFullCheckpoint();

      postCreateSteps();

    } catch (OStorageException e) {
      close();
      throw e;
    } catch (IOException e) {
      close();
      throw new OStorageException("Error on creation of storage '" + name + "'", e);

    } finally {
      lock.releaseExclusiveLock();
    }
  }

  public void startAtomicOperation() throws IOException {
    lock.acquireSharedLock();
    try {
      makeStorageDirty();

      atomicOperationsManager.startAtomicOperation();
    } finally {
      lock.releaseSharedLock();
    }
  }

  public void commitAtomicOperation() throws IOException {
    lock.acquireSharedLock();
    try {
      atomicOperationsManager.endAtomicOperation(false);
    } finally {
      lock.releaseSharedLock();
    }
  }

  public void rollbackAtomicOperation() throws IOException {
    lock.acquireSharedLock();
    try {
      atomicOperationsManager.endAtomicOperation(true);
    } finally {
      lock.releaseSharedLock();
    }
  }

  public void markDirty() throws IOException {
    makeStorageDirty();
  }

  @Override
  public void close(final boolean force, boolean onDelete) {
    doClose(force, onDelete);
  }

  public void delete() {
    final long timer = Orient.instance().getProfiler().startChrono();

    lock.acquireExclusiveLock();
    try {
      // CLOSE THE DATABASE BY REMOVING THE CURRENT USER
      doClose(true, true);

      try {
        Orient.instance().unregisterStorage(this);
      } catch (Exception e) {
        OLogManager.instance().error(this, "Cannot unregister storage", e);
      }

      if (writeAheadLog != null)
        writeAheadLog.delete();

      if (diskCache != null)
        diskCache.delete();
      postDeleteSteps();

    } catch (IOException e) {
      throw new OStorageException("Cannot delete database '" + name + "'.", e);
    } finally {
      lock.releaseExclusiveLock();

      Orient.instance().getProfiler().stopChrono("db." + name + ".drop", "Drop a database", timer, "db.*.drop");
    }
  }

  public boolean check(final boolean verbose, final OCommandOutputListener listener) {
    lock.acquireExclusiveLock();

    try {
      final long start = System.currentTimeMillis();

      OPageDataVerificationError[] pageErrors = diskCache.checkStoredPages(verbose ? listener : null);

      listener.onMessage("Check of storage completed in " + (System.currentTimeMillis() - start) + "ms. "
          + (pageErrors.length > 0 ? pageErrors.length + " with errors." : " without errors."));

      return pageErrors.length == 0;
    } finally {
      lock.releaseExclusiveLock();
    }
  }

  public void enableFullCheckPointAfterClusterCreate() {
    checkOpeness();
    lock.acquireExclusiveLock();
    try {
      makeFullCheckPointAfterClusterCreate = true;
    } finally {
      lock.releaseExclusiveLock();
    }
  }

  public void disableFullCheckPointAfterClusterCreate() {
    checkOpeness();
    lock.acquireExclusiveLock();
    try {
      makeFullCheckPointAfterClusterCreate = false;
    } finally {
      lock.releaseExclusiveLock();
    }
  }

  public boolean isMakeFullCheckPointAfterClusterCreate() {
    checkOpeness();
    lock.acquireSharedLock();
    try {
      return makeFullCheckPointAfterClusterCreate;
    } finally {
      lock.releaseSharedLock();
    }
  }

  public int addCluster(String clusterName, boolean forceListBased, final Object... parameters) {
    checkOpeness();
    checkLowDiskSpace();

    lock.acquireExclusiveLock();
    try {

      makeStorageDirty();
      return doAddCluster(clusterName, true, parameters);

    } catch (Exception e) {
      throw new OStorageException("Error in creation of new cluster '" + clusterName, e);
    } finally {
      lock.releaseExclusiveLock();
    }
  }

  public int addCluster(String clusterName, int requestedId, boolean forceListBased, Object... parameters) {
    checkLowDiskSpace();

    lock.acquireExclusiveLock();
    try {
      if (requestedId < 0) {
        throw new OConfigurationException("Cluster id must be positive!");
      }
      if (requestedId < clusters.size() && clusters.get(requestedId) != null) {
        throw new OConfigurationException("Requested cluster ID [" + requestedId + "] is occupied by cluster with name ["
            + clusters.get(requestedId).getName() + "]");
      }

      makeStorageDirty();
      return addClusterInternal(clusterName, requestedId, true, parameters);

    } catch (Exception e) {
      throw new OStorageException("Error in creation of new cluster '" + clusterName + "'", e);
    } finally {
      lock.releaseExclusiveLock();
    }
  }

  public boolean dropCluster(final int clusterId, final boolean iTruncate) {
    checkLowDiskSpace();

    lock.acquireExclusiveLock();
    try {

      if (clusterId < 0 || clusterId >= clusters.size())
        throw new IllegalArgumentException("Cluster id '" + clusterId + "' is outside the of range of configured clusters (0-"
            + (clusters.size() - 1) + ") in database '" + name + "'");

      final OCluster cluster = clusters.get(clusterId);
      if (cluster == null)
        return false;

      if (iTruncate)
        cluster.truncate();
      cluster.delete();

      makeStorageDirty();
      clusterMap.remove(cluster.getName().toLowerCase());
      clusters.set(clusterId, null);

      // UPDATE CONFIGURATION
      configuration.dropCluster(clusterId);

      makeFullCheckpoint();
      return true;
    } catch (Exception e) {
      throw new OStorageException("Error while removing cluster '" + clusterId + "'", e);

    } finally {
      lock.releaseExclusiveLock();
    }
  }

  public boolean setClusterStatus(final int clusterId, final OStorageClusterConfiguration.STATUS iStatus) {
    lock.acquireExclusiveLock();
    try {

      if (clusterId < 0 || clusterId >= clusters.size())
        throw new IllegalArgumentException("Cluster id '" + clusterId + "' is outside the of range of configured clusters (0-"
            + (clusters.size() - 1) + ") in database '" + name + "'");

      final OCluster cluster = clusters.get(clusterId);
      if (cluster == null)
        return false;

      if (iStatus == OStorageClusterConfiguration.STATUS.OFFLINE && cluster instanceof OOfflineCluster
          || iStatus == OStorageClusterConfiguration.STATUS.ONLINE && !(cluster instanceof OOfflineCluster))
        return false;

      final OCluster newCluster;
      if (iStatus == OStorageClusterConfiguration.STATUS.OFFLINE) {
        cluster.close(true);
        newCluster = new OOfflineCluster(this, clusterId, cluster.getName());
      } else {

        newCluster = OPaginatedClusterFactory.INSTANCE.createCluster(configuration.version);
        newCluster.configure(this, clusterId, cluster.getName());
        newCluster.open();
      }

      clusterMap.put(cluster.getName().toLowerCase(), newCluster);
      clusters.set(clusterId, newCluster);

      // UPDATE CONFIGURATION
      makeStorageDirty();
      configuration.setClusterStatus(clusterId, iStatus);

      makeFullCheckpoint();
      return true;
    } catch (Exception e) {
      throw new OStorageException("Error while removing cluster '" + clusterId + "'", e);

    } finally {
      lock.releaseExclusiveLock();
    }
  }

  @Override
  public Class<OSBTreeCollectionManagerShared> getCollectionManagerClass() {
    return OSBTreeCollectionManagerShared.class;
  }

  public ODiskCache getDiskCache() {
    return diskCache;
  }

  public void freeze(boolean throwException, int clusterId) {
    final OCluster cluster = getClusterById(clusterId);

    final String name = cluster.getName();
    if (OMetadataDefault.CLUSTER_INDEX_NAME.equals(name) || OMetadataDefault.CLUSTER_MANUAL_INDEX_NAME.equals(name)) {
      throw new IllegalArgumentException("It is impossible to freeze and release index or manual index cluster!");
    }

    cluster.getExternalModificationLock().prohibitModifications(throwException);

    try {
      cluster.synch();
      cluster.setSoftlyClosed(true);
    } catch (IOException e) {
      throw new OStorageException("Error on synch cluster '" + name + "'", e);
    }
  }

  public void release(int clusterId) {
    final OCluster cluster = getClusterById(clusterId);

    final String name = cluster.getName();
    if (OMetadataDefault.CLUSTER_INDEX_NAME.equals(name) || OMetadataDefault.CLUSTER_MANUAL_INDEX_NAME.equals(name)) {
      throw new IllegalArgumentException("It is impossible to freeze and release index or manualindex cluster!");
    }

    try {
      cluster.setSoftlyClosed(false);
    } catch (IOException e) {
      throw new OStorageException("Error on unfreeze storage '" + name + "'", e);
    }

    cluster.getExternalModificationLock().allowModifications();
  }

  public long count(final int iClusterId) {
    return count(iClusterId, false);
  }

  @Override
  public long count(int clusterId, boolean countTombstones) {
    if (clusterId == -1)
      throw new OStorageException("Cluster Id " + clusterId + " is invalid in database '" + name + "'");

    // COUNT PHYSICAL CLUSTER IF ANY
    checkOpeness();

    final OCluster cluster = clusters.get(clusterId);
    if (cluster == null)
      return 0;

    if (countTombstones)
      return cluster.getEntries();

    return cluster.getEntries() - cluster.getTombstonesCount();
  }

  public long[] getClusterDataRange(final int iClusterId) {
    if (iClusterId == -1)
      return new long[] { ORID.CLUSTER_POS_INVALID, ORID.CLUSTER_POS_INVALID };

    checkOpeness();
    try {
      return clusters.get(iClusterId) != null ? new long[] { clusters.get(iClusterId).getFirstPosition(),
          clusters.get(iClusterId).getLastPosition() } : new long[0];

    } catch (IOException ioe) {
      throw new OStorageException("Can not retrieve information about data range", ioe);
    }
  }

  public long count(final int[] iClusterIds) {
    return count(iClusterIds, false);
  }

  @Override
  public long count(int[] iClusterIds, boolean countTombstones) {
    checkOpeness();

    long tot = 0;

    for (int iClusterId : iClusterIds) {
      if (iClusterId >= clusters.size())
        throw new OConfigurationException("Cluster id " + iClusterId + " was not found in database '" + name + "'");

      if (iClusterId > -1) {
        final OCluster c = clusters.get(iClusterId);
        if (c != null)
          tot += c.getEntries() - (countTombstones ? 0L : c.getTombstonesCount());
      }
    }

    return tot;
  }

  public OStorageOperationResult<OPhysicalPosition> createRecord(final ORecordId rid, final byte[] content,
      ORecordVersion recordVersion, final byte recordType, final int mode, final ORecordCallback<Long> callback) {
    checkOpeness();
    checkLowDiskSpace();

    final OPhysicalPosition ppos = new OPhysicalPosition(recordType);
    final OCluster cluster = getClusterById(rid.clusterId);

    if (transaction.get() != null) {
      final long timer = Orient.instance().getProfiler().startChrono();
      try {
        return doCreateRecord(rid, content, recordVersion, recordType, callback, cluster, ppos);
      } finally {
        Orient.instance().getProfiler()
            .stopChrono(PROFILER_CREATE_RECORD, "Create a record in database", timer, "db.*.createRecord");
      }
    }

    final long timer = Orient.instance().getProfiler().startChrono();
    cluster.getExternalModificationLock().requestModificationLock();
    try {
      modificationLock.requestModificationLock();
      try {
        lock.acquireSharedLock();
        try {
          return doCreateRecord(rid, content, recordVersion, recordType, callback, cluster, ppos);
        } finally {
          lock.releaseSharedLock();
        }
      } finally {
        modificationLock.releaseModificationLock();
      }
    } finally {
      cluster.getExternalModificationLock().releaseModificationLock();
      Orient.instance().getProfiler().stopChrono(PROFILER_CREATE_RECORD, "Create a record in database", timer, "db.*.createRecord");
    }
  }

  @Override
  public ORecordMetadata getRecordMetadata(ORID rid) {
    if (rid.isNew())
      throw new OStorageException("Passed record with id " + rid + " is new and can not be stored.");

    checkOpeness();

    final OCluster cluster = getClusterById(rid.getClusterId());
    Lock recordLock = lockManager.acquireSharedLock(rid);
    try {
      lock.acquireSharedLock();
      try {
        final OPhysicalPosition ppos = cluster.getPhysicalPosition(new OPhysicalPosition(rid.getClusterPosition()));
        if (ppos == null)
          return null;

        return new ORecordMetadata(rid, ppos.recordVersion);
      } finally {
        lock.releaseSharedLock();
      }
    } catch (IOException ioe) {
      OLogManager.instance().error(this, "Retrieval of record  '" + rid + "' cause: " + ioe.getMessage(), ioe);
    } finally {
      lockManager.releaseLock(recordLock);
    }

    return null;
  }

  @Override
  public OStorageOperationResult<ORawBuffer> readRecord(final ORecordId iRid, final String iFetchPlan, boolean iIgnoreCache,
      ORecordCallback<ORawBuffer> iCallback, boolean loadTombstones, LOCKING_STRATEGY iLockingStrategy) {
    checkOpeness();
    return new OStorageOperationResult<ORawBuffer>(readRecord(getClusterById(iRid.clusterId), iRid, true, loadTombstones,
        iLockingStrategy));
  }

  @Override
  public OStorageOperationResult<ORecordVersion> updateRecord(final ORecordId rid, boolean updateContent, byte[] content,
      final ORecordVersion version, final byte recordType, final int mode, ORecordCallback<ORecordVersion> callback) {
    checkOpeness();
    checkLowDiskSpace();

    final OCluster cluster = getClusterById(rid.clusterId);
    if (transaction.get() != null) {
      final long timer = Orient.instance().getProfiler().startChrono();
      try {
        return doUpdateRecord(rid, updateContent, content, version, recordType, callback, cluster);
      } finally {
        Orient.instance().getProfiler()
            .stopChrono(PROFILER_UPDATE_RECORD, "Update a record to database", timer, "db.*.updateRecord");
      }
    }

    final long timer = Orient.instance().getProfiler().startChrono();
    cluster.getExternalModificationLock().requestModificationLock();
    try {
      modificationLock.requestModificationLock();
      try {
        // GET THE SHARED LOCK AND GET AN EXCLUSIVE LOCK AGAINST THE RECORD
        Lock recordLock = lockManager.acquireExclusiveLock(rid);
        try {
          lock.acquireSharedLock();
          try {
            // UPDATE IT
            return doUpdateRecord(rid, updateContent, content, version, recordType, callback, cluster);
          } finally {
            lock.releaseSharedLock();
          }
        } finally {
          lockManager.releaseLock(recordLock);
        }
      } finally {
        modificationLock.releaseModificationLock();
      }
    } finally {
      cluster.getExternalModificationLock().releaseModificationLock();
      Orient.instance().getProfiler().stopChrono(PROFILER_UPDATE_RECORD, "Update a record to database", timer, "db.*.updateRecord");
    }
  }

  public OStorageTransaction getStorageTransaction() {
    return transaction.get();
  }

  public OAtomicOperationsManager getAtomicOperationsManager() {
    return atomicOperationsManager;
  }

  public OWriteAheadLog getWALInstance() {
    return writeAheadLog;
  }

  @Override
  public OStorageOperationResult<Boolean> deleteRecord(final ORecordId rid, final ORecordVersion version, final int mode,
      ORecordCallback<Boolean> callback) {
    checkOpeness();
    checkLowDiskSpace();

    final OCluster cluster = getClusterById(rid.clusterId);

    if (transaction.get() != null) {
      final long timer = Orient.instance().getProfiler().startChrono();
      try {
        return doDeleteRecord(rid, version, cluster);
      } finally {
        Orient.instance().getProfiler()
            .stopChrono(PROFILER_DELETE_RECORD, "Delete a record from database", timer, "db.*.deleteRecord");
      }
    }

    final long timer = Orient.instance().getProfiler().startChrono();
    cluster.getExternalModificationLock().requestModificationLock();
    try {
      modificationLock.requestModificationLock();
      try {
        Lock recordLock = lockManager.acquireExclusiveLock(rid);
        try {
          lock.acquireSharedLock();
          try {
            return doDeleteRecord(rid, version, cluster);
          } finally {
            lock.releaseSharedLock();
          }
        } finally {
          lockManager.releaseLock(recordLock);
        }
      } finally {
        modificationLock.releaseModificationLock();
      }
    } finally {
      cluster.getExternalModificationLock().releaseModificationLock();
      Orient.instance().getProfiler()
          .stopChrono(PROFILER_DELETE_RECORD, "Delete a record from database", timer, "db.*.deleteRecord");
    }
  }

  @Override
  public OStorageOperationResult<Boolean> hideRecord(final ORecordId rid, final int mode, ORecordCallback<Boolean> callback) {
    checkOpeness();
    checkLowDiskSpace();

    final OCluster cluster = getClusterById(rid.clusterId);

    if (transaction.get() != null) {
      final long timer = Orient.instance().getProfiler().startChrono();
      try {
        return doHideMethod(rid, cluster);
      } finally {
        Orient.instance().getProfiler()
            .stopChrono(PROFILER_DELETE_RECORD, "Delete a record from database", timer, "db.*.deleteRecord");
      }
    }

    final long timer = Orient.instance().getProfiler().startChrono();
    cluster.getExternalModificationLock().requestModificationLock();
    try {
      modificationLock.requestModificationLock();
      try {
        final Lock recordLock = lockManager.acquireExclusiveLock(rid);
        try {
          lock.acquireSharedLock();
          try {
            return doHideMethod(rid, cluster);
          } finally {
            lock.releaseSharedLock();
          }
        } finally {
          lockManager.releaseLock(recordLock);
        }
      } finally {
        modificationLock.releaseModificationLock();
      }
    } finally {
      cluster.getExternalModificationLock().releaseModificationLock();
      Orient.instance().getProfiler()
          .stopChrono(PROFILER_DELETE_RECORD, "Delete a record from database", timer, "db.*.deleteRecord");
    }
  }

  @Override
  public <V> V callInLock(Callable<V> iCallable, boolean iExclusiveLock) {
    if (iExclusiveLock) {
      modificationLock.requestModificationLock();
      try {
        return super.callInLock(iCallable, true);
      } finally {
        modificationLock.releaseModificationLock();
      }
    } else {
      return super.callInLock(iCallable, false);
    }
  }

  public Set<String> getClusterNames() {
    checkOpeness();
    return new HashSet<String>(clusterMap.keySet());
  }

  public int getClusterIdByName(final String clusterName) {
    checkOpeness();

    if (clusterName == null)
      throw new IllegalArgumentException("Cluster name is null");

    if (clusterName.length() == 0)
      throw new IllegalArgumentException("Cluster name is empty");

    if (Character.isDigit(clusterName.charAt(0)))
      return Integer.parseInt(clusterName);

    // SEARCH IT BETWEEN PHYSICAL CLUSTERS

    final OCluster segment = clusterMap.get(clusterName.toLowerCase());
    if (segment != null)
      return segment.getId();

    return -1;
  }

  public void commit(final OTransaction clientTx, Runnable callback) {
    checkOpeness();
    checkLowDiskSpace();

    final ODatabaseDocumentInternal databaseRecord = ODatabaseRecordThreadLocal.INSTANCE.get();
    if (databaseRecord != null)
      databaseRecord.getMetadata().makeThreadLocalSchemaSnapshot();

    try {
      modificationLock.requestModificationLock();
      try {
        lock.acquireExclusiveLock();
        try {
          if (writeAheadLog == null)
            throw new OStorageException("WAL mode is not active. Transactions are not supported in given mode");

          makeStorageDirty();
          startStorageTx(clientTx);

          final List<ORecordOperation> tmpEntries = new ArrayList<ORecordOperation>();

          while (clientTx.getCurrentRecordEntries().iterator().hasNext()) {
            for (ORecordOperation txEntry : clientTx.getCurrentRecordEntries())
              tmpEntries.add(txEntry);

            clientTx.clearRecordEntries();

            for (ORecordOperation txEntry : tmpEntries)
              // COMMIT ALL THE SINGLE ENTRIES ONE BY ONE
              commitEntry(clientTx, txEntry);
          }

          if (callback != null)
            callback.run();

          endStorageTx();

          OTransactionAbstract.updateCacheFromEntries(clientTx, clientTx.getAllRecordEntries(), true);

        } catch (Exception e) {
          // WE NEED TO CALL ROLLBACK HERE, IN THE LOCK
          OLogManager.instance().debug(this, "Error during transaction commit, transaction will be rolled back (tx-id=%d)", e,
              clientTx.getId());
          rollback(clientTx);
          if (e instanceof OException)
            throw ((OException) e);
          else
            throw new OStorageException("Error during transaction commit.", e);
        } finally {
          transaction.set(null);
          lock.releaseExclusiveLock();
        }
      } finally {
        modificationLock.releaseModificationLock();
      }
    } finally {
      if (databaseRecord != null)
        databaseRecord.getMetadata().clearThreadLocalSchemaSnapshot();
    }
  }

  public void rollback(final OTransaction clientTx) {
    checkOpeness();
    modificationLock.requestModificationLock();
    try {
      lock.acquireExclusiveLock();
      try {
        if (transaction.get() == null)
          return;

        if (writeAheadLog == null)
          throw new OStorageException("WAL mode is not active. Transactions are not supported in given mode");

        if (transaction.get().getClientTx().getId() != clientTx.getId())
          throw new OStorageException(
              "Passed in and active transaction are different transactions. Passed in transaction can not be rolled back.");

        makeStorageDirty();
        rollbackStorageTx();

        OTransactionAbstract.updateCacheFromEntries(clientTx, clientTx.getAllRecordEntries(), false);

      } catch (IOException e) {
        throw new OStorageException("Error during transaction rollback.", e);
      } finally {
        transaction.set(null);
        lock.releaseExclusiveLock();
      }
    } finally {
      modificationLock.releaseModificationLock();
    }
  }

  @Override
  public boolean checkForRecordValidity(final OPhysicalPosition ppos) {
    return ppos != null && !ppos.recordVersion.isTombstone();
  }

  public void synch() {
    checkOpeness();

    final long timer = Orient.instance().getProfiler().startChrono();
    modificationLock.prohibitModifications();
    try {
      lock.acquireSharedLock();
      try {
        if (writeAheadLog != null) {
          makeFullCheckpoint();
          return;
        }

        diskCache.flushBuffer();

        if (configuration != null)
          configuration.synch();

        clearStorageDirty();
      } catch (IOException e) {
        throw new OStorageException("Error on synch storage '" + name + "'", e);

      } finally {
        lock.releaseSharedLock();

        Orient.instance().getProfiler().stopChrono("db." + name + ".synch", "Synch a database", timer, "db.*.synch");
      }
    } finally {
      modificationLock.allowModifications();
    }
  }

  public String getPhysicalClusterNameById(final int iClusterId) {
    checkOpeness();

    if (iClusterId >= clusters.size())
      return null;

    return clusters.get(iClusterId) != null ? clusters.get(iClusterId).getName() : null;
  }

  public int getDefaultClusterId() {
    return defaultClusterId;
  }

  public void setDefaultClusterId(final int defaultClusterId) {
    this.defaultClusterId = defaultClusterId;
  }

  public OCluster getClusterById(int iClusterId) {
    if (iClusterId == ORID.CLUSTER_ID_INVALID)
      // GET THE DEFAULT CLUSTER
      iClusterId = defaultClusterId;

    checkClusterSegmentIndexRange(iClusterId);

    final OCluster cluster = clusters.get(iClusterId);
    if (cluster == null)
      throw new IllegalArgumentException("Cluster " + iClusterId + " is null");

    return cluster;
  }

  @Override
  public OCluster getClusterByName(final String clusterName) {
    final OCluster cluster = clusterMap.get(clusterName.toLowerCase());

    if (cluster == null)
      throw new IllegalArgumentException("Cluster " + clusterName + " does not exist in database '" + name + "'");
    return cluster;
  }

  public long getSize() {
    try {

      long size = 0;

      for (OCluster c : clusters)
        if (c != null)
          size += c.getRecordsSize();

      return size;

    } catch (IOException ioe) {
      throw new OStorageException("Can not calculate records size");
    }
  }

  public int getClusters() {
    return clusterMap.size();
  }

  public Set<OCluster> getClusterInstances() {
    final Set<OCluster> result = new HashSet<OCluster>();

    // ADD ALL THE CLUSTERS
    for (OCluster c : clusters)
      if (c != null)
        result.add(c);

    return result;
  }

  /**
   * Method that completes the cluster rename operation. <strong>IT WILL NOT RENAME A CLUSTER, IT JUST CHANGES THE NAME IN THE
   * INTERNAL MAPPING</strong>
   */
  public void renameCluster(final String oldName, final String newName) {
    clusterMap.put(newName.toLowerCase(), clusterMap.remove(oldName.toLowerCase()));
  }

  @Override
  public boolean cleanOutRecord(ORecordId recordId, ORecordVersion recordVersion, int iMode, ORecordCallback<Boolean> callback) {
    return deleteRecord(recordId, recordVersion, iMode, callback).getResult();
  }

  public void freeze(boolean throwException) {
    modificationLock.prohibitModifications(throwException);
    synch();

    try {
      unlock();

      diskCache.setSoftlyClosed(true);

      if (configuration != null)
        configuration.setSoftlyClosed(true);

    } catch (IOException e) {
      modificationLock.allowModifications();
      try {
        lock();
      } catch (IOException ignored) {
      }
      throw new OStorageException("Error on freeze of storage '" + name + "'", e);
    }
  }

  public void release() {
    try {
      lock();

      diskCache.setSoftlyClosed(false);

      if (configuration != null)
        configuration.setSoftlyClosed(false);

    } catch (IOException e) {
      throw new OStorageException("Error on release of storage '" + name + "'", e);
    }

    modificationLock.allowModifications();
  }

  public boolean wereDataRestoredAfterOpen() {
    return wereDataRestoredAfterOpen;
  }

  public void reload() {
  }

  public String getMode() {
    return mode;
  }

  @Override
  public void lowDiskSpace(OWOWCache.LowDiskSpaceInformation information) {
    lowDiskSpace = information;
  }

  /**
   * Executes the command request and return the result back.
   */
  public Object command(final OCommandRequestText iCommand) {
    final OCommandExecutor executor = OCommandManager.instance().getExecutor(iCommand);

    // COPY THE CONTEXT FROM THE REQUEST
    executor.setContext(iCommand.getContext());

    executor.setProgressListener(iCommand.getProgressListener());
    executor.parse(iCommand);

    return executeCommand(iCommand, executor);
  }

  public Object executeCommand(final OCommandRequestText iCommand, final OCommandExecutor executor) {
    if (iCommand.isIdempotent() && !executor.isIdempotent())
      throw new OCommandExecutionException("Cannot execute non idempotent command");

    long beginTime = Orient.instance().getProfiler().startChrono();

    try {

      return executor.execute(iCommand.getParameters());

    } catch (OException e) {
      // PASS THROUGH
      throw e;
    } catch (Exception e) {
      throw new OCommandExecutionException("Error on execution of command: " + iCommand, e);

    } finally {
      if (Orient.instance().getProfiler().isRecording())
        Orient
            .instance()
            .getProfiler()
            .stopChrono("db." + ODatabaseRecordThreadLocal.INSTANCE.get().getName() + ".command." + iCommand.toString(),
                "Command executed against the database", beginTime, "db.*.command.*");
    }
  }

  @Override
  public OPhysicalPosition[] higherPhysicalPositions(int currentClusterId, OPhysicalPosition physicalPosition) {
    if (currentClusterId == -1)
      return null;

    checkOpeness();

    lock.acquireSharedLock();
    try {
      final OCluster cluster = getClusterById(currentClusterId);
      return cluster.higherPositions(physicalPosition);
    } catch (IOException ioe) {
      throw new OStorageException("Cluster Id " + currentClusterId + " is invalid in storage '" + name + '\'', ioe);
    } finally {
      lock.releaseSharedLock();
    }
  }

  @Override
  public OPhysicalPosition[] ceilingPhysicalPositions(int clusterId, OPhysicalPosition physicalPosition) {
    if (clusterId == -1)
      return null;

    checkOpeness();

    lock.acquireSharedLock();
    try {
      final OCluster cluster = getClusterById(clusterId);
      return cluster.ceilingPositions(physicalPosition);
    } catch (IOException ioe) {
      throw new OStorageException("Cluster Id " + clusterId + " is invalid in storage '" + name + '\'', ioe);
    } finally {
      lock.releaseSharedLock();
    }
  }

  @Override
  public OPhysicalPosition[] lowerPhysicalPositions(int currentClusterId, OPhysicalPosition physicalPosition) {
    if (currentClusterId == -1)
      return null;

    checkOpeness();

    lock.acquireSharedLock();
    try {
      final OCluster cluster = getClusterById(currentClusterId);

      return cluster.lowerPositions(physicalPosition);
    } catch (IOException ioe) {
      throw new OStorageException("Cluster Id " + currentClusterId + " is invalid in storage '" + name + '\'', ioe);
    } finally {
      lock.releaseSharedLock();
    }
  }

  @Override
  public OPhysicalPosition[] floorPhysicalPositions(int clusterId, OPhysicalPosition physicalPosition) {
    if (clusterId == -1)
      return null;

    checkOpeness();

    lock.acquireSharedLock();
    try {
      final OCluster cluster = getClusterById(clusterId);

      return cluster.floorPositions(physicalPosition);
    } catch (IOException ioe) {
      throw new OStorageException("Cluster Id " + clusterId + " is invalid in storage '" + name + '\'', ioe);
    } finally {
      lock.releaseSharedLock();
    }
  }

  public void acquireWriteLock(final ORID rid) {
    assert !lock.assertSharedLockHold() && !lock.assertExclusiveLockHold() : " a record lock should not be tacken inside a storage lock";

    boolean result;
    try {
      result = lockManager.tryAcquireExclusiveLock(rid, RECORD_LOCK_TIMEOUT);
    } catch (InterruptedException e) {
      Thread.currentThread().interrupt();
      throw new OTimeoutException("Thread was interrupted during record lock", e);
    }

    if (!result)
      throw new OTimeoutException("Can not lock record for " + RECORD_LOCK_TIMEOUT
          + " ms. seems record is deadlocked by other record");
  }

  public void releaseWriteLock(final ORID rid) {
    assert !lock.assertSharedLockHold() && !lock.assertExclusiveLockHold() : " a record lock should not be released inside a storage lock";
    lockManager.releaseExclusiveLock(rid);
  }

  public void acquireReadLock(final ORID rid) {
    assert !lock.assertSharedLockHold() && !lock.assertExclusiveLockHold() : " a record lock should not be tacken inside a storage lock";
    boolean result;
    try {
      result = lockManager.tryAcquireSharedLock(rid, RECORD_LOCK_TIMEOUT);
    } catch (InterruptedException e) {
      Thread.currentThread().interrupt();
      throw new OTimeoutException("Thread was interrupted during record lock", e);
    }

    if (!result)
      throw new OTimeoutException("Can not lock record for " + RECORD_LOCK_TIMEOUT
          + " ms. seems record is deadlocked by other record");
  }

  public void releaseReadLock(final ORID iRid) {
    assert !lock.assertSharedLockHold() && !lock.assertExclusiveLockHold() : " a record lock should not be released inside a storage lock";
    lockManager.releaseSharedLock(iRid);
  }

  public ORecordConflictStrategy getConflictStrategy() {
    return recordConflictStrategy;
  }

  public void setConflictStrategy(final ORecordConflictStrategy conflictResolver) {
    this.recordConflictStrategy = conflictResolver;
  }

  /**
   * Checks if the storage is open. If it's closed an exception is raised.
   */
  protected void checkOpeness() {
    if (status != STATUS.OPEN)
      throw new OStorageException("Storage " + name + " is not opened.");
  }

  protected void makeFullCheckpoint() throws IOException {
    if (writeAheadLog == null)
      return;

    try {
      writeAheadLog.flush();

      if (configuration != null)
        configuration.synch();

      final OLogSequenceNumber lastLSN = writeAheadLog.logFullCheckpointStart();
      diskCache.flushBuffer();
      writeAheadLog.logFullCheckpointEnd();
      writeAheadLog.flush();

      writeAheadLog.cutTill(lastLSN);

      clearStorageDirty();
    } catch (IOException ioe) {
      throw new OStorageException("Error during checkpoint creation for storage " + name, ioe);
    }
  }

  protected void preOpenSteps() throws IOException {
  }

  protected void postCreateSteps() {
  }

  protected void preCreateSteps() throws IOException {
  }

  protected abstract void initWalAndDiskCache() throws IOException;

  protected void makeFuzzyCheckPoint() throws IOException {
  }

  protected void postCloseSteps(boolean onDelete) throws IOException {
  }

  protected void preCloseSteps() throws IOException {
  }

  protected void postDeleteSteps() {
  }

  protected void makeStorageDirty() throws IOException {
  }

  protected void clearStorageDirty() throws IOException {
  }

  protected boolean isDirty() throws IOException {
    return false;
  }

  /**
   * Locks all the clusters to avoid access outside current process.
   */
  protected void lock() throws IOException {
    OLogManager.instance().debug(this, "Locking storage %s...", name);
    configuration.lock();
    diskCache.lock();
  }

  /**
   * Unlocks all the clusters to allow access outside current process.
   */
  protected void unlock() throws IOException {
    OLogManager.instance().debug(this, "Unlocking storage %s...", name);
    configuration.unlock();
    diskCache.unlock();
  }

  private ORawBuffer readRecord(final OCluster clusterSegment, final ORecordId rid, boolean atomicLock, boolean loadTombstones,
      LOCKING_STRATEGY iLockingStrategy) {
    checkOpeness();

    if (!rid.isPersistent())
      throw new IllegalArgumentException("Cannot read record " + rid + " since the position is invalid in database '" + name + '\'');

    if (transaction.get() != null) {
      final long timer = Orient.instance().getProfiler().startChrono();
      try {
        assert iLockingStrategy.equals(LOCKING_STRATEGY.DEFAULT);
        return doReadRecord(clusterSegment, rid);
      } finally {
        Orient.instance().getProfiler().stopChrono(PROFILER_READ_RECORD, "Read a record from database", timer, "db.*.readRecord");
      }
    }

    final long timer = Orient.instance().getProfiler().startChrono();
    clusterSegment.getExternalModificationLock().requestModificationLock();
    try {
      lockRecord(rid, iLockingStrategy);
      try {
        ORawBuffer buff;
        if (atomicLock)
          lock.acquireSharedLock();
        try {
          buff = doReadRecord(clusterSegment, rid);
          return buff;
        } finally {
          if (atomicLock)
            lock.releaseSharedLock();
        }
      } finally {
        unlockRecord(rid, iLockingStrategy);
      }
    } finally {
      clusterSegment.getExternalModificationLock().releaseModificationLock();

      Orient.instance().getProfiler().stopChrono(PROFILER_READ_RECORD, "Read a record from database", timer, "db.*.readRecord");
    }
  }

  private void undoOperation(List<OLogSequenceNumber> operationUnit) throws IOException {
    for (int i = operationUnit.size() - 1; i >= 0; i--) {
      OWALRecord record = writeAheadLog.read(operationUnit.get(i));
      if (checkFirstAtomicUnitRecord(i, record)) {
        assert ((OAtomicUnitStartRecord) record).isRollbackSupported();
        continue;
      }

      if (checkLastAtomicUnitRecord(i, record, operationUnit.size())) {
        assert ((OAtomicUnitEndRecord) record).isRollback();
        continue;
      }

      if (record instanceof OUpdatePageRecord) {
        OUpdatePageRecord updatePageRecord = (OUpdatePageRecord) record;
        final long fileId = updatePageRecord.getFileId();
        final long pageIndex = updatePageRecord.getPageIndex();

        if (!diskCache.isOpen(fileId))
          diskCache.openFile(fileId);

        OCacheEntry cacheEntry = diskCache.load(fileId, pageIndex, true);
        OCachePointer cachePointer = cacheEntry.getCachePointer();
        cachePointer.acquireExclusiveLock();
        try {
          ODurablePage durablePage = new ODurablePage(cacheEntry, ODurablePage.TrackMode.NONE);

          OPageChanges pageChanges = updatePageRecord.getChanges();
          durablePage.revertChanges(pageChanges);

          durablePage.setLsn(updatePageRecord.getLsn());
        } finally {
          cachePointer.releaseExclusiveLock();
          diskCache.release(cacheEntry);
        }
      } else if (record instanceof OFileCreatedCreatedWALRecord) {
        final OFileCreatedCreatedWALRecord fileCreatedCreatedRecord = (OFileCreatedCreatedWALRecord) record;

        diskCache.openFile(fileCreatedCreatedRecord.getFileName(), fileCreatedCreatedRecord.getFileId());
        diskCache.deleteFile(fileCreatedCreatedRecord.getFileId());
      } else {
        OLogManager.instance().error(this, "Invalid WAL record type was passed %s. Given record will be skipped.",
            record.getClass());
        assert false : "Invalid WAL record type was passed " + record.getClass().getName();
      }
    }
  }

  private boolean checkFirstAtomicUnitRecord(int index, OWALRecord record) {
    boolean isAtomicUnitStartRecord = record instanceof OAtomicUnitStartRecord;
    if (isAtomicUnitStartRecord && index != 0) {
      OLogManager.instance().error(this, "Record %s should be the first record in WAL record list.",
          OAtomicUnitStartRecord.class.getName());
      assert false : "Record " + OAtomicUnitStartRecord.class.getName() + " should be the first record in WAL record list.";
    }

    if (index == 0 && !isAtomicUnitStartRecord) {
      OLogManager.instance().error(this, "Record %s should be the first record in WAL record list.",
          OAtomicUnitStartRecord.class.getName());
      assert false : "Record " + OAtomicUnitStartRecord.class.getName() + " should be the first record in WAL record list.";
    }

    return isAtomicUnitStartRecord;
  }

  private boolean checkLastAtomicUnitRecord(int index, OWALRecord record, int size) {
    boolean isAtomicUnitEndRecord = record instanceof OAtomicUnitEndRecord;
    if (isAtomicUnitEndRecord && index != size - 1) {
      OLogManager.instance().error(this, "Record %s should be the last record in WAL record list.",
          OAtomicUnitEndRecord.class.getName());
      assert false : "Record " + OAtomicUnitEndRecord.class.getName() + " should be the last record in WAL record list.";
    }

    if (index == size - 1 && !isAtomicUnitEndRecord) {
      OLogManager.instance().error(this, "Record %s should be the last record in WAL record list.",
          OAtomicUnitEndRecord.class.getName());
      assert false : "Record " + OAtomicUnitEndRecord.class.getName() + " should be the last record in WAL record list.";
    }

    return isAtomicUnitEndRecord;
  }

  private void endStorageTx() throws IOException {
    atomicOperationsManager.endAtomicOperation(false);

    assert atomicOperationsManager.getCurrentOperation() == null;
  }

  private void startStorageTx(OTransaction clientTx) throws IOException {
    if (writeAheadLog == null)
      return;

    final OStorageTransaction storageTx = transaction.get();
    if (storageTx != null && storageTx.getClientTx().getId() != clientTx.getId())
      rollback(clientTx);

    assert atomicOperationsManager.getCurrentOperation() == null;

    atomicOperationsManager.startAtomicOperation();
    transaction.set(new OStorageTransaction(clientTx));
  }

  private void rollbackStorageTx() throws IOException {
    if (writeAheadLog == null || transaction.get() == null)
      return;

    final OAtomicOperation operation = atomicOperationsManager.endAtomicOperation(true);

    assert atomicOperationsManager.getCurrentOperation() == null;

    final List<OLogSequenceNumber> operationUnit = readOperationUnit(operation.getStartLSN(), operation.getOperationUnitId());
    undoOperation(operationUnit);
  }

  private void restoreIfNeeded() throws Exception {
    if (isDirty()) {
      OLogManager.instance().warn(this, "Storage " + name + " was not closed properly. Will try to restore from write ahead log.");
      try {
        restoreFromWAL();
        makeFullCheckpoint();
      } catch (Exception e) {
        OLogManager.instance().error(this, "Exception during storage data restore.", e);
        throw e;
      }

      OLogManager.instance().info(this, "Storage data restore was completed");
    }
  }

  private OStorageOperationResult<OPhysicalPosition> doCreateRecord(ORecordId rid, byte[] content, ORecordVersion recordVersion,
      byte recordType, ORecordCallback<Long> callback, OCluster cluster, OPhysicalPosition ppos) {
    if (content == null)
      throw new IllegalArgumentException("Record is null");

    try {
      if (recordVersion.getCounter() > -1)
        recordVersion.increment();
      else
        recordVersion = OVersionFactory.instance().createVersion();

      makeStorageDirty();
      atomicOperationsManager.startAtomicOperation();
      try {
        ppos = cluster.createRecord(content, recordVersion, recordType);
        rid.clusterPosition = ppos.clusterPosition;

        final ORecordSerializationContext context = ORecordSerializationContext.getContext();
        if (context != null)
          context.executeOperations(this);
        atomicOperationsManager.endAtomicOperation(false);
      } catch (Throwable throwable) {
        atomicOperationsManager.endAtomicOperation(true);

        if (throwable instanceof OOfflineClusterException)
          throw (OOfflineClusterException) throwable;

        OLogManager.instance().error(this, "Error on creating record in cluster: " + cluster, throwable);

        try {
          if (ppos.clusterPosition != ORID.CLUSTER_POS_INVALID)
            cluster.deleteRecord(ppos.clusterPosition);
        } catch (IOException e) {
          OLogManager.instance().error(this, "Error on removing record in cluster: " + cluster, e);
        }

        return null;
      }

      if (callback != null)
        callback.call(rid, ppos.clusterPosition);

      return new OStorageOperationResult<OPhysicalPosition>(ppos);
    } catch (IOException ioe) {
      try {
        if (ppos.clusterPosition != ORID.CLUSTER_POS_INVALID)
          cluster.deleteRecord(ppos.clusterPosition);
      } catch (IOException e) {
        OLogManager.instance().error(this, "Error on creating record in cluster: " + cluster, e);
      }

      OLogManager.instance().error(this, "Error on creating record in cluster: " + cluster, ioe);

      throw new OStorageException("Error during record deletion", ioe);
    }
  }

  private OStorageOperationResult<ORecordVersion> doUpdateRecord(ORecordId rid, boolean updateContent, byte[] content,
      ORecordVersion version, byte recordType, ORecordCallback<ORecordVersion> callback, OCluster cluster) {

    try {
      final OPhysicalPosition ppos = cluster.getPhysicalPosition(new OPhysicalPosition(rid.clusterPosition));
      if (!checkForRecordValidity(ppos)) {
        final ORecordVersion recordVersion = OVersionFactory.instance().createUntrackedVersion();
        if (callback != null)
          callback.call(rid, recordVersion);

        return new OStorageOperationResult<ORecordVersion>(recordVersion);
      }

      boolean contentModified = false;
      if (updateContent) {
        final byte[] newContent = checkAndIncrementVersion(cluster, rid, version, ppos.recordVersion, content, recordType);
        if (newContent != null) {
          contentModified = true;
          content = newContent;
        }
      }

      makeStorageDirty();
      atomicOperationsManager.startAtomicOperation();
      try {
        if (updateContent)
          cluster.updateRecord(rid.clusterPosition, content, ppos.recordVersion, recordType);

        final ORecordSerializationContext context = ORecordSerializationContext.getContext();
        if (context != null)
          context.executeOperations(this);
        atomicOperationsManager.endAtomicOperation(false);
      } catch (Throwable e) {
        atomicOperationsManager.endAtomicOperation(true);

        OLogManager.instance().error(this, "Error on updating record " + rid + " (cluster: " + cluster + ")", e);

        final ORecordVersion recordVersion = OVersionFactory.instance().createUntrackedVersion();
        if (callback != null)
          callback.call(rid, recordVersion);

        return new OStorageOperationResult<ORecordVersion>(recordVersion);
      }

      if (callback != null)
        callback.call(rid, ppos.recordVersion);

      if (contentModified)
        return new OStorageOperationResult<ORecordVersion>(ppos.recordVersion, content, false);
      else
        return new OStorageOperationResult<ORecordVersion>(ppos.recordVersion);
    } catch (IOException ioe) {
      OLogManager.instance().error(this, "Error on updating record " + rid + " (cluster: " + cluster + ")", ioe);

      final ORecordVersion recordVersion = OVersionFactory.instance().createUntrackedVersion();
      if (callback != null)
        callback.call(rid, recordVersion);

      return new OStorageOperationResult<ORecordVersion>(recordVersion);
    }
  }

  private OStorageOperationResult<Boolean> doDeleteRecord(ORecordId rid, ORecordVersion version, OCluster cluster) {
    try {
      final OPhysicalPosition ppos = cluster.getPhysicalPosition(new OPhysicalPosition(rid.clusterPosition));

      if (ppos == null)
        // ALREADY DELETED
        return new OStorageOperationResult<Boolean>(false);

      // MVCC TRANSACTION: CHECK IF VERSION IS THE SAME
      if (version.getCounter() > -1 && !ppos.recordVersion.equals(version))
        if (OFastConcurrentModificationException.enabled())
          throw OFastConcurrentModificationException.instance();
        else
          throw new OConcurrentModificationException(rid, ppos.recordVersion, version, ORecordOperation.DELETED);

      makeStorageDirty();
      atomicOperationsManager.startAtomicOperation();
      try {
        final ORecordSerializationContext context = ORecordSerializationContext.getContext();
        if (context != null)
          context.executeOperations(this);

        cluster.deleteRecord(ppos.clusterPosition);
        atomicOperationsManager.endAtomicOperation(false);
      } catch (Throwable e) {
        atomicOperationsManager.endAtomicOperation(true);
        OLogManager.instance().error(this, "Error on deleting record " + rid + "( cluster: " + cluster + ")", e);
        return new OStorageOperationResult<Boolean>(false);
      }

      return new OStorageOperationResult<Boolean>(true);
    } catch (IOException ioe) {
      OLogManager.instance().error(this, "Error on deleting record " + rid + "( cluster: " + cluster + ")", ioe);
      throw new OStorageException("Error on deleting record " + rid + "( cluster: " + cluster + ")", ioe);
    }
  }

  private OStorageOperationResult<Boolean> doHideMethod(ORecordId rid, OCluster cluster) {
    try {
      final OPhysicalPosition ppos = cluster.getPhysicalPosition(new OPhysicalPosition(rid.clusterPosition));

      if (ppos == null)
        // ALREADY HIDDEN
        return new OStorageOperationResult<Boolean>(false);

      makeStorageDirty();
      atomicOperationsManager.startAtomicOperation();
      try {
        final ORecordSerializationContext context = ORecordSerializationContext.getContext();
        if (context != null)
          context.executeOperations(this);

        cluster.hideRecord(ppos.clusterPosition);
        atomicOperationsManager.endAtomicOperation(false);
      } catch (Throwable e) {
        atomicOperationsManager.endAtomicOperation(true);
        OLogManager.instance().error(this, "Error on deleting record " + rid + "( cluster: " + cluster + ")", e);

        return new OStorageOperationResult<Boolean>(false);
      }

      return new OStorageOperationResult<Boolean>(true);
    } catch (IOException ioe) {
      OLogManager.instance().error(this, "Error on deleting record " + rid + "( cluster: " + cluster + ")", ioe);
      throw new OStorageException("Error on deleting record " + rid + "( cluster: " + cluster + ")", ioe);
    }
  }

  private void unlockRecord(ORecordId rid, LOCKING_STRATEGY iLockingStrategy) {
    switch (iLockingStrategy) {
    case DEFAULT:
      rid.unlock();
      break;

    case KEEP_EXCLUSIVE_LOCK:
    case NONE:
    case KEEP_SHARED_LOCK:
      // DO NOTHING
      break;
    }
  }

  private void lockRecord(ORecordId rid, LOCKING_STRATEGY iLockingStrategy) {
    switch (iLockingStrategy) {
    case DEFAULT:
    case KEEP_SHARED_LOCK:
      rid.lock(false);
      break;
    case NONE:
      // DO NOTHING
      break;
    case KEEP_EXCLUSIVE_LOCK:
      rid.lock(true);
    }
  }

  private ORawBuffer doReadRecord(OCluster clusterSegment, ORecordId rid) {
    try {
      ORawBuffer buff;
      buff = clusterSegment.readRecord(rid.clusterPosition);
      return buff;
    } catch (IOException e) {
      throw new OStorageException("Error during read of record with rid = " + rid, e);
    }
  }

  private void addDefaultClusters() throws IOException {
    final String storageCompression = getConfiguration().getContextConfiguration().getValueAsString(
        OGlobalConfiguration.STORAGE_COMPRESSION_METHOD);

    final String stgConflictStrategy = getConflictStrategy().getName();

    createClusterFromConfig(new OStoragePaginatedClusterConfiguration(configuration, clusters.size(),
        OMetadataDefault.CLUSTER_INTERNAL_NAME, null, true, 20, 4, storageCompression, stgConflictStrategy,
        OStorageClusterConfiguration.STATUS.ONLINE));

    createClusterFromConfig(new OStoragePaginatedClusterConfiguration(configuration, clusters.size(),
        OMetadataDefault.CLUSTER_INDEX_NAME, null, false, OStoragePaginatedClusterConfiguration.DEFAULT_GROW_FACTOR,
        OStoragePaginatedClusterConfiguration.DEFAULT_GROW_FACTOR, storageCompression, stgConflictStrategy,
        OStorageClusterConfiguration.STATUS.ONLINE));

    createClusterFromConfig(new OStoragePaginatedClusterConfiguration(configuration, clusters.size(),
        OMetadataDefault.CLUSTER_MANUAL_INDEX_NAME, null, false, 1, 1, storageCompression, stgConflictStrategy,
        OStorageClusterConfiguration.STATUS.ONLINE));

    defaultClusterId = createClusterFromConfig(new OStoragePaginatedClusterConfiguration(configuration, clusters.size(),
        CLUSTER_DEFAULT_NAME, null, true, OStoragePaginatedClusterConfiguration.DEFAULT_GROW_FACTOR,
        OStoragePaginatedClusterConfiguration.DEFAULT_GROW_FACTOR, storageCompression, stgConflictStrategy,
        OStorageClusterConfiguration.STATUS.ONLINE));
  }

  private int createClusterFromConfig(final OStorageClusterConfiguration config) throws IOException {
    OCluster cluster = clusterMap.get(config.getName().toLowerCase());

    if (cluster != null) {
      cluster.configure(this, config);
      return -1;
    }

    if (config.getStatus() == OStorageClusterConfiguration.STATUS.ONLINE)
      cluster = OPaginatedClusterFactory.INSTANCE.createCluster(configuration.version);
    else
      cluster = new OOfflineCluster(this, config.getId(), config.getName());
    cluster.configure(this, config);

    return registerCluster(cluster);
  }

  private void setCluster(int id, OCluster cluster) {
    if (clusters.size() <= id) {
      while (clusters.size() < id)
        clusters.add(null);

      clusters.add(cluster);
    } else
      clusters.set(id, cluster);
  }

  /**
   * Register the cluster internally.
   *
   * @param cluster
   *          OCluster implementation
   * @return The id (physical position into the array) of the new cluster just created. First is 0.
   * @throws IOException
   */
  private int registerCluster(final OCluster cluster) throws IOException {
    final int id;

    if (cluster != null) {
      // CHECK FOR DUPLICATION OF NAMES
      if (clusterMap.containsKey(cluster.getName().toLowerCase()))
        throw new OConfigurationException("Cannot add cluster '" + cluster.getName()
            + "' because it is already registered in database '" + name + "'");
      // CREATE AND ADD THE NEW REF SEGMENT
      clusterMap.put(cluster.getName().toLowerCase(), cluster);
      id = cluster.getId();
    } else {
      id = clusters.size();
    }

    setCluster(id, cluster);

    return id;
  }

  private int doAddCluster(String clusterName, boolean fullCheckPoint, Object[] parameters) throws IOException {
    // FIND THE FIRST AVAILABLE CLUSTER ID
    int clusterPos = clusters.size();
    for (int i = 0; i < clusters.size(); ++i) {
      if (clusters.get(i) == null) {
        clusterPos = i;
        break;
      }
    }

    return addClusterInternal(clusterName, clusterPos, fullCheckPoint, parameters);
  }

  private int addClusterInternal(String clusterName, int clusterPos, boolean fullCheckPoint, Object... parameters)
      throws IOException {

    final OCluster cluster;
    if (clusterName != null) {
      clusterName = clusterName.toLowerCase();

      cluster = OPaginatedClusterFactory.INSTANCE.createCluster(configuration.version);
      cluster.configure(this, clusterPos, clusterName, parameters);

      if (clusterName.equals(OMVRBTreeRIDProvider.PERSISTENT_CLASS_NAME.toLowerCase())) {
        cluster.set(OCluster.ATTRIBUTES.USE_WAL, false);
        cluster.set(OCluster.ATTRIBUTES.RECORD_GROW_FACTOR, 5);
        cluster.set(OCluster.ATTRIBUTES.RECORD_OVERFLOW_GROW_FACTOR, 2);
      }

    } else {
      cluster = null;
    }

    final int createdClusterId = registerCluster(cluster);

    if (cluster != null) {
      if (!cluster.exists()) {
        cluster.create(-1);
        if (makeFullCheckPointAfterClusterCreate && fullCheckPoint)
          makeFullCheckpoint();
      } else {
        cluster.open();
      }

      configuration.update();
    }

    return createdClusterId;
  }

  private void doClose(boolean force, boolean onDelete) {
    if (!force && !onDelete)
      return;

    if (status == STATUS.CLOSED)
      return;

    final long timer = Orient.instance().getProfiler().startChrono();

    lock.acquireExclusiveLock();
    try {
      if (status == STATUS.CLOSED)
        return;

      status = STATUS.CLOSING;

      if (!onDelete)
        makeFullCheckpoint();

      preCloseSteps();

      for (OCluster cluster : clusters)
        if (cluster != null)
          cluster.close(!onDelete);

      clusters.clear();
      clusterMap.clear();

      if (configuration != null)
        configuration.close();

      super.close(force, onDelete);

      diskCache.removeLowDiskSpaceListener(this);
      if (!onDelete)
        diskCache.close();
      else
        diskCache.delete();

      if (writeAheadLog != null) {
        writeAheadLog.close();
        if (onDelete)
          writeAheadLog.delete();
      }

      postCloseSteps(onDelete);

      status = STATUS.CLOSED;
    } catch (IOException e) {
      OLogManager.instance().error(this, "Error on closing of storage '" + name, e, OStorageException.class);
    } finally {
      lock.releaseExclusiveLock();

      Orient.instance().getProfiler().stopChrono("db." + name + ".close", "Close a database", timer, "db.*.close");
    }
  }

  private byte[] checkAndIncrementVersion(final OCluster iCluster, final ORecordId rid, final ORecordVersion version,
      final ORecordVersion iDatabaseVersion, final byte[] iRecordContent, final byte iRecordType) {
    // VERSION CONTROL CHECK
    switch (version.getCounter()) {
    // DOCUMENT UPDATE, NO VERSION CONTROL
    case -1:
      iDatabaseVersion.increment();
      break;

    // DOCUMENT UPDATE, NO VERSION CONTROL, NO VERSION UPDATE
    case -2:
      iDatabaseVersion.setCounter(-2);
      break;

    default:
      // MVCC CONTROL AND RECORD UPDATE OR WRONG VERSION VALUE
      // MVCC TRANSACTION: CHECK IF VERSION IS THE SAME
      if (!version.equals(iDatabaseVersion)) {
        final ORecordConflictStrategy strategy = iCluster.getRecordConflictStrategy() != null ? iCluster
            .getRecordConflictStrategy() : recordConflictStrategy;
        return strategy.onUpdate(iRecordType, rid, version, iRecordContent, iDatabaseVersion);
      }

      iDatabaseVersion.increment();
    }

    return null;
  }

  private void commitEntry(final OTransaction clientTx, final ORecordOperation txEntry) throws IOException {

    final ORecord rec = txEntry.getRecord();
    if (txEntry.type != ORecordOperation.DELETED && !rec.isDirty())
      return;

    ORecordId rid = (ORecordId) rec.getIdentity();

    ORecordSerializationContext.pushContext();
    try {
      int clusterId = rid.clusterId;
      if (rid.clusterId == ORID.CLUSTER_ID_INVALID && rec instanceof ODocument
<<<<<<< HEAD
          && ODocumentInternal.getImmutableSchemaClass(((ODocument) rec)) != null) {
        // TRY TO FIX CLUSTER ID TO THE DEFAULT CLUSTER ID DEFINED IN SCHEMA CLASS
        rid.clusterId = ODocumentInternal.getImmutableSchemaClass(((ODocument) rec)).getDefaultClusterId();
=======
          && ((ODocument) rec).getImmutableSchemaClass() != null) {

        final OClass schemaClass = ((ODocument) rec).getImmutableSchemaClass();

        clusterId = schemaClass.getClusterForNewInstance((ODocument) rec);
>>>>>>> ccd4001f
      }

      final OCluster cluster = getClusterById(clusterId);

      if (cluster.getName().equals(OMetadataDefault.CLUSTER_INDEX_NAME)
          || cluster.getName().equals(OMetadataDefault.CLUSTER_MANUAL_INDEX_NAME))
        // AVOID TO COMMIT INDEX STUFF
        return;

      if (rec instanceof OTxListener)
        ((OTxListener) rec).onEvent(txEntry, OTxListener.EVENT.BEFORE_COMMIT);

      switch (txEntry.type) {
      case ORecordOperation.LOADED:
        break;

      case ORecordOperation.CREATED: {
        // CHECK 2 TIMES TO ASSURE THAT IT'S A CREATE OR AN UPDATE BASED ON RECURSIVE TO-STREAM METHOD

        final byte[] stream = rec.toStream();
        if (stream == null) {
          OLogManager.instance().warn(this, "Null serialization on committing new record %s in transaction", rid);
          break;
        }
        final ORecordId oldRID = rid.isNew() ? rid.copy() : rid;

        if (rid.isNew()) {
          rid = rid.copy();
          rid.clusterId = cluster.getId();
          final OPhysicalPosition ppos;

          final byte recordType = ORecordInternal.getRecordType(rec);
          ppos = doCreateRecord(rid, stream, rec.getRecordVersion(), recordType, null, cluster, new OPhysicalPosition(recordType))
              .getResult();

          rid.clusterPosition = ppos.clusterPosition;
          rec.getRecordVersion().copyFrom(ppos.recordVersion);
          clientTx.updateIdentityAfterCommit(oldRID, rid);
        } else {
          // ORecordInternal.setContentChanged(rec, true);
          rec.getRecordVersion().copyFrom(
              updateRecord(rid, ORecordInternal.isContentChanged(rec), stream, rec.getRecordVersion(),
                  ORecordInternal.getRecordType(rec), -1, null).getResult());
        }
        break;
      }

      case ORecordOperation.UPDATED: {
        final byte[] stream = rec.toStream();
        if (stream == null) {
          OLogManager.instance().warn(this, "Null serialization on committing updated record %s in transaction", rid);
          break;
        }

        rec.getRecordVersion().copyFrom(
            doUpdateRecord(rid, ORecordInternal.isContentChanged(rec), stream, rec.getRecordVersion(),
                ORecordInternal.getRecordType(rec), null, cluster).getResult());
        break;
      }

      case ORecordOperation.DELETED: {
        deleteRecord(rid, rec.getRecordVersion(), -1, null);
        break;
      }
      }
    } finally {
      ORecordSerializationContext.pullContext();
    }

    // RESET TRACKING
    if (rec instanceof ODocument && ((ODocument) rec).isTrackingChanges()) {
      ((ODocument) rec).setTrackingChanges(false);
      ((ODocument) rec).setTrackingChanges(true);
    }

    ORecordInternal.unsetDirty(rec);

    if (rec instanceof OTxListener)
      ((OTxListener) rec).onEvent(txEntry, OTxListener.EVENT.AFTER_COMMIT);
  }

  private void checkClusterSegmentIndexRange(final int iClusterId) {
    if (iClusterId > clusters.size() - 1)
      throw new IllegalArgumentException("Cluster segment #" + iClusterId + " does not exist in database '" + name + "'");
  }

  private List<OLogSequenceNumber> readOperationUnit(OLogSequenceNumber startLSN, OOperationUnitId unitId) throws IOException {
    final OLogSequenceNumber beginSequence = writeAheadLog.begin();

    if (startLSN == null)
      startLSN = beginSequence;

    if (startLSN.compareTo(beginSequence) < 0)
      startLSN = beginSequence;

    List<OLogSequenceNumber> operationUnit = new ArrayList<OLogSequenceNumber>();

    OLogSequenceNumber lsn = startLSN;
    while (lsn != null) {
      OWALRecord record = writeAheadLog.read(lsn);
      if (!(record instanceof OOperationUnitRecord)) {
        lsn = writeAheadLog.next(lsn);
        continue;
      }

      OOperationUnitRecord operationUnitRecord = (OOperationUnitRecord) record;
      if (operationUnitRecord.getOperationUnitId().equals(unitId)) {
        operationUnit.add(lsn);
        if (record instanceof OAtomicUnitEndRecord)
          break;
      }
      lsn = writeAheadLog.next(lsn);
    }

    return operationUnit;
  }

  private void restoreFromWAL() throws IOException {
    if (writeAheadLog == null) {
      OLogManager.instance().error(this, "Restore is not possible because write ahead logging is switched off.");
      return;
    }

    if (writeAheadLog.begin() == null) {
      OLogManager.instance().error(this, "Restore is not possible because write ahead log is empty.");
      return;
    }

    OLogManager.instance().info(this, "Looking for last checkpoint...");

    OLogSequenceNumber lastCheckPoint;
    try {
      lastCheckPoint = writeAheadLog.getLastCheckpoint();
    } catch (OWALPageBrokenException e) {
      lastCheckPoint = null;
    }

    if (lastCheckPoint == null) {
      OLogManager.instance().info(this, "Checkpoints are absent, the restore will start from the beginning.");
      restoreFromBegging();
      return;
    }

    OWALRecord checkPointRecord;
    try {
      checkPointRecord = writeAheadLog.read(lastCheckPoint);
    } catch (OWALPageBrokenException e) {
      checkPointRecord = null;
    }

    if (checkPointRecord == null) {
      OLogManager.instance().info(this, "Checkpoints are absent, the restore will start from the beginning.");
      restoreFromBegging();
      return;
    }

    if (checkPointRecord instanceof OFuzzyCheckpointStartRecord) {
      OLogManager.instance().info(this, "Found FUZZY checkpoint.");

      boolean fuzzyCheckPointIsComplete = checkFuzzyCheckPointIsComplete(lastCheckPoint);
      if (!fuzzyCheckPointIsComplete) {
        OLogManager.instance().warn(this, "FUZZY checkpoint is not complete.");

        OLogSequenceNumber previousCheckpoint = ((OFuzzyCheckpointStartRecord) checkPointRecord).getPreviousCheckpoint();
        checkPointRecord = null;

        if (previousCheckpoint != null)
          checkPointRecord = writeAheadLog.read(previousCheckpoint);

        if (checkPointRecord != null) {
          OLogManager.instance().warn(this, "Restore will start from the previous checkpoint.");
          restoreFromCheckPoint((OAbstractCheckPointStartRecord) checkPointRecord);
        } else {
          OLogManager.instance().warn(this, "Restore will start from the beginning.");
          restoreFromBegging();
        }
      } else
        restoreFromCheckPoint((OAbstractCheckPointStartRecord) checkPointRecord);

      return;
    }

    if (checkPointRecord instanceof OFullCheckpointStartRecord) {
      OLogManager.instance().info(this, "FULL checkpoint found.");
      boolean fullCheckPointIsComplete = checkFullCheckPointIsComplete(lastCheckPoint);
      if (!fullCheckPointIsComplete) {
        OLogManager.instance().warn(this, "FULL checkpoint has not completed.");

        OLogSequenceNumber previousCheckpoint = ((OFullCheckpointStartRecord) checkPointRecord).getPreviousCheckpoint();
        checkPointRecord = null;
        if (previousCheckpoint != null)
          checkPointRecord = writeAheadLog.read(previousCheckpoint);

        if (checkPointRecord != null) {
          OLogManager.instance().warn(this, "Restore will start from the previous checkpoint.");

        } else {
          OLogManager.instance().warn(this, "Restore will start from the beginning.");
          restoreFromBegging();
        }
      } else
        restoreFromCheckPoint((OAbstractCheckPointStartRecord) checkPointRecord);

      return;
    }

    throw new OStorageException("Unknown checkpoint record type " + checkPointRecord.getClass().getName());

  }

  private boolean checkFullCheckPointIsComplete(OLogSequenceNumber lastCheckPoint) throws IOException {
    try {
      OLogSequenceNumber lsn = writeAheadLog.next(lastCheckPoint);

      while (lsn != null) {
        OWALRecord walRecord = writeAheadLog.read(lsn);
        if (walRecord instanceof OCheckpointEndRecord)
          return true;

        lsn = writeAheadLog.next(lsn);
      }
    } catch (OWALPageBrokenException e) {
      return false;
    }

    return false;
  }

  private boolean checkFuzzyCheckPointIsComplete(OLogSequenceNumber lastCheckPoint) throws IOException {
    try {
      OLogSequenceNumber lsn = writeAheadLog.next(lastCheckPoint);

      while (lsn != null) {
        OWALRecord walRecord = writeAheadLog.read(lsn);
        if (walRecord instanceof OFuzzyCheckpointEndRecord)
          return true;

        lsn = writeAheadLog.next(lsn);
      }
    } catch (OWALPageBrokenException e) {
      return false;
    }

    return false;
  }

  private void restoreFromCheckPoint(OAbstractCheckPointStartRecord checkPointRecord) throws IOException {
    if (checkPointRecord instanceof OFuzzyCheckpointStartRecord) {
      restoreFromFuzzyCheckPoint((OFuzzyCheckpointStartRecord) checkPointRecord);
      return;
    }

    if (checkPointRecord instanceof OFullCheckpointStartRecord) {
      restoreFromFullCheckPoint((OFullCheckpointStartRecord) checkPointRecord);
      return;
    }

    throw new OStorageException("Unknown checkpoint record type " + checkPointRecord.getClass().getName());
  }

  private void restoreFromFullCheckPoint(OFullCheckpointStartRecord checkPointRecord) throws IOException {
    OLogManager.instance().info(this, "Data restore procedure from full checkpoint is started. Restore is performed from LSN %s",
        checkPointRecord.getLsn());

    final OLogSequenceNumber lsn = writeAheadLog.next(checkPointRecord.getLsn());
    restoreFrom(lsn);
  }

  private void restoreFromFuzzyCheckPoint(OFuzzyCheckpointStartRecord checkPointRecord) throws IOException {
    OLogManager.instance().info(this, "Data restore procedure from FUZZY checkpoint is started.");
    OLogSequenceNumber dirtyPagesLSN = writeAheadLog.next(checkPointRecord.getLsn());
    ODirtyPagesRecord dirtyPagesRecord = (ODirtyPagesRecord) writeAheadLog.read(dirtyPagesLSN);
    OLogSequenceNumber startLSN;

    Set<ODirtyPage> dirtyPages = dirtyPagesRecord.getDirtyPages();
    if (dirtyPages.isEmpty()) {
      startLSN = dirtyPagesLSN;
    } else {
      ODirtyPage[] pages = dirtyPages.toArray(new ODirtyPage[dirtyPages.size()]);

      Arrays.sort(pages, new Comparator<ODirtyPage>() {
        @Override
        public int compare(ODirtyPage pageOne, ODirtyPage pageTwo) {
          return pageOne.getLsn().compareTo(pageTwo.getLsn());
        }
      });

      startLSN = pages[0].getLsn();
    }

    if (startLSN.compareTo(writeAheadLog.begin()) < 0)
      startLSN = writeAheadLog.begin();

    restoreFrom(startLSN);
  }

  private void restoreFromBegging() throws IOException {
    OLogManager.instance().info(this, "Data restore procedure is started.");
    OLogSequenceNumber lsn = writeAheadLog.begin();

    restoreFrom(lsn);
  }

  private void restoreFrom(OLogSequenceNumber lsn) throws IOException {
    wereDataRestoredAfterOpen = true;

    long recordsProcessed = 0;
    int reportInterval = OGlobalConfiguration.WAL_REPORT_AFTER_OPERATIONS_DURING_RESTORE.getValueAsInteger();
    final int batchSize = OGlobalConfiguration.WAL_RESTORE_BATCH_SIZE.getValueAsInteger();

    Map<OOperationUnitId, List<OLogSequenceNumber>> operationUnits = new HashMap<OOperationUnitId, List<OLogSequenceNumber>>();
    List<OWALRecord> batch = new ArrayList<OWALRecord>();

    try {
      while (lsn != null) {
        OWALRecord walRecord = writeAheadLog.read(lsn);
        batch.add(walRecord);

        if (batch.size() >= batchSize) {
          OLogManager.instance()
              .info(this, "WAL size exceed configured heap memory for recovery (%s=%d). Fetching WAL records in batch",
                  OGlobalConfiguration.WAL_RESTORE_BATCH_SIZE.getKey(),
                  OGlobalConfiguration.WAL_RESTORE_BATCH_SIZE.getValueAsInteger());
          recordsProcessed = restoreWALBatch(batch, operationUnits, recordsProcessed, reportInterval);
          batch = new ArrayList<OWALRecord>();
        }

        lsn = writeAheadLog.next(lsn);
      }

      if (!batch.isEmpty()) {
        OLogManager.instance().info(this, "Apply last batch of operations are read from WAL.");
        restoreWALBatch(batch, operationUnits, recordsProcessed, reportInterval);
      }
    } catch (OWALPageBrokenException e) {
      OLogManager.instance().error(this,
          "Data restore was paused because broken WAL page was found. The rest of changes will be rolled back.");
    }

    rollbackAllUnfinishedWALOperations(operationUnits);
    operationUnits.clear();
  }

  private long restoreWALBatch(List<OWALRecord> batch, Map<OOperationUnitId, List<OLogSequenceNumber>> operationUnits,
      long recordsProcessed, int reportInterval) throws IOException {
    for (OWALRecord walRecord : batch) {
      final OLogSequenceNumber lsn = walRecord.getLsn();

      if (walRecord instanceof OAtomicUnitStartRecord) {
        List<OLogSequenceNumber> operationList = new ArrayList<OLogSequenceNumber>();
        operationUnits.put(((OAtomicUnitStartRecord) walRecord).getOperationUnitId(), operationList);
        operationList.add(lsn);
      } else if (walRecord instanceof OOperationUnitRecord) {
        OOperationUnitRecord operationUnitRecord = (OOperationUnitRecord) walRecord;
        OOperationUnitId unitId = operationUnitRecord.getOperationUnitId();

        final List<OLogSequenceNumber> records = operationUnits.get(unitId);

        assert records != null;

        if (records == null) {
          OLogManager.instance().warn(this,
              "Record with lsn %s  which indication of start of atomic operation was truncated will be skipped.",
              walRecord.getLsn());
          continue;
        }

        records.add(lsn);

        if (operationUnitRecord instanceof OUpdatePageRecord) {
          final OUpdatePageRecord updatePageRecord = (OUpdatePageRecord) operationUnitRecord;

          final long fileId = updatePageRecord.getFileId();
          final long pageIndex = updatePageRecord.getPageIndex();

          if (!diskCache.isOpen(fileId))
            diskCache.openFile(fileId);

          final OCacheEntry cacheEntry = diskCache.load(fileId, pageIndex, true);
          final OCachePointer cachePointer = cacheEntry.getCachePointer();
          cachePointer.acquireExclusiveLock();
          try {
            ODurablePage durablePage = new ODurablePage(cacheEntry, ODurablePage.TrackMode.NONE);
            durablePage.restoreChanges(updatePageRecord.getChanges());
            durablePage.setLsn(lsn);

            cacheEntry.markDirty();
          } finally {
            cachePointer.releaseExclusiveLock();
            diskCache.release(cacheEntry);
          }

        } else if (operationUnitRecord instanceof OFileCreatedCreatedWALRecord) {

          final OFileCreatedCreatedWALRecord fileCreatedCreatedRecord = (OFileCreatedCreatedWALRecord) operationUnitRecord;
          diskCache.openFile(fileCreatedCreatedRecord.getFileName(), fileCreatedCreatedRecord.getFileId());

        } else if (operationUnitRecord instanceof OAtomicUnitEndRecord) {
          final OAtomicUnitEndRecord atomicUnitEndRecord = (OAtomicUnitEndRecord) walRecord;

          if (atomicUnitEndRecord.isRollback())
            undoOperation(records);

          operationUnits.remove(unitId);
        } else {
          OLogManager.instance().error(this, "Invalid WAL record type was passed %s. Given record will be skipped.",
              operationUnitRecord.getClass());
          assert false : "Invalid WAL record type was passed " + operationUnitRecord.getClass().getName();
        }
      } else
        OLogManager.instance().warn(this, "Record %s will be skipped during data restore.", walRecord);

      recordsProcessed++;
      if (reportInterval > 0 && recordsProcessed % reportInterval == 0)
        OLogManager.instance().info(this, "%d operations were processed, current LSN is %s last LSN is %s", recordsProcessed, lsn,
            writeAheadLog.end());
    }

    return recordsProcessed;
  }

  private void rollbackAllUnfinishedWALOperations(Map<OOperationUnitId, List<OLogSequenceNumber>> operationUnits)
      throws IOException {
    for (List<OLogSequenceNumber> operationUnit : operationUnits.values()) {
      if (operationUnit.isEmpty())
        continue;

      final OAtomicUnitStartRecord atomicUnitStartRecord = (OAtomicUnitStartRecord) writeAheadLog.read(operationUnit.get(0));
      if (!atomicUnitStartRecord.isRollbackSupported())
        continue;

      final OAtomicUnitEndRecord atomicUnitEndRecord = new OAtomicUnitEndRecord(atomicUnitStartRecord.getOperationUnitId(), true);
      final OLogSequenceNumber logSequenceNumber = writeAheadLog.log(atomicUnitEndRecord);

      operationUnit.add(logSequenceNumber);

      undoOperation(operationUnit);
    }
  }

  private void checkLowDiskSpace() {
    if (lowDiskSpace != null)
      throw new OLowDiskSpaceException("Error occurred while executing a write operation to database '" + name
          + "' due to limited free space on the disk (" + (lowDiskSpace.freeSpace / (1024 * 1024))
          + " MB). The database is now working in read-only mode."
          + " Please close the database (or stop OrientDB), make room on your hard drive and then reopen the database. "
          + "The minimal required space is (" + (lowDiskSpace.requiredSpace / (1024 * 1024)) + " MB). "
          + "Required space is calculated as sum of disk space required by WAL (you can change it by setting parameter "
          + OGlobalConfiguration.WAL_MAX_SIZE.getKey() + ") and space required for data.");
  }
}<|MERGE_RESOLUTION|>--- conflicted
+++ resolved
@@ -2008,17 +2008,11 @@
     try {
       int clusterId = rid.clusterId;
       if (rid.clusterId == ORID.CLUSTER_ID_INVALID && rec instanceof ODocument
-<<<<<<< HEAD
           && ODocumentInternal.getImmutableSchemaClass(((ODocument) rec)) != null) {
         // TRY TO FIX CLUSTER ID TO THE DEFAULT CLUSTER ID DEFINED IN SCHEMA CLASS
-        rid.clusterId = ODocumentInternal.getImmutableSchemaClass(((ODocument) rec)).getDefaultClusterId();
-=======
-          && ((ODocument) rec).getImmutableSchemaClass() != null) {
-
-        final OClass schemaClass = ((ODocument) rec).getImmutableSchemaClass();
-
+
+        final OClass schemaClass = ODocumentInternal.getImmutableSchemaClass(((ODocument) rec));
         clusterId = schemaClass.getClusterForNewInstance((ODocument) rec);
->>>>>>> ccd4001f
       }
 
       final OCluster cluster = getClusterById(clusterId);
