--- conflicted
+++ resolved
@@ -2907,25 +2907,6 @@
     return false;
   }
 
-<<<<<<< HEAD
-  /**
-   * Locks all the clusters to avoid access outside current process.
-   */
-  protected void lock() throws IOException {
-    OLogManager.instance().debug(this, "Locking storage %s...", name);
-    configuration.lock();
-  }
-
-  /**
-   * Unlocks all the clusters to allow access outside current process.
-   */
-  protected void unlock() throws IOException {
-    OLogManager.instance().debug(this, "Unlocking storage %s...", name);
-    configuration.unlock();
-  }
-
-=======
->>>>>>> dcc1f233
   private ORawBuffer readRecordIfNotLatest(final OCluster cluster, final ORecordId rid, final int recordVersion)
       throws ORecordNotFoundException {
     checkOpeness();
