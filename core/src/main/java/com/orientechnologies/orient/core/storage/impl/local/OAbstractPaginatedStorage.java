/*
 *
 *  *  Copyright 2014 Orient Technologies LTD (info(at)orientechnologies.com)
 *  *
 *  *  Licensed under the Apache License, Version 2.0 (the "License");
 *  *  you may not use this file except in compliance with the License.
 *  *  You may obtain a copy of the License at
 *  *
 *  *       http://www.apache.org/licenses/LICENSE-2.0
 *  *
 *  *  Unless required by applicable law or agreed to in writing, software
 *  *  distributed under the License is distributed on an "AS IS" BASIS,
 *  *  WITHOUT WARRANTIES OR CONDITIONS OF ANY KIND, either express or implied.
 *  *  See the License for the specific language governing permissions and
 *  *  limitations under the License.
 *  *
 *  * For more information: http://www.orientechnologies.com
 *
 */

package com.orientechnologies.orient.core.storage.impl.local;

import java.io.*;
import java.nio.ByteBuffer;
import java.nio.channels.FileChannel;
import java.text.SimpleDateFormat;
import java.util.*;
import java.util.concurrent.Callable;
import java.util.concurrent.atomic.AtomicBoolean;
import java.util.concurrent.atomic.AtomicInteger;
import java.util.concurrent.locks.Lock;
import java.util.zip.ZipEntry;
import java.util.zip.ZipOutputStream;

import com.orientechnologies.common.concur.lock.OLockManager;
import com.orientechnologies.common.concur.lock.OModificationOperationProhibitedException;
import com.orientechnologies.common.concur.lock.ONewLockManager;
import com.orientechnologies.common.exception.OException;
import com.orientechnologies.common.log.OLogManager;
import com.orientechnologies.common.serialization.types.OBinarySerializer;
import com.orientechnologies.common.serialization.types.OLongSerializer;
import com.orientechnologies.common.types.OModifiableBoolean;
import com.orientechnologies.common.util.OCallable;
import com.orientechnologies.common.util.OCommonConst;
import com.orientechnologies.common.util.OPair;
import com.orientechnologies.orient.core.OOrientShutdownListener;
import com.orientechnologies.orient.core.OOrientStartupListener;
import com.orientechnologies.orient.core.Orient;
import com.orientechnologies.orient.core.command.OCommandExecutor;
import com.orientechnologies.orient.core.command.OCommandManager;
import com.orientechnologies.orient.core.command.OCommandOutputListener;
import com.orientechnologies.orient.core.command.OCommandRequestText;
import com.orientechnologies.orient.core.config.OGlobalConfiguration;
import com.orientechnologies.orient.core.config.OStorageClusterConfiguration;
import com.orientechnologies.orient.core.config.OStorageConfiguration;
import com.orientechnologies.orient.core.config.OStoragePaginatedClusterConfiguration;
import com.orientechnologies.orient.core.conflict.ORecordConflictStrategy;
import com.orientechnologies.orient.core.db.ODatabaseDocumentInternal;
import com.orientechnologies.orient.core.db.ODatabaseListener;
import com.orientechnologies.orient.core.db.ODatabaseRecordThreadLocal;
import com.orientechnologies.orient.core.db.record.OCurrentStorageComponentsFactory;
import com.orientechnologies.orient.core.db.record.ORecordOperation;
import com.orientechnologies.orient.core.db.record.ridbag.sbtree.OSBTreeCollectionManager;
import com.orientechnologies.orient.core.db.record.ridbag.sbtree.OSBTreeCollectionManagerShared;
import com.orientechnologies.orient.core.exception.*;
import com.orientechnologies.orient.core.id.ORID;
import com.orientechnologies.orient.core.id.ORecordId;
import com.orientechnologies.orient.core.index.*;
import com.orientechnologies.orient.core.metadata.OMetadataDefault;
import com.orientechnologies.orient.core.metadata.OMetadataInternal;
import com.orientechnologies.orient.core.metadata.schema.OClass;
import com.orientechnologies.orient.core.metadata.schema.OType;
import com.orientechnologies.orient.core.metadata.security.OSecurityUser;
import com.orientechnologies.orient.core.metadata.security.OToken;
import com.orientechnologies.orient.core.query.OQueryAbstract;
import com.orientechnologies.orient.core.record.ORecord;
import com.orientechnologies.orient.core.record.ORecordInternal;
import com.orientechnologies.orient.core.record.ORecordVersionHelper;
import com.orientechnologies.orient.core.record.impl.ODocument;
import com.orientechnologies.orient.core.record.impl.ODocumentInternal;
import com.orientechnologies.orient.core.serialization.serializer.binary.impl.index.OCompositeKeySerializer;
import com.orientechnologies.orient.core.serialization.serializer.binary.impl.index.OSimpleKeySerializer;
import com.orientechnologies.orient.core.storage.*;
import com.orientechnologies.orient.core.storage.cache.*;
import com.orientechnologies.orient.core.storage.impl.local.paginated.*;
import com.orientechnologies.orient.core.storage.impl.local.paginated.atomicoperations.OAtomicOperationsManager;
import com.orientechnologies.orient.core.storage.impl.local.paginated.base.ODurablePage;
import com.orientechnologies.orient.core.storage.impl.local.paginated.wal.*;
import com.orientechnologies.orient.core.storage.impl.local.statistic.OSessionStoragePerformanceStatistic;
import com.orientechnologies.orient.core.storage.impl.local.statistic.OStoragePerformanceStatistic;
import com.orientechnologies.orient.core.tx.OTransaction;
import com.orientechnologies.orient.core.tx.OTransactionAbstract;
import com.orientechnologies.orient.core.tx.OTxListener;
import edu.umd.cs.findbugs.annotations.SuppressFBWarnings;

<<<<<<< HEAD
=======
import java.io.*;
import java.text.SimpleDateFormat;
import java.util.*;
import java.util.concurrent.Callable;
import java.util.concurrent.atomic.AtomicBoolean;
import java.util.concurrent.atomic.AtomicInteger;
import java.util.concurrent.locks.Lock;
import java.util.zip.ZipEntry;
import java.util.zip.ZipOutputStream;

>>>>>>> b2d2a809
/**
 * @author Andrey Lomakin
 * @since 28.03.13
 */
public abstract class OAbstractPaginatedStorage extends OStorageAbstract
    implements OLowDiskSpaceListener, OFullCheckpointRequestListener, OIdentifiableStorage, OOrientStartupListener,
    OOrientShutdownListener {
  private static final int RECORD_LOCK_TIMEOUT = OGlobalConfiguration.STORAGE_RECORD_LOCK_TIMEOUT.getValueAsInteger();

  private final OLockManager<ORID>    lockManager;

  /**
   * Lock is used to atomically update record versions.
   */
<<<<<<< HEAD

=======
>>>>>>> b2d2a809
  private final ONewLockManager<ORID> recordVersionManager;

  private final String PROFILER_CREATE_RECORD;
  private final String PROFILER_READ_RECORD;
  private final String PROFILER_UPDATE_RECORD;
  private final String PROFILER_DELETE_RECORD;
  private final Map<String, OCluster> clusterMap = new HashMap<String, OCluster>();
  private       List<OCluster>        clusters   = new ArrayList<OCluster>();

  private volatile ThreadLocal<OStorageTransaction> transaction          = new ThreadLocal<OStorageTransaction>();
  private final    AtomicBoolean                    checkpointInProgress = new AtomicBoolean();
  protected final      OSBTreeCollectionManagerShared sbTreeCollectionManager;
  protected volatile OWriteAheadLog                 writeAheadLog;
  private            OStorageRecoverListener        recoverListener;

  protected volatile OReadCache  readCache;
  protected volatile OWriteCache writeCache;

  private volatile ORecordConflictStrategy recordConflictStrategy = Orient.instance().getRecordConflictStrategy()
      .newInstanceOfDefaultClass();

  private volatile int defaultClusterId = -1;
  protected volatile OAtomicOperationsManager atomicOperationsManager;
  private volatile boolean                  wereNonTxOperationsPerformedInPreviousOpen = false;
  private volatile OLowDiskSpaceInformation lowDiskSpace                               = null;
  private volatile boolean                  checkpointRequest                          = false;

  private final int id;

  private Map<String, OIndexEngine> indexEngineNameMap        = new HashMap<String, OIndexEngine>();
  private List<OIndexEngine>        indexEngines              = new ArrayList<OIndexEngine>();
  private boolean                   wereDataRestoredAfterOpen = false;

  protected volatile OStoragePerformanceStatistic storagePerformanceStatistic;

  public OAbstractPaginatedStorage(String name, String filePath, String mode, int id) {
    super(name, filePath, mode, OGlobalConfiguration.STORAGE_LOCK_TIMEOUT.getValueAsInteger());

    this.id = id;
    lockManager = new ORIDOLockManager(OGlobalConfiguration.COMPONENTS_LOCK_CACHE.getValueAsInteger());
    recordVersionManager = new ONewLockManager<ORID>();

    PROFILER_CREATE_RECORD = "db." + this.name + ".createRecord";
    PROFILER_READ_RECORD = "db." + this.name + ".readRecord";
    PROFILER_UPDATE_RECORD = "db." + this.name + ".updateRecord";
    PROFILER_DELETE_RECORD = "db." + this.name + ".deleteRecord";

    sbTreeCollectionManager = new OSBTreeCollectionManagerShared(this);
  }

  public void open(final String iUserName, final String iUserPassword, final Map<String, Object> iProperties) {
    stateLock.acquireReadLock();
    try {
      if (status == STATUS.OPEN)
        // ALREADY OPENED: THIS IS THE CASE WHEN A STORAGE INSTANCE IS
        // REUSED
        return;
    } finally {
      stateLock.releaseReadLock();
    }

    stateLock.acquireWriteLock();
    try {

      if (status == STATUS.OPEN)
        // ALREADY OPENED: THIS IS THE CASE WHEN A STORAGE INSTANCE IS
        // REUSED
        return;

      if (!exists())
        throw new OStorageException("Cannot open the storage '" + name + "' because it does not exist in path: " + url);

      configuration.load(iProperties);
      componentsFactory = new OCurrentStorageComponentsFactory(configuration);

      preOpenSteps();

      storagePerformanceStatistic = new OStoragePerformanceStatistic(
          OGlobalConfiguration.DISK_CACHE_PAGE_SIZE.getValueAsInteger() * 1024, name, id);

      initWalAndDiskCache();

      atomicOperationsManager = new OAtomicOperationsManager(this);
      try {
        atomicOperationsManager.registerMBean();
      } catch (Exception e) {
        OLogManager.instance().error(this, "MBean for atomic operations manager cannot be registered", e);
      }

      recoverIfNeeded();

      openClusters();
      openIndexes();

      if (OGlobalConfiguration.STORAGE_MAKE_FULL_CHECKPOINT_AFTER_OPEN.getValueAsBoolean())
        makeFullCheckpoint();

      writeCache.startFuzzyCheckpoints();

      try {
        storagePerformanceStatistic.registerMBean();
      } catch (Exception e) {
        OLogManager.instance().error(this, "Error during of registering of MBean for storage performance statistic", e);
      }

      status = STATUS.OPEN;

      readCache.loadCacheState(writeCache);
    } catch (Exception e) {
      for (OCluster c : clusters) {
        try {
          c.close(false);
        } catch (IOException e1) {
          OLogManager.instance().error(this, "Cannot close cluster after exception on open");
        }
      }

      try {
        status = STATUS.OPEN;
        doClose(true, false);
      } catch (RuntimeException re) {
        OLogManager.instance().error(this, "Error during storage close", e);
      }

      status = STATUS.CLOSED;

      throw OException.wrapException(new OStorageException("Cannot open local storage '" + url + "' with mode=" + mode), e);
    } finally {
      stateLock.releaseWriteLock();
    }
  }

  protected void openIndexes() {
    OCurrentStorageComponentsFactory cf = componentsFactory;
    if (cf == null)
      throw new OStorageException("Storage '" + name + "' is not properly initialized");

    final Set<String> indexNames = configuration.indexEngines();
    for (String indexName : indexNames) {
      final OStorageConfiguration.IndexEngineData engineData = configuration.getIndexEngine(indexName);
      final OIndexEngine engine = OIndexes
          .createIndexEngine(engineData.getName(), engineData.getAlgorithm(), engineData.getIndexType(),
              engineData.getDurableInNonTxMode(), this, engineData.getVersion(), engineData.getEngineProperties());

      try {
        engine.load(engineData.getName(), cf.binarySerializerFactory.getObjectSerializer(engineData.getValueSerializerId()),
            engineData.isAutomatic(), cf.binarySerializerFactory.getObjectSerializer(engineData.getKeySerializedId()),
            engineData.getKeyTypes(), engineData.isNullValuesSupport(), engineData.getKeySize());

        indexEngineNameMap.put(engineData.getName().toLowerCase(configuration.getLocaleInstance()), engine);
        indexEngines.add(engine);
      } catch (RuntimeException e) {
<<<<<<< HEAD
        OLogManager.instance().error(this,
            "Index '" + engineData.getName() + "' cannot be created and will be removed from configuration");
=======
        OLogManager.instance()
            .error(this, "Index " + engineData.getName() + " can not be created and will be removed from configuration");
>>>>>>> b2d2a809

        engine.deleteWithoutLoad(engineData.getName());
      }
    }
  }

  protected void openClusters() throws IOException {
    // OPEN BASIC SEGMENTS
    int pos;
    addDefaultClusters();

    // REGISTER CLUSTER
    for (int i = 0; i < configuration.clusters.size(); ++i) {
      final OStorageClusterConfiguration clusterConfig = configuration.clusters.get(i);

      if (clusterConfig != null) {
        pos = createClusterFromConfig(clusterConfig);

        try {
          if (pos == -1) {
            clusters.get(i).open();
          } else {
            if (clusterConfig.getName().equals(CLUSTER_DEFAULT_NAME))
              defaultClusterId = pos;

            clusters.get(pos).open();
          }
        } catch (FileNotFoundException e) {
          OLogManager.instance().warn(this, "Error on loading cluster '" + clusters.get(i).getName() + "' (" + i
              + "): file not found. It will be excluded from current database '" + getName() + "'.");

          clusterMap.remove(clusters.get(i).getName().toLowerCase(configuration.getLocaleInstance()));

          setCluster(i, null);
        }
      } else {
        setCluster(i, null);
      }
    }
  }

  public void open(final OToken iToken, final Map<String, Object> iProperties) {
    open(iToken.getUserName(), "", iProperties);
  }

  public void create(final Map<String, Object> iProperties) {
    stateLock.acquireWriteLock();
    try {

      if (status != STATUS.CLOSED)
        throw new OStorageExistsException("Cannot create new storage '" + getURL() + "' because it is not closed");

      if (exists())
        throw new OStorageExistsException("Cannot create new storage '" + getURL() + "' because it already exists");

      if (!configuration.getContextConfiguration().getContextKeys()
          .contains(OGlobalConfiguration.STORAGE_COMPRESSION_METHOD.getKey())) {
        final String compression = iProperties != null ?
            (String) iProperties
                .get(OGlobalConfiguration.STORAGE_COMPRESSION_METHOD.getKey().toLowerCase(configuration.getLocaleInstance())) :
            null;

        if (compression != null)
          configuration.getContextConfiguration().setValue(OGlobalConfiguration.STORAGE_COMPRESSION_METHOD, compression);
        else
          configuration.getContextConfiguration().setValue(OGlobalConfiguration.STORAGE_COMPRESSION_METHOD,
              OGlobalConfiguration.STORAGE_COMPRESSION_METHOD.getValue());
      }

      if (!configuration.getContextConfiguration().getContextKeys()
          .contains(OGlobalConfiguration.STORAGE_ENCRYPTION_METHOD.getKey())) {
        final String encryption = iProperties != null ?
            (String) iProperties
                .get(OGlobalConfiguration.STORAGE_ENCRYPTION_METHOD.getKey().toLowerCase(configuration.getLocaleInstance())) :
            null;

        if (encryption != null)
          configuration.getContextConfiguration().setValue(OGlobalConfiguration.STORAGE_ENCRYPTION_METHOD, encryption);
        else
          configuration.getContextConfiguration()
              .setValue(OGlobalConfiguration.STORAGE_ENCRYPTION_METHOD, OGlobalConfiguration.STORAGE_ENCRYPTION_METHOD.getValue());
      }

      // SAVE COMPRESSION OPTIONS IF ANY. THIS IS USED FOR ENCRYPTION AT REST WHERE IN THE 'STORAGE_ENCRYPTION_KEY' IS STORED
      // THE KEY
      final String encryptionKey = iProperties != null ?
          (String) iProperties
              .get(OGlobalConfiguration.STORAGE_ENCRYPTION_KEY.getKey().toLowerCase(configuration.getLocaleInstance())) :
          null;
      if (encryptionKey != null)
        configuration.getContextConfiguration().setValue(OGlobalConfiguration.STORAGE_ENCRYPTION_KEY, encryptionKey);
      else
        configuration.getContextConfiguration()
            .setValue(OGlobalConfiguration.STORAGE_ENCRYPTION_KEY, OGlobalConfiguration.STORAGE_ENCRYPTION_KEY.getValue());

      componentsFactory = new OCurrentStorageComponentsFactory(configuration);

      storagePerformanceStatistic = new OStoragePerformanceStatistic(
          OGlobalConfiguration.DISK_CACHE_PAGE_SIZE.getValueAsInteger() * 1024, name, id);

      initWalAndDiskCache();

      atomicOperationsManager = new OAtomicOperationsManager(this);
      try {
        atomicOperationsManager.registerMBean();
      } catch (Exception e) {
        OLogManager.instance().error(this, "MBean for atomic operations manager cannot be registered", e);
      }

      preCreateSteps();

      status = STATUS.OPEN;

      // ADD THE METADATA CLUSTER TO STORE INTERNAL STUFF
      doAddCluster(OMetadataDefault.CLUSTER_INTERNAL_NAME, null);

      configuration.create();

      // ADD THE INDEX CLUSTER TO STORE, BY DEFAULT, ALL THE RECORDS OF
      // INDEXING
      doAddCluster(OMetadataDefault.CLUSTER_INDEX_NAME, null);

      // ADD THE INDEX CLUSTER TO STORE, BY DEFAULT, ALL THE RECORDS OF
      // INDEXING
      doAddCluster(OMetadataDefault.CLUSTER_MANUAL_INDEX_NAME, null);

      // ADD THE DEFAULT CLUSTER
      defaultClusterId = doAddCluster(CLUSTER_DEFAULT_NAME, null);

      clearStorageDirty();
      if (OGlobalConfiguration.STORAGE_MAKE_FULL_CHECKPOINT_AFTER_CREATE.getValueAsBoolean())
        makeFullCheckpoint();

      writeCache.startFuzzyCheckpoints();
      postCreateSteps();

    } catch (OStorageException e) {
      close();
      throw e;
    } catch (IOException e) {
      close();
      throw OException.wrapException(new OStorageException("Error on creation of storage '" + name + "'"), e);
    } finally {
      stateLock.releaseWriteLock();
    }
  }

  @Override
  public boolean isClosed() {
    stateLock.acquireReadLock();
    try {
      return super.isClosed();
    } finally {
      stateLock.releaseReadLock();
    }
  }

  @Override
  public void onShutdown() {
    transaction = null;
  }

  @Override
  public void onStartup() {
    if (transaction == null)
      transaction = new ThreadLocal<OStorageTransaction>();
  }

  @Override
  public void close(final boolean force, boolean onDelete) {
    doClose(force, onDelete);
  }

  public void delete() {
    final long timer = Orient.instance().getProfiler().startChrono();

    stateLock.acquireWriteLock();
    try {
      dataLock.acquireExclusiveLock();
      try {
        // CLOSE THE DATABASE BY REMOVING THE CURRENT USER
        doClose(true, true);

        try {
          Orient.instance().unregisterStorage(this);
        } catch (Exception e) {
          OLogManager.instance().error(this, "Cannot unregister storage", e);
        }

        if (writeAheadLog != null)
          writeAheadLog.delete();

        if (writeCache != null) {
          if (readCache != null)
            readCache.deleteStorage(writeCache);
          else
            writeCache.delete();
        }

        postDeleteSteps();

      } catch (IOException e) {
        throw OException.wrapException(new OStorageException("Cannot delete database '" + name + "'"), e);
      } finally {
        dataLock.releaseExclusiveLock();

        Orient.instance().getProfiler().stopChrono("db." + name + ".drop", "Drop a database", timer, "db.*.drop");
      }
    } finally {
      stateLock.releaseWriteLock();
    }
  }

  public boolean check(final boolean verbose, final OCommandOutputListener listener) {
    checkOpeness();
    stateLock.acquireReadLock();
    try {
      dataLock.acquireExclusiveLock();
      try {
        checkOpeness();
        final long start = System.currentTimeMillis();

        OPageDataVerificationError[] pageErrors = writeCache.checkStoredPages(verbose ? listener : null);

        listener.onMessage(
            "Check of storage completed in " + (System.currentTimeMillis() - start) + "ms. " + (pageErrors.length > 0 ?
                pageErrors.length + " with errors." :
                " without errors."));

        return pageErrors.length == 0;
      } finally {
        dataLock.releaseExclusiveLock();
      }
    } finally {
      stateLock.releaseReadLock();
    }
  }

  public int addCluster(String clusterName, boolean forceListBased, final Object... parameters) {
    checkOpeness();
    checkLowDiskSpaceAndFullCheckpointRequests();

    stateLock.acquireWriteLock();
    try {
      checkOpeness();

      makeStorageDirty();
      return doAddCluster(clusterName, parameters);

    } catch (IOException e) {
      throw OException.wrapException(new OStorageException("Error in creation of new cluster '" + clusterName), e);
    } finally {
      stateLock.releaseWriteLock();
    }
  }

  public int addCluster(String clusterName, int requestedId, boolean forceListBased, Object... parameters) {
    checkOpeness();
    checkLowDiskSpaceAndFullCheckpointRequests();
    stateLock.acquireWriteLock();
    try {
      checkOpeness();

      if (requestedId < 0) {
        throw new OConfigurationException("Cluster id must be positive!");
      }
      if (requestedId < clusters.size() && clusters.get(requestedId) != null) {
        throw new OConfigurationException(
            "Requested cluster ID [" + requestedId + "] is occupied by cluster with name [" + clusters.get(requestedId).getName()
                + "]");
      }

      makeStorageDirty();
      return addClusterInternal(clusterName, requestedId, parameters);

    } catch (IOException e) {
      throw OException.wrapException(new OStorageException("Error in creation of new cluster '" + clusterName + "'"), e);
    } finally {
      stateLock.releaseWriteLock();
    }
  }

  public boolean dropCluster(final int clusterId, final boolean iTruncate) {
    checkOpeness();
    checkLowDiskSpaceAndFullCheckpointRequests();

    stateLock.acquireWriteLock();
    try {

      checkOpeness();
      if (clusterId < 0 || clusterId >= clusters.size())
        throw new IllegalArgumentException(
            "Cluster id '" + clusterId + "' is outside the of range of configured clusters (0-" + (clusters.size() - 1)
                + ") in database '" + name + "'");

      final OCluster cluster = clusters.get(clusterId);
      if (cluster == null)
        return false;

      if (iTruncate)
        cluster.truncate();
      cluster.delete();

      makeStorageDirty();
      clusterMap.remove(cluster.getName().toLowerCase(configuration.getLocaleInstance()));
      clusters.set(clusterId, null);

      // UPDATE CONFIGURATION
      configuration.dropCluster(clusterId);

      return true;
    } catch (Exception e) {
      throw OException.wrapException(new OStorageException("Error while removing cluster '" + clusterId + "'"), e);

    } finally {
      stateLock.releaseWriteLock();
    }
  }

  @Override
  public int getId() {
    return id;
  }

  public boolean setClusterStatus(final int clusterId, final OStorageClusterConfiguration.STATUS iStatus) {
    checkOpeness();
    stateLock.acquireWriteLock();
    try {
      checkOpeness();
      if (clusterId < 0 || clusterId >= clusters.size())
        throw new IllegalArgumentException(
            "Cluster id '" + clusterId + "' is outside the of range of configured clusters (0-" + (clusters.size() - 1)
                + ") in database '" + name + "'");

      final OCluster cluster = clusters.get(clusterId);
      if (cluster == null)
        return false;

      if (iStatus == OStorageClusterConfiguration.STATUS.OFFLINE && cluster instanceof OOfflineCluster
          || iStatus == OStorageClusterConfiguration.STATUS.ONLINE && !(cluster instanceof OOfflineCluster))
        return false;

      final OCluster newCluster;
      if (iStatus == OStorageClusterConfiguration.STATUS.OFFLINE) {
        cluster.close(true);
        newCluster = new OOfflineCluster(this, clusterId, cluster.getName());
      } else {

        newCluster = OPaginatedClusterFactory.INSTANCE.createCluster(cluster.getName(), configuration.version, this);
        newCluster.configure(this, clusterId, cluster.getName());
        newCluster.open();
      }

      clusterMap.put(cluster.getName().toLowerCase(configuration.getLocaleInstance()), newCluster);
      clusters.set(clusterId, newCluster);

      // UPDATE CONFIGURATION
      makeStorageDirty();
      configuration.setClusterStatus(clusterId, iStatus);

      makeFullCheckpoint();
      return true;
    } catch (Exception e) {
      throw OException.wrapException(new OStorageException("Error while removing cluster '" + clusterId + "'"), e);
    } finally {
      stateLock.releaseWriteLock();
    }
  }

  @Override
  public OSBTreeCollectionManager getSBtreeCollectionManager() {
    return sbTreeCollectionManager;
  }

  public OReadCache getReadCache() {
    return readCache;
  }

  public OWriteCache getWriteCache() {
    return writeCache;
  }

  public long count(final int iClusterId) {
    return count(iClusterId, false);
  }

  @Override
  public long count(int clusterId, boolean countTombstones) {
    if (clusterId == -1)
      throw new OStorageException("Cluster Id " + clusterId + " is invalid in database '" + name + "'");

    // COUNT PHYSICAL CLUSTER IF ANY
    checkOpeness();
    stateLock.acquireReadLock();
    try {
      dataLock.acquireSharedLock();
      try {
        checkOpeness();

        final OCluster cluster = clusters.get(clusterId);
        if (cluster == null)
          return 0;

        if (countTombstones)
          return cluster.getEntries();

        return cluster.getEntries() - cluster.getTombstonesCount();
      } finally {
        dataLock.releaseSharedLock();
      }
    } finally {
      stateLock.releaseReadLock();
    }
  }

  public long[] getClusterDataRange(final int iClusterId) {
    if (iClusterId == -1)
      return new long[] { ORID.CLUSTER_POS_INVALID, ORID.CLUSTER_POS_INVALID };

    checkOpeness();
    stateLock.acquireReadLock();
    try {
      checkOpeness();

      return clusters.get(iClusterId) != null ?
          new long[] { clusters.get(iClusterId).getFirstPosition(), clusters.get(iClusterId).getLastPosition() } :
          OCommonConst.EMPTY_LONG_ARRAY;

    } catch (IOException ioe) {
      throw OException.wrapException(new OStorageException("Cannot retrieve information about data range"), ioe);
    } finally {
      stateLock.releaseReadLock();
    }
  }

  public OLogSequenceNumber getLSN() {
    if (writeAheadLog == null)
      return null;

    return writeAheadLog.end();
  }

  public long count(final int[] iClusterIds) {
    return count(iClusterIds, false);
  }

  /**
   * This method finds all the records which were updated starting from (but not including)current LSN and write result in provided
   * output stream. In output stream will be included all records which were updated/deleted/created since passed in LSN till the
   * current moment.
   * <p>
   * Deleted records are written in output stream first, then created/updated records. All records are sorted by record id.
   * <p>
   * Data format:
   * <ol>
   * <li>Amount of records (single entry) - 8 bytes</li>
   * <li>Record's cluster id - 4 bytes</li>
   * <li>Record's cluster position - 8 bytes</li>
   * <li>Delete flag, 1 if record is deleted - 1 byte</li>
   * <li>Record version , only if record is not deleted - 4 bytes</li>
   * <li>Record type, only if record is not deleted - 1 byte</li>
   * <li>Length of binary presentation of record, only if record is not deleted - 4 bytes</li>
   * <li>Binary presentation of the record, only if record is not deleted - length of content is provided in above entity</li>
   * </ol>
   *
   * @param lsn    LSN from which we should find changed records
   * @param stream Stream which will contain found records
   * @return Last LSN processed during examination of changed records, or <code>null</code> if it was impossible to find changed
   * records: write ahead log is absent, record with start LSN was not found in WAL, etc.
   * @see OGlobalConfiguration#STORAGE_TRACK_CHANGED_RECORDS_IN_WAL
   */
  public OLogSequenceNumber recordsChangedAfterLSN(final OLogSequenceNumber lsn, final OutputStream stream) {
    if (!OGlobalConfiguration.STORAGE_TRACK_CHANGED_RECORDS_IN_WAL.getValueAsBoolean())
      throw new IllegalStateException(
          "Cannot find records which were changed starting from provided LSN because tracking of rids of changed records in WAL is switched off, "
              + "to switch it on please set property " + OGlobalConfiguration.STORAGE_TRACK_CHANGED_RECORDS_IN_WAL.getKey()
              + " to the true value, please note that only records"
              + " which are stored after this property was set will be retrieved");

    stateLock.acquireReadLock();
    try {
      if (writeAheadLog == null) {
        return null;
      }

      // we iterate till the last record is contained in wal at the moment when we call this method
      final OLogSequenceNumber endLsn = writeAheadLog.end();

      if (endLsn == null || lsn.compareTo(endLsn) >= 0) {
        return null;
      }

      // container of rids of changed records
      final SortedSet<ORID> sortedRids = new TreeSet<ORID>();

      final OLogSequenceNumber startLsn = writeAheadLog.next(lsn);

      writeAheadLog.preventCutTill(startLsn);
      try {
        // start record is absent there is nothing that we can do
        OWALRecord walRecord = writeAheadLog.read(startLsn);
        if (walRecord == null) {
          return null;
        }

        OLogSequenceNumber currentLsn = startLsn;

        // all information about changed records is contained in atomic operation metadata
        while (currentLsn != null && endLsn.compareTo(currentLsn) >= 0) {
          walRecord = writeAheadLog.read(currentLsn);

          if (walRecord instanceof OAtomicUnitEndRecord) {
            final OAtomicUnitEndRecord atomicUnitEndRecord = (OAtomicUnitEndRecord) walRecord;
            if (atomicUnitEndRecord.getAtomicOperationMetadata().containsKey(ORecordOperationMetadata.RID_METADATA_KEY)) {
              final ORecordOperationMetadata recordOperationMetadata = (ORecordOperationMetadata) atomicUnitEndRecord
                  .getAtomicOperationMetadata().get(ORecordOperationMetadata.RID_METADATA_KEY);
              sortedRids.addAll(recordOperationMetadata.getValue());
            }
          }

          currentLsn = writeAheadLog.next(currentLsn);
        }
      } finally {
        writeAheadLog.preventCutTill(null);
      }

      OLogManager.instance().debug(this, "Exporting records after LSN=%s. Found %d records", lsn, sortedRids.size());

      // records may be deleted after we flag them as existing and as result rule of sorting of records
      // (deleted records go first will be broken), so we prohibit any modifications till we do not complete method execution
      final long lockId = atomicOperationsManager.freezeAtomicOperations(null, null);
      try {
        final DataOutputStream dataOutputStream = new DataOutputStream(stream);
        try {

          dataOutputStream.writeLong(sortedRids.size());

          Iterator<ORID> ridIterator = sortedRids.iterator();
          while (ridIterator.hasNext()) {
            final ORID rid = ridIterator.next();
            final OCluster cluster = clusters.get(rid.getClusterId());

            // we do not need to load record only check it's presence
            if (cluster.getPhysicalPosition(new OPhysicalPosition(rid.getClusterPosition())) == null) {
              dataOutputStream.writeInt(rid.getClusterId());
              dataOutputStream.writeLong(rid.getClusterPosition());
              dataOutputStream.write(1);

              OLogManager.instance().debug(this, "Exporting deleted record %s", rid);

              // delete to avoid duplication
              ridIterator.remove();
            }
          }

          ridIterator = sortedRids.iterator();
          while (ridIterator.hasNext()) {
            final ORID rid = ridIterator.next();
            final OCluster cluster = clusters.get(rid.getClusterId());

            dataOutputStream.writeInt(rid.getClusterId());
            dataOutputStream.writeLong(rid.getClusterPosition());

            final ORawBuffer rawBuffer = cluster.readRecord(rid.getClusterPosition());
            assert rawBuffer != null;

            dataOutputStream.write(0);
            dataOutputStream.writeInt(rawBuffer.version);
            dataOutputStream.write(rawBuffer.recordType);
            dataOutputStream.writeInt(rawBuffer.buffer.length);
            dataOutputStream.write(rawBuffer.buffer);

            OLogManager.instance()
                .debug(this, "Exporting modified record rid=%s type=%d size=%d v=%d - buffer size=%d", rid, rawBuffer.recordType,
                    rawBuffer.buffer.length, rawBuffer.version, dataOutputStream.size());

          }
        } finally {
          dataOutputStream.close();
        }
      } finally {
        atomicOperationsManager.releaseAtomicOperations(lockId);
      }

      return endLsn;
    } catch (IOException e) {
      throw OException.wrapException(new OStorageException("Error of reading of records changed after LSN " + lsn), e);
    } finally {
      stateLock.releaseReadLock();
    }
  }

  @Override
  public long count(int[] iClusterIds, boolean countTombstones) {
    checkOpeness();

    long tot = 0;

    stateLock.acquireReadLock();
    try {
      dataLock.acquireSharedLock();
      try {
        checkOpeness();

        for (int iClusterId : iClusterIds) {
          if (iClusterId >= clusters.size())
            throw new OConfigurationException("Cluster id " + iClusterId + " was not found in database '" + name + "'");

          if (iClusterId > -1) {
            final OCluster c = clusters.get(iClusterId);
            if (c != null)
              tot += c.getEntries() - (countTombstones ? 0L : c.getTombstonesCount());
          }
        }

        return tot;

      } finally {
        dataLock.releaseSharedLock();
      }
    } finally {
      stateLock.releaseReadLock();
    }

  }

  public OStorageOperationResult<OPhysicalPosition> createRecord(final ORecordId rid, final byte[] content, final int recordVersion,
      final byte recordType, final int mode, final ORecordCallback<Long> callback) {
    checkOpeness();
    checkLowDiskSpaceAndFullCheckpointRequests();

    final OPhysicalPosition ppos = new OPhysicalPosition(recordType);
    final OCluster cluster = getClusterById(rid.clusterId);

    if (transaction.get() != null) {
      final long timer = Orient.instance().getProfiler().startChrono();
      try {
        return doCreateRecord(rid, content, recordVersion, recordType, callback, cluster, ppos, null);
      } finally {
        Orient.instance().getProfiler()
            .stopChrono(PROFILER_CREATE_RECORD, "Create a record in database", timer, "db.*.createRecord");
      }
    }

    final long timer = Orient.instance().getProfiler().startChrono();
    stateLock.acquireReadLock();
    try {
      dataLock.acquireSharedLock();
      try {
        checkOpeness();

        return doCreateRecord(rid, content, recordVersion, recordType, callback, cluster, ppos, null);
      } finally {
        dataLock.releaseSharedLock();
      }
    } finally {
      stateLock.releaseReadLock();
      Orient.instance().getProfiler().stopChrono(PROFILER_CREATE_RECORD, "Create a record in database", timer, "db.*.createRecord");

    }
  }

  @Override
  public ORecordMetadata getRecordMetadata(ORID rid) {
    if (rid.isNew())
      throw new OStorageException("Passed record with id " + rid + " is new and cannot be stored.");

    checkOpeness();

    stateLock.acquireReadLock();
    try {
      final OCluster cluster = getClusterById(rid.getClusterId());
      lockManager.acquireLock(rid, OLockManager.LOCK.SHARED);
      try {
        dataLock.acquireSharedLock();
        try {
          checkOpeness();

          final OPhysicalPosition ppos = cluster.getPhysicalPosition(new OPhysicalPosition(rid.getClusterPosition()));
          if (ppos == null)
            return null;

          return new ORecordMetadata(rid, ppos.recordVersion);
        } finally {
          dataLock.releaseSharedLock();
        }
      } catch (IOException ioe) {
        OLogManager.instance().error(this, "Retrieval of record  '" + rid + "' cause: " + ioe.getMessage(), ioe);
      } finally {
        lockManager.releaseLock(this, rid, OLockManager.LOCK.SHARED);
      }
    } finally {
      stateLock.releaseReadLock();
    }

    return null;
  }

  public void scanCluster(final String iClusterName, final boolean iAscendingOrder, long iFrom, long iTo,
      final OCallable<Boolean, ORecord> iCallback) throws IOException {
    checkOpeness();
    final OCluster cluster = getClusterByName(iClusterName);

    if (cluster instanceof OOfflineCluster)
      return;

    if (!(cluster instanceof OPaginatedCluster))
      throw new IllegalArgumentException("Cluster '" + iClusterName + "' (type=" + cluster.getClass() + ") does not support scan");

    if (transaction.get() != null) {
      final long timer = Orient.instance().getProfiler().startChrono();
      try {
        ((OPaginatedCluster) cluster).scan(iAscendingOrder, iFrom, iTo, 0, iCallback);
      } finally {
        Orient.instance().getProfiler().stopChrono(PROFILER_READ_RECORD, "Read a record from database", timer, "db.*.readRecord");
      }
    }

    final long scanBatchSize = OGlobalConfiguration.QUERY_SCAN_BATCH_SIZE.getValueAsLong();

    if (scanBatchSize > 0) {
      long lastPos = -1;
      if (iAscendingOrder) {
        do {
          lastPos = scanClusterInLock(iAscendingOrder, (OPaginatedCluster) cluster, iFrom, iTo, scanBatchSize, iCallback);
          iFrom = lastPos;
        } while (lastPos > 0);
      } else {
        do {
          lastPos = scanClusterInLock(iAscendingOrder, (OPaginatedCluster) cluster, iFrom, iTo, scanBatchSize, iCallback);
          iTo = lastPos;
        } while (lastPos > 0);
      }

    } else {

      scanClusterInLock(iAscendingOrder, (OPaginatedCluster) cluster, iFrom, iTo, 0, iCallback);

    }
  }

  protected long scanClusterInLock(final boolean iAscendingOrder, final OPaginatedCluster cluster, final long iFrom, final long iTo,
      final long iLimit, final OCallable<Boolean, ORecord> iCallback) throws IOException {
    stateLock.acquireReadLock();
    try {
      dataLock.acquireSharedLock();
      try {

        return cluster.scan(iAscendingOrder, iFrom, iTo, iLimit, iCallback);

      } finally {
        dataLock.releaseSharedLock();
      }
    } finally {
      stateLock.releaseReadLock();
    }
  }

  @Override
  public OStorageOperationResult<ORawBuffer> readRecord(final ORecordId iRid, final String iFetchPlan, boolean iIgnoreCache,
      ORecordCallback<ORawBuffer> iCallback) {
    checkOpeness();
    final OCluster cluster;
    try {
      cluster = getClusterById(iRid.clusterId);
    } catch (IllegalArgumentException e) {
      throw OException.wrapException(new ORecordNotFoundException(iRid), e);
    }

    return new OStorageOperationResult<ORawBuffer>(readRecord(cluster, iRid));
  }

  @Override
  public OStorageOperationResult<ORawBuffer> readRecordIfVersionIsNotLatest(final ORecordId rid, final String fetchPlan,
      final boolean ignoreCache, final int recordVersion) throws ORecordNotFoundException {
    checkOpeness();
    return new OStorageOperationResult<ORawBuffer>(readRecordIfNotLatest(getClusterById(rid.clusterId), rid, recordVersion));
  }

  @Override
  public OStorageOperationResult<Integer> updateRecord(final ORecordId rid, final boolean updateContent, final byte[] content,
      final int version, final byte recordType, final int mode, final ORecordCallback<Integer> callback) {
    checkOpeness();
    checkLowDiskSpaceAndFullCheckpointRequests();

    final OCluster cluster = getClusterById(rid.clusterId);
    if (transaction.get() != null) {
      final long timer = Orient.instance().getProfiler().startChrono();
      try {
        return doUpdateRecord(rid, updateContent, content, version, recordType, callback, cluster);
      } finally {
        Orient.instance().getProfiler()
            .stopChrono(PROFILER_UPDATE_RECORD, "Update a record to database", timer, "db.*.updateRecord");
      }
    }

    final long timer = Orient.instance().getProfiler().startChrono();
    stateLock.acquireReadLock();
    try {
      // GET THE SHARED LOCK AND GET AN EXCLUSIVE LOCK AGAINST THE RECORD
      final Lock lock = recordVersionManager.acquireExclusiveLock(rid);
      try {
        dataLock.acquireSharedLock();
        try {
          checkOpeness();

          // UPDATE IT
          return doUpdateRecord(rid, updateContent, content, version, recordType, callback, cluster);
        } finally {
          dataLock.releaseSharedLock();
        }
      } finally {
        lock.unlock();
      }
    } finally {
      stateLock.releaseReadLock();
      Orient.instance().getProfiler().stopChrono(PROFILER_UPDATE_RECORD, "Update a record to database", timer, "db.*.updateRecord");
    }
  }

  public OStorageTransaction getStorageTransaction() {
    return transaction.get();
  }

  public OAtomicOperationsManager getAtomicOperationsManager() {
    return atomicOperationsManager;
  }

  /**
   * @return Instance of tool which is used to gather statistic about storage performance.
   */
  public OStoragePerformanceStatistic getStoragePerformanceStatistic() {
    return storagePerformanceStatistic;
  }

  public OWriteAheadLog getWALInstance() {
    return writeAheadLog;
  }

  @Override
  public OStorageOperationResult<Boolean> deleteRecord(final ORecordId rid, final int version, final int mode,
      ORecordCallback<Boolean> callback) {
    checkOpeness();
    checkLowDiskSpaceAndFullCheckpointRequests();

    final OCluster cluster = getClusterById(rid.clusterId);

    if (transaction.get() != null) {
      final long timer = Orient.instance().getProfiler().startChrono();
      try {
        return doDeleteRecord(rid, version, cluster);
      } finally {
        Orient.instance().getProfiler()
            .stopChrono(PROFILER_DELETE_RECORD, "Delete a record from database", timer, "db.*.deleteRecord");
      }
    }

    final long timer = Orient.instance().getProfiler().startChrono();
    stateLock.acquireReadLock();

    try {
      dataLock.acquireSharedLock();
      try {
        checkOpeness();

        return doDeleteRecord(rid, version, cluster);
      } finally {
        dataLock.releaseSharedLock();
      }
    } finally {
      stateLock.releaseReadLock();
      Orient.instance().getProfiler()
          .stopChrono(PROFILER_DELETE_RECORD, "Delete a record from database", timer, "db.*.deleteRecord");

    }
  }

  @Override
  public OStorageOperationResult<Boolean> hideRecord(final ORecordId rid, final int mode, ORecordCallback<Boolean> callback) {
    checkOpeness();
    checkLowDiskSpaceAndFullCheckpointRequests();

    final OCluster cluster = getClusterById(rid.clusterId);

    if (transaction.get() != null) {
      final long timer = Orient.instance().getProfiler().startChrono();
      try {
        return doHideMethod(rid, cluster);
      } finally {
        Orient.instance().getProfiler()
            .stopChrono(PROFILER_DELETE_RECORD, "Delete a record from database", timer, "db.*.deleteRecord");
      }
    }

    final long timer = Orient.instance().getProfiler().startChrono();
    stateLock.acquireReadLock();
    try {
      lockManager.acquireLock(rid, OLockManager.LOCK.EXCLUSIVE);
      try {
        dataLock.acquireSharedLock();
        try {
          checkOpeness();

          return doHideMethod(rid, cluster);
        } finally {
          dataLock.releaseSharedLock();
        }
      } finally {
        lockManager.releaseLock(this, rid, OLockManager.LOCK.EXCLUSIVE);
      }
    } finally {
      stateLock.releaseReadLock();
      Orient.instance().getProfiler()
          .stopChrono(PROFILER_DELETE_RECORD, "Delete a record from database", timer, "db.*.deleteRecord");

    }
  }

  /**
   * Starts to gather information about storage performance for current thread. Details which performance characteristics are
   * gathered can be found at {@link OSessionStoragePerformanceStatistic}.
   *
   * @see #completeGatheringPerformanceStatisticForCurrentThread()
   */
  public void startGatheringPerformanceStatisticForCurrentThread() {
    OSessionStoragePerformanceStatistic
        .initThreadLocalInstance(OGlobalConfiguration.DISK_CACHE_PAGE_SIZE.getValueAsInteger() * 1024);
  }

  /**
   * Completes gathering performance characteristics for current thread initiated by call of
   * {@link #startGatheringPerformanceStatisticForCurrentThread()}
   *
   * @return Performance statistic gathered after call of {@link #startGatheringPerformanceStatisticForCurrentThread()} or
   * <code>null</code> if profiling of storage was not started.
   */
  public OSessionStoragePerformanceStatistic completeGatheringPerformanceStatisticForCurrentThread() {
    return OSessionStoragePerformanceStatistic.clearThreadLocalInstance();
  }

  @Override
  public <V> V callInLock(Callable<V> iCallable, boolean iExclusiveLock) {
    stateLock.acquireReadLock();
    try {
      if (iExclusiveLock) {
        return super.callInLock(iCallable, true);
      } else {
        return super.callInLock(iCallable, false);
      }
    } finally {
      stateLock.releaseReadLock();
    }
  }

  public Set<String> getClusterNames() {
    checkOpeness();
    stateLock.acquireReadLock();
    try {
      checkOpeness();

      return new HashSet<String>(clusterMap.keySet());
    } finally {
      stateLock.releaseReadLock();
    }

  }

  public int getClusterIdByName(final String clusterName) {
    checkOpeness();

    if (clusterName == null)
      throw new IllegalArgumentException("Cluster name is null");

    if (clusterName.length() == 0)
      throw new IllegalArgumentException("Cluster name is empty");

    if (Character.isDigit(clusterName.charAt(0)))
      return Integer.parseInt(clusterName);

    stateLock.acquireReadLock();
    try {
      checkOpeness();

      // SEARCH IT BETWEEN PHYSICAL CLUSTERS

      final OCluster segment = clusterMap.get(clusterName.toLowerCase(configuration.getLocaleInstance()));
      if (segment != null)
        return segment.getId();

      return -1;
    } finally {
      stateLock.releaseReadLock();
    }

  }

  public List<ORecordOperation> commit(final OTransaction clientTx, Runnable callback) {
    checkOpeness();
    checkLowDiskSpaceAndFullCheckpointRequests();

    final ODatabaseDocumentInternal databaseRecord = (ODatabaseDocumentInternal) clientTx.getDatabase();
    ((OMetadataInternal) databaseRecord.getMetadata()).makeThreadLocalSchemaSnapshot();
    final Iterable<ORecordOperation> entries = (Iterable<ORecordOperation>) clientTx.getAllRecordEntries();

    for (ORecordOperation txEntry : entries) {
      if (txEntry.type == ORecordOperation.CREATED || txEntry.type == ORecordOperation.UPDATED) {
        final ORecord record = txEntry.getRecord();
        if (record instanceof ODocument)
          ((ODocument) record).validate();
      }
    }

    final List<ORecordOperation> result = new ArrayList<ORecordOperation>();

    stateLock.acquireReadLock();
    try {
      try {
        dataLock.acquireExclusiveLock();
        try {

          checkOpeness();

          if (writeAheadLog == null && clientTx.isUsingLog())
            throw new OStorageException("WAL mode is not active. Transactions are not supported in given mode");

          makeStorageDirty();
          startStorageTx(clientTx);

          Map<ORecordOperation, OPhysicalPosition> positions = new IdentityHashMap<ORecordOperation, OPhysicalPosition>();
          for (ORecordOperation txEntry : entries) {
            ORecord rec = txEntry.getRecord();

            if (txEntry.type == ORecordOperation.CREATED && rec.isDirty()) {
              ORecordId rid = (ORecordId) rec.getIdentity().copy();
              ORecordId oldRID = rid.copy();
              int clusterId = rid.clusterId;
              if (rid.clusterId == ORID.CLUSTER_ID_INVALID && rec instanceof ODocument
                  && ODocumentInternal.getImmutableSchemaClass(((ODocument) rec)) != null) {
                // TRY TO FIX CLUSTER ID TO THE DEFAULT CLUSTER ID DEFINED IN SCHEMA CLASS
                final OClass schemaClass = ODocumentInternal.getImmutableSchemaClass(((ODocument) rec));
                clusterId = schemaClass.getClusterForNewInstance((ODocument) rec);
              }

              final OCluster cluster = getClusterById(clusterId);
              OPhysicalPosition ppos = cluster.allocatePosition(ORecordInternal.getRecordType(rec));
              positions.put(txEntry, ppos);
              rid.clusterId = cluster.getId();

              if (rid.clusterPosition > -1 && rid.clusterPosition != ppos.clusterPosition)
                throw new OTransactionException(
                    "New record allocated #" + rid.clusterId + ":" + ppos.clusterPosition + " but the expected was " + rid);

              rid.clusterPosition = ppos.clusterPosition;

              clientTx.updateIdentityAfterCommit(oldRID, rid);
            }
          }

          for (ORecordOperation txEntry : entries) {
            commitEntry(txEntry, positions.get(txEntry));
            result.add(txEntry);
          }

          if (callback != null)
            callback.run();

          endStorageTx();

          OTransactionAbstract.updateCacheFromEntries(clientTx, entries, true);

        } catch (IOException ioe) {
          makeRollback(clientTx, ioe);
        } catch (RuntimeException e) {
          makeRollback(clientTx, e);
        } finally {
          transaction.set(null);
          dataLock.releaseExclusiveLock();
        }
      } finally {
        ((OMetadataInternal) databaseRecord.getMetadata()).clearThreadLocalSchemaSnapshot();
      }
    } finally {
      stateLock.releaseReadLock();
    }

    return result;
  }

  public int loadIndexEngine(String name) {
    checkOpeness();

    stateLock.acquireReadLock();
    try {
      checkOpeness();

      final OIndexEngine engine = indexEngineNameMap.get(name.toLowerCase(configuration.getLocaleInstance()));
      if (engine == null)
        return -1;

      final int indexId = indexEngines.indexOf(engine);
      assert indexId >= 0;

      return indexId;
    } finally {
      stateLock.releaseReadLock();
    }
  }

  public int loadExternalIndexEngine(String engineName, String algorithm, String indexType, OIndexDefinition indexDefinition,
      OBinarySerializer valueSerializer, boolean isAutomatic, Boolean durableInNonTxMode, int version,
      Map<String, String> engineProperties) {
    checkOpeness();

    stateLock.acquireWriteLock();
    try {
      checkOpeness();

      checkLowDiskSpaceAndFullCheckpointRequests();

      // this method introduced for binary compatibility only
      if (configuration.binaryFormatVersion > 15)
        return -1;

      final String originalName = engineName;
      engineName = engineName.toLowerCase(configuration.getLocaleInstance());

      if (indexEngineNameMap.containsKey(engineName))
        throw new OIndexException("Index with name " + engineName + " already exists");

      makeStorageDirty();

      final OBinarySerializer keySerializer = determineKeySerializer(indexDefinition);
      final int keySize = determineKeySize(indexDefinition);
      final OType[] keyTypes = indexDefinition != null ? indexDefinition.getTypes() : null;
      final boolean nullValuesSupport = indexDefinition != null && !indexDefinition.isNullValuesIgnored();

      final OStorageConfiguration.IndexEngineData engineData = new OStorageConfiguration.IndexEngineData(originalName, algorithm,
          indexType, durableInNonTxMode, version, valueSerializer.getId(), keySerializer.getId(), isAutomatic, keyTypes,
          nullValuesSupport, keySize, engineProperties);

      final OIndexEngine engine = OIndexes
          .createIndexEngine(originalName, algorithm, indexType, durableInNonTxMode, this, version, engineProperties);
      engine.load(originalName, valueSerializer, isAutomatic, keySerializer, keyTypes, nullValuesSupport, keySize);

      indexEngineNameMap.put(engineName, engine);
      indexEngines.add(engine);
      configuration.addIndexEngine(engineName, engineData);

      return indexEngines.size() - 1;
    } catch (IOException e) {
      throw OException.wrapException(new OStorageException("Cannot add index engine " + engineName + " in storage."), e);
    } finally {
      stateLock.releaseWriteLock();
    }
  }

  public int addIndexEngine(String engineName, final String algorithm, final String indexType,
      final OIndexDefinition indexDefinition, final OBinarySerializer valueSerializer, final boolean isAutomatic,
      final Boolean durableInNonTxMode, final int version, final Map<String, String> engineProperties,
      final Set<String> clustersToIndex, final ODocument metadata) {
    checkOpeness();

    stateLock.acquireWriteLock();
    try {
      checkOpeness();

      checkLowDiskSpaceAndFullCheckpointRequests();

      final String originalName = engineName;
      engineName = engineName.toLowerCase(configuration.getLocaleInstance());

      if (indexEngineNameMap.containsKey(engineName))
        throw new OIndexException("Index with name " + engineName + " already exists");

      makeStorageDirty();

      final OBinarySerializer keySerializer = determineKeySerializer(indexDefinition);
      final int keySize = determineKeySize(indexDefinition);
      final OType[] keyTypes = indexDefinition != null ? indexDefinition.getTypes() : null;
      final boolean nullValuesSupport = indexDefinition != null && !indexDefinition.isNullValuesIgnored();
      final byte serializerId;

      if (valueSerializer != null)
        serializerId = valueSerializer.getId();
      else
        serializerId = -1;

      final OStorageConfiguration.IndexEngineData engineData = new OStorageConfiguration.IndexEngineData(originalName, algorithm,
          indexType, durableInNonTxMode, version, serializerId, keySerializer.getId(), isAutomatic, keyTypes, nullValuesSupport,
          keySize, engineProperties);

<<<<<<< HEAD
      final OIndexEngine engine = OIndexes.createIndexEngine(originalName, algorithm, indexType, durableInNonTxMode, this, version,
          engineProperties);
      engine.create(valueSerializer, isAutomatic, keyTypes, nullValuesSupport, keySerializer, keySize, clustersToIndex, metadata);
=======
      final OIndexEngine engine = OIndexes
          .createIndexEngine(originalName, algorithm, indexType, durableInNonTxMode, this, version, engineProperties);
      engine.create(valueSerializer, isAutomatic, keyTypes, nullValuesSupport, keySerializer, keySize);
>>>>>>> b2d2a809

      indexEngineNameMap.put(engineName, engine);

      indexEngines.add(engine);
      configuration.addIndexEngine(engineName, engineData);

      return indexEngines.size() - 1;
    } catch (IOException e) {
      throw OException.wrapException(new OStorageException("Cannot add index engine " + engineName + " in storage."), e);
    } finally {
      stateLock.releaseWriteLock();
    }
  }

  private int determineKeySize(OIndexDefinition indexDefinition) {
    if (indexDefinition == null || indexDefinition instanceof ORuntimeKeyIndexDefinition)
      return 1;
    else
      return indexDefinition.getTypes().length;
  }

  private OBinarySerializer determineKeySerializer(OIndexDefinition indexDefinition) {
    final OBinarySerializer keySerializer;
    if (indexDefinition != null) {
      if (indexDefinition instanceof ORuntimeKeyIndexDefinition) {
        keySerializer = ((ORuntimeKeyIndexDefinition) indexDefinition).getSerializer();
      } else {
        if (indexDefinition.getTypes().length > 1) {
          keySerializer = OCompositeKeySerializer.INSTANCE;
        } else {
          OCurrentStorageComponentsFactory currentStorageComponentsFactory = componentsFactory;
          if (currentStorageComponentsFactory != null)
            keySerializer = currentStorageComponentsFactory.binarySerializerFactory
                .getObjectSerializer(indexDefinition.getTypes()[0]);
          else
            throw new IllegalStateException("Cannot load binary serializer, storage is not porperly initialized");
        }
      }
    } else {
      keySerializer = new OSimpleKeySerializer();
    }
    return keySerializer;
  }

  public void deleteIndexEngine(int indexId) {
    checkOpeness();

    stateLock.acquireWriteLock();
    try {
      checkOpeness();

      checkLowDiskSpaceAndFullCheckpointRequests();

      checkIndexId(indexId);

      makeStorageDirty();
      final OIndexEngine engine = indexEngines.get(indexId);

      indexEngines.set(indexId, null);

      engine.delete();

      final String engineName = engine.getName().toLowerCase(configuration.getLocaleInstance());
      indexEngineNameMap.remove(engineName);
      configuration.deleteIndexEngine(engineName);
    } catch (IOException e) {
      throw OException.wrapException(new OStorageException("Error on index deletion"), e);
    } finally {
      stateLock.releaseWriteLock();
    }

  }

  private void checkIndexId(int indexId) {
    if (indexId < 0 || indexId >= indexEngines.size())
      throw new OIndexException("Engine with id " + indexId + " is not registered inside of storage");
  }

  public boolean indexContainsKey(int indexId, Object key) {
    if (transaction.get() != null)
      return doIndexContainsKey(indexId, key);

    checkOpeness();

    stateLock.acquireReadLock();
    try {
      checkOpeness();

      dataLock.acquireSharedLock();
      try {
        return doIndexContainsKey(indexId, key);
      } finally {
        dataLock.releaseSharedLock();
      }
    } finally {
      stateLock.releaseReadLock();
    }
  }

  private boolean doIndexContainsKey(int indexId, Object key) {
    checkIndexId(indexId);

    final OIndexEngine engine = indexEngines.get(indexId);

    return engine.contains(key);
  }

  public boolean removeKeyFromIndex(int indexId, Object key) {
    if (transaction.get() != null)
      doRemoveKeyFromIndex(indexId, key);

    checkOpeness();

    stateLock.acquireReadLock();
    try {
      checkOpeness();

      checkLowDiskSpaceAndFullCheckpointRequests();

      dataLock.acquireSharedLock();
      try {
        return doRemoveKeyFromIndex(indexId, key);
      } finally {
        dataLock.releaseSharedLock();
      }
    } finally {
      stateLock.releaseReadLock();
    }
  }

  private boolean doRemoveKeyFromIndex(int indexId, Object key) {
    try {
      checkIndexId(indexId);

      makeStorageDirty();
      final OIndexEngine engine = indexEngines.get(indexId);

      return engine.remove(key);
    } catch (IOException e) {
      throw new OStorageException("Error during removal of entry with key " + key + " from index ");
    }
  }

  public void clearIndex(int indexId) {
    if (transaction.get() != null)
      doClearIndex(indexId);

    checkOpeness();

    stateLock.acquireReadLock();
    try {
      checkOpeness();

      checkLowDiskSpaceAndFullCheckpointRequests();

      dataLock.acquireSharedLock();
      try {
        doClearIndex(indexId);
      } finally {
        dataLock.releaseSharedLock();
      }
    } finally {
      stateLock.releaseReadLock();
    }
  }

  private void doClearIndex(int indexId) {
    try {
      checkIndexId(indexId);

      final OIndexEngine engine = indexEngines.get(indexId);

      makeStorageDirty();
      engine.clear();
    } catch (IOException e) {
      throw OException.wrapException(new OStorageException("Error during clearing of index"), e);
    }

  }

  public Object getIndexValue(int indexId, Object key) {
    if (transaction.get() != null)
      return doGetIndexValue(indexId, key);

    checkOpeness();

    stateLock.acquireReadLock();
    try {
      checkOpeness();
      dataLock.acquireSharedLock();
      try {
        return doGetIndexValue(indexId, key);
      } finally {
        dataLock.releaseSharedLock();
      }
    } finally {
      stateLock.releaseReadLock();
    }
  }

  private Object doGetIndexValue(int indexId, Object key) {
    checkIndexId(indexId);

    final OIndexEngine engine = indexEngines.get(indexId);

    return engine.get(key);
  }

  public OIndexEngine getIndexEngine(int indexId) {
    checkIndexId(indexId);
    return indexEngines.get(indexId);
  }

  public void updateIndexEntry(int indexId, Object key, Callable<Object> valueCreator) {
    if (transaction.get() != null)
      doUpdateIndexEntry(indexId, key, valueCreator);

    checkOpeness();

    stateLock.acquireReadLock();
    try {
      checkOpeness();
      checkLowDiskSpaceAndFullCheckpointRequests();

      dataLock.acquireSharedLock();
      try {
        doUpdateIndexEntry(indexId, key, valueCreator);
      } finally {
        dataLock.releaseSharedLock();
      }
    } finally {
      stateLock.releaseReadLock();
    }
  }

  public <T> T callIndexEngine(boolean atomicOperation, boolean readOperation, int indexId, OIndexEngineCallback<T> callback) {
    if (transaction.get() != null)
      return doCallIndexEngine(atomicOperation, readOperation, indexId, callback);

    checkOpeness();

    stateLock.acquireReadLock();
    try {
      dataLock.acquireSharedLock();
      try {
        return doCallIndexEngine(atomicOperation, readOperation, indexId, callback);
      } finally {
        dataLock.releaseSharedLock();
      }
    } finally {
      stateLock.releaseReadLock();
    }
  }

  private <T> T doCallIndexEngine(boolean atomicOperation, boolean readOperation, int indexId, OIndexEngineCallback<T> callback) {
    checkIndexId(indexId);
    try {
      if (atomicOperation)
        atomicOperationsManager.startAtomicOperation((String) null, true);
    } catch (IOException e) {
      throw OException.wrapException(new OStorageException("Cannot put key value entry in index"), e);
    }

    try {

      if (!readOperation)
        makeStorageDirty();

      final OIndexEngine engine = indexEngines.get(indexId);
      T result = callback.callEngine(engine);

      if (atomicOperation)
        atomicOperationsManager.endAtomicOperation(false, null);

      return result;
    } catch (Exception e) {
      try {
        if (atomicOperation)
          atomicOperationsManager.endAtomicOperation(true, e);

        throw OException.wrapException(new OStorageException("Cannot put key value entry in index"), e);
      } catch (IOException ioe) {
        throw OException.wrapException(new OStorageException("Error during operation rollback"), ioe);
      }
    }

  }

  private void doUpdateIndexEntry(int indexId, Object key, Callable<Object> valueCreator) {
    try {
      atomicOperationsManager.startAtomicOperation((String) null, true);
    } catch (IOException e) {
      throw OException.wrapException(new OStorageException("Cannot put key value entry in index"), e);
    }

    try {

      checkIndexId(indexId);

      final OIndexEngine engine = indexEngines.get(indexId);
      makeStorageDirty();

      final Object value = valueCreator.call();
      if (value == null)
        engine.remove(key);
      else
        engine.put(key, value);

      atomicOperationsManager.endAtomicOperation(false, null);
    } catch (Exception e) {
      try {
        atomicOperationsManager.endAtomicOperation(true, e);
        throw OException.wrapException(new OStorageException("Cannot put key value entry in index"), e);
      } catch (IOException ioe) {
        throw OException.wrapException(new OStorageException("Error during operation rollback"), ioe);
      }
    }
  }

  public void putIndexValue(int indexId, Object key, Object value) {
    if (transaction.get() != null)
      doPutIndexValue(indexId, key, value);

    checkOpeness();

    stateLock.acquireReadLock();
    try {
      checkOpeness();

      checkLowDiskSpaceAndFullCheckpointRequests();

      dataLock.acquireSharedLock();
      try {
        doPutIndexValue(indexId, key, value);
      } finally {
        dataLock.releaseSharedLock();
      }
    } finally {
      stateLock.releaseReadLock();
    }
  }

  private void doPutIndexValue(int indexId, Object key, Object value) {
    try {
      checkIndexId(indexId);

      final OIndexEngine engine = indexEngines.get(indexId);
      makeStorageDirty();

      engine.put(key, value);
    } catch (IOException e) {
      throw new OStorageException("Cannot put key " + key + " value " + value + " entry to the index");
    }
  }

  public Object getIndexFirstKey(int indexId) {
    if (transaction.get() != null)
      return doGetIndexFirstKey(indexId);

    checkOpeness();

    stateLock.acquireReadLock();
    try {
      checkOpeness();
      dataLock.acquireSharedLock();
      try {
        return doGetIndexFirstKey(indexId);
      } finally {
        dataLock.releaseSharedLock();
      }
    } finally {
      stateLock.releaseReadLock();
    }
  }

  private Object doGetIndexFirstKey(int indexId) {
    checkIndexId(indexId);

    final OIndexEngine engine = indexEngines.get(indexId);

    return engine.getFirstKey();
  }

  public Object getIndexLastKey(int indexId) {
    if (transaction.get() != null)
      return doGetIndexFirstKey(indexId);

    checkOpeness();

    stateLock.acquireReadLock();
    try {
      checkOpeness();
      dataLock.acquireSharedLock();
      try {
        return doGetIndexLastKey(indexId);
      } finally {
        dataLock.releaseSharedLock();
      }
    } finally {
      stateLock.releaseReadLock();
    }
  }

  private Object doGetIndexLastKey(int indexId) {
    checkIndexId(indexId);

    final OIndexEngine engine = indexEngines.get(indexId);

    return engine.getLastKey();
  }

  public OIndexCursor iterateIndexEntriesBetween(int indexId, Object rangeFrom, boolean fromInclusive, Object rangeTo,
      boolean toInclusive, boolean ascSortOrder, OIndexEngine.ValuesTransformer transformer) {
    if (transaction.get() != null)
      return doIterateIndexEntriesBetween(indexId, rangeFrom, fromInclusive, rangeTo, toInclusive, ascSortOrder, transformer);

    checkOpeness();

    stateLock.acquireReadLock();
    try {
      checkOpeness();
      dataLock.acquireSharedLock();
      try {
        return doIterateIndexEntriesBetween(indexId, rangeFrom, fromInclusive, rangeTo, toInclusive, ascSortOrder, transformer);
      } finally {
        dataLock.releaseSharedLock();
      }
    } finally {
      stateLock.releaseReadLock();
    }
  }

  private OIndexCursor doIterateIndexEntriesBetween(int indexId, Object rangeFrom, boolean fromInclusive, Object rangeTo,
      boolean toInclusive, boolean ascSortOrder, OIndexEngine.ValuesTransformer transformer) {
    checkIndexId(indexId);

    final OIndexEngine engine = indexEngines.get(indexId);

    return engine.iterateEntriesBetween(rangeFrom, fromInclusive, rangeTo, toInclusive, ascSortOrder, transformer);
  }

  public OIndexCursor iterateIndexEntriesMajor(int indexId, Object fromKey, boolean isInclusive, boolean ascSortOrder,
      OIndexEngine.ValuesTransformer transformer) {
    if (transaction.get() != null)
      return doIterateIndexEntriesMajor(indexId, fromKey, isInclusive, ascSortOrder, transformer);

    checkOpeness();

    stateLock.acquireReadLock();
    try {
      checkOpeness();
      dataLock.acquireSharedLock();
      try {
        return doIterateIndexEntriesMajor(indexId, fromKey, isInclusive, ascSortOrder, transformer);
      } finally {
        dataLock.releaseSharedLock();
      }
    } finally {
      stateLock.releaseReadLock();
    }
  }

  private OIndexCursor doIterateIndexEntriesMajor(int indexId, Object fromKey, boolean isInclusive, boolean ascSortOrder,
      OIndexEngine.ValuesTransformer transformer) {
    checkIndexId(indexId);

    final OIndexEngine engine = indexEngines.get(indexId);

    return engine.iterateEntriesMajor(fromKey, isInclusive, ascSortOrder, transformer);
  }

  public OIndexCursor iterateIndexEntriesMinor(int indexId, final Object toKey, final boolean isInclusive, boolean ascSortOrder,
      OIndexEngine.ValuesTransformer transformer) {

    if (transaction.get() != null)
      return doIterateIndexEntriesMinor(indexId, toKey, isInclusive, ascSortOrder, transformer);

    checkOpeness();

    stateLock.acquireReadLock();
    try {
      checkOpeness();
      dataLock.acquireSharedLock();
      try {
        return doIterateIndexEntriesMinor(indexId, toKey, isInclusive, ascSortOrder, transformer);
      } finally {
        dataLock.releaseSharedLock();
      }
    } finally {
      stateLock.releaseReadLock();
    }
  }

  private OIndexCursor doIterateIndexEntriesMinor(int indexId, Object toKey, boolean isInclusive, boolean ascSortOrder,
      OIndexEngine.ValuesTransformer transformer) {
    checkIndexId(indexId);

    final OIndexEngine engine = indexEngines.get(indexId);

    return engine.iterateEntriesMinor(toKey, isInclusive, ascSortOrder, transformer);
  }

  public OIndexCursor getIndexCursor(int indexId, OIndexEngine.ValuesTransformer valuesTransformer) {
    if (transaction.get() != null)
      return doGetIndexCursor(indexId, valuesTransformer);

    checkOpeness();

    stateLock.acquireReadLock();
    try {
      checkOpeness();
      dataLock.acquireSharedLock();
      try {
        return doGetIndexCursor(indexId, valuesTransformer);
      } finally {
        dataLock.releaseSharedLock();
      }
    } finally {
      stateLock.releaseReadLock();
    }
  }

  private OIndexCursor doGetIndexCursor(int indexId, OIndexEngine.ValuesTransformer valuesTransformer) {
    checkIndexId(indexId);

    final OIndexEngine engine = indexEngines.get(indexId);

    return engine.cursor(valuesTransformer);
  }

  public OIndexCursor getIndexDescCursor(int indexId, OIndexEngine.ValuesTransformer valuesTransformer) {
    if (transaction.get() != null)
      return doGetIndexDescCursor(indexId, valuesTransformer);

    checkOpeness();

    stateLock.acquireReadLock();
    try {
      checkOpeness();
      dataLock.acquireSharedLock();
      try {
        return doGetIndexDescCursor(indexId, valuesTransformer);
      } finally {
        dataLock.releaseSharedLock();
      }
    } finally {
      stateLock.releaseReadLock();
    }
  }

  private OIndexCursor doGetIndexDescCursor(int indexId, OIndexEngine.ValuesTransformer valuesTransformer) {
    checkIndexId(indexId);

    final OIndexEngine engine = indexEngines.get(indexId);

    return engine.descCursor(valuesTransformer);
  }

  public OIndexKeyCursor getIndexKeyCursor(int indexId) {
    if (transaction.get() != null)
      return doGetIndexKeyCursor(indexId);

    checkOpeness();

    stateLock.acquireReadLock();
    try {
      checkOpeness();
      dataLock.acquireSharedLock();
      try {
        return doGetIndexKeyCursor(indexId);
      } finally {
        dataLock.releaseSharedLock();
      }
    } finally {
      stateLock.releaseReadLock();
    }
  }

  private OIndexKeyCursor doGetIndexKeyCursor(int indexId) {
    checkIndexId(indexId);

    final OIndexEngine engine = indexEngines.get(indexId);

    return engine.keyCursor();
  }

  public long getIndexSize(int indexId, OIndexEngine.ValuesTransformer transformer) {
    if (transaction.get() != null)
      return doGetIndexSize(indexId, transformer);

    checkOpeness();

    stateLock.acquireReadLock();
    try {
      checkOpeness();
      dataLock.acquireSharedLock();
      try {
        return doGetIndexSize(indexId, transformer);
      } finally {
        dataLock.releaseSharedLock();
      }
    } finally {
      stateLock.releaseReadLock();
    }
  }

  private long doGetIndexSize(int indexId, OIndexEngine.ValuesTransformer transformer) {
    checkIndexId(indexId);

    final OIndexEngine engine = indexEngines.get(indexId);

    return engine.size(transformer);
  }

  public boolean hasIndexRangeQuerySupport(int indexId) {
    if (transaction.get() != null)
      return doHasRangeQuerySupport(indexId);

    checkOpeness();

    stateLock.acquireReadLock();
    try {
      checkOpeness();
      dataLock.acquireSharedLock();
      try {
        return doHasRangeQuerySupport(indexId);
      } finally {
        dataLock.releaseSharedLock();
      }
    } finally {
      stateLock.releaseReadLock();
    }
  }

  private boolean doHasRangeQuerySupport(int indexId) {
    checkIndexId(indexId);

    final OIndexEngine engine = indexEngines.get(indexId);

    return engine.hasRangeQuerySupport();
  }

  private void makeRollback(OTransaction clientTx, Exception e) {
    // WE NEED TO CALL ROLLBACK HERE, IN THE LOCK
    OLogManager.instance()
        .debug(this, "Error during transaction commit, transaction will be rolled back (tx-id=%d)", e, clientTx.getId());
    rollback(clientTx);
    if (e instanceof OException)
      throw ((OException) e);
    else
      throw OException.wrapException(new OStorageException("Error during transaction commit"), e);

  }

  public void rollback(final OTransaction clientTx) {
    checkOpeness();
    stateLock.acquireReadLock();
    try {
      dataLock.acquireExclusiveLock();
      try {
        checkOpeness();

        if (transaction.get() == null)
          return;

        if (writeAheadLog == null)
          throw new OStorageException("WAL mode is not active. Transactions are not supported in given mode");

        if (transaction.get().getClientTx().getId() != clientTx.getId())
          throw new OStorageException(
              "Passed in and active transaction are different transactions. Passed in transaction cannot be rolled back.");

        makeStorageDirty();
        rollbackStorageTx();

        OTransactionAbstract.updateCacheFromEntries(clientTx, clientTx.getAllRecordEntries(), false);

      } catch (IOException e) {
        throw OException.wrapException(new OStorageException("Error during transaction rollback"), e);
      } finally {
        transaction.set(null);
        dataLock.releaseExclusiveLock();
      }
    } finally {
      stateLock.releaseReadLock();
    }
  }

  @Override
  public boolean checkForRecordValidity(final OPhysicalPosition ppos) {
    return ppos != null && !ORecordVersionHelper.isTombstone(ppos.recordVersion);
  }

  public void synch() {
    checkOpeness();

    stateLock.acquireReadLock();
    try {
      final long timer = Orient.instance().getProfiler().startChrono();
      dataLock.acquireSharedLock();
      try {
        checkOpeness();

        if (writeAheadLog != null) {
          makeFullCheckpoint();
          return;
        }

        writeCache.flush();

        if (configuration != null)
          configuration.synch();

        clearStorageDirty();
      } catch (IOException e) {
        throw OException.wrapException(new OStorageException("Error on synch storage '" + name + "'"), e);

      } finally {
        dataLock.releaseSharedLock();

        Orient.instance().getProfiler().stopChrono("db." + name + ".synch", "Synch a database", timer, "db.*.synch");
      }
    } finally {
      stateLock.releaseReadLock();
    }
  }

  public String getPhysicalClusterNameById(final int iClusterId) {
    checkOpeness();

    stateLock.acquireReadLock();
    try {
      checkOpeness();

      if (iClusterId < 0 || iClusterId >= clusters.size())
        return null;

      return clusters.get(iClusterId) != null ? clusters.get(iClusterId).getName() : null;
    } finally {
      stateLock.releaseReadLock();
    }
  }

  public int getDefaultClusterId() {
    return defaultClusterId;
  }

  public void setDefaultClusterId(final int defaultClusterId) {
    this.defaultClusterId = defaultClusterId;
  }

  public OCluster getClusterById(int iClusterId) {
    checkOpeness();
    stateLock.acquireReadLock();
    try {
      checkOpeness();

      if (iClusterId == ORID.CLUSTER_ID_INVALID)
        // GET THE DEFAULT CLUSTER
        iClusterId = defaultClusterId;

      checkClusterSegmentIndexRange(iClusterId);

      final OCluster cluster = clusters.get(iClusterId);
      if (cluster == null)
        throw new IllegalArgumentException("Cluster " + iClusterId + " is null");

      return cluster;
    } finally {
      stateLock.releaseReadLock();
    }
  }

  @Override
  public OCluster getClusterByName(final String clusterName) {
    checkOpeness();

    stateLock.acquireReadLock();
    try {
      checkOpeness();
      final OCluster cluster = clusterMap.get(clusterName.toLowerCase(configuration.getLocaleInstance()));

      if (cluster == null)
        throw new OStorageException("Cluster " + clusterName + " does not exist in database '" + name + "'");
      return cluster;
    } finally {
      stateLock.releaseReadLock();
    }
  }

  public long getSize() {
    try {

      long size = 0;

      for (OCluster c : clusters)
        if (c != null)
          size += c.getRecordsSize();

      return size;

    } catch (IOException ioe) {
      throw OException.wrapException(new OStorageException("Cannot calculate records size"), ioe);
    }
  }

  public int getClusters() {
    checkOpeness();
    stateLock.acquireReadLock();
    try {
      checkOpeness();
      return clusterMap.size();
    } finally {
      stateLock.releaseReadLock();
    }

  }

  public Set<OCluster> getClusterInstances() {
    checkOpeness();
    stateLock.acquireReadLock();
    try {
      checkOpeness();
      final Set<OCluster> result = new HashSet<OCluster>();

      // ADD ALL THE CLUSTERS
      for (OCluster c : clusters)
        if (c != null)
          result.add(c);

      return result;

    } finally {
      stateLock.releaseReadLock();
    }
  }

  /**
   * Method that completes the cluster rename operation. <strong>IT WILL NOT RENAME A CLUSTER, IT JUST CHANGES THE NAME IN THE
   * INTERNAL MAPPING</strong>
   */
  public void renameCluster(final String oldName, final String newName) {
    clusterMap.put(newName.toLowerCase(configuration.getLocaleInstance()),
        clusterMap.remove(oldName.toLowerCase(configuration.getLocaleInstance())));
  }

  @Override
  public boolean cleanOutRecord(final ORecordId recordId, final int recordVersion, final int iMode,
      final ORecordCallback<Boolean> callback) {
    return deleteRecord(recordId, recordVersion, iMode, callback).getResult();
  }

  public void freeze(final boolean throwException) {
    checkOpeness();
    stateLock.acquireReadLock();
    try {
      checkOpeness();

      final long freezeId;

      if (throwException)
        freezeId = atomicOperationsManager
            .freezeAtomicOperations(OModificationOperationProhibitedException.class, "Modification requests are prohibited");
      else
        freezeId = atomicOperationsManager.freezeAtomicOperations(null, null);

      synch();
      try {
        unlock();

        if (configuration != null)
          configuration.setSoftlyClosed(true);

      } catch (IOException e) {
        atomicOperationsManager.releaseAtomicOperations(freezeId);
        try {
          lock();
        } catch (IOException ignored) {
        }
        throw OException.wrapException(new OStorageException("Error on freeze of storage '" + name + "'"), e);
      }
    } finally {
      stateLock.releaseReadLock();
    }
  }

  public void release() {
    try {
      lock();

      if (configuration != null)
        configuration.setSoftlyClosed(false);

    } catch (IOException e) {
      throw OException.wrapException(new OStorageException("Error on release of storage '" + name + "'"), e);
    }

    atomicOperationsManager.releaseAtomicOperations(-1);
  }

  @Override
  public boolean isRemote() {
    return false;
  }

  public boolean wereDataRestoredAfterOpen() {
    return wereDataRestoredAfterOpen;
  }

  public boolean wereNonTxOperationsPerformedInPreviousOpen() {
    return wereNonTxOperationsPerformedInPreviousOpen;
  }

  public void reload() {
  }

  public String getMode() {
    return mode;
  }

  @Override
  public void lowDiskSpace(OLowDiskSpaceInformation information) {
    lowDiskSpace = information;
  }

  @Override
  public void requestCheckpoint() {
    checkpointRequest = true;
  }

  /**
   * Executes the command request and return the result back.
   */
  public Object command(final OCommandRequestText iCommand) {
    while (true) {
      try {
        final OCommandExecutor executor = OCommandManager.instance().getExecutor(iCommand);

        // COPY THE CONTEXT FROM THE REQUEST
        executor.setContext(iCommand.getContext());
<<<<<<< HEAD

        executor.setProgressListener(iCommand.getProgressListener());
        executor.parse(iCommand);

        return executeCommand(iCommand, executor);
      } catch (ORetryQueryException e) {

=======

        executor.setProgressListener(iCommand.getProgressListener());
        executor.parse(iCommand);

        return executeCommand(iCommand, executor);
      } catch (ORetryQueryException e) {

>>>>>>> b2d2a809
        if (iCommand instanceof OQueryAbstract) {
          final OQueryAbstract query = (OQueryAbstract) iCommand;
          query.reset();
        }

        continue;
      }
    }
  }

  public Object executeCommand(final OCommandRequestText iCommand, final OCommandExecutor executor) {
    if (iCommand.isIdempotent() && !executor.isIdempotent())
      throw new OCommandExecutionException("Cannot execute non idempotent command");

    long beginTime = Orient.instance().getProfiler().startChrono();

    try {

      ODatabaseDocumentInternal db = ODatabaseRecordThreadLocal.INSTANCE.get();

      // CALL BEFORE COMMAND
      Iterable<ODatabaseListener> listeners = db.getListeners();
      for (ODatabaseListener oDatabaseListener : listeners) {
        oDatabaseListener.onBeforeCommand(iCommand, executor);
      }

      boolean foundInCache = false;
      Object result = null;
      if (iCommand.isCacheableResult() && executor.isCacheable() && iCommand.getParameters() == null) {
        // TRY WITH COMMAND CACHE
        result = db.getMetadata().getCommandCache().get(db.getUser(), iCommand.getText(), iCommand.getLimit());

        if (result != null) {
          foundInCache = true;

          if (iCommand.getResultListener() != null) {
            // INVOKE THE LISTENER IF ANY
            if (result instanceof Collection) {
              for (Object o : (Collection) result)
                iCommand.getResultListener().result(o);
            } else
              iCommand.getResultListener().result(result);

            // RESET THE RESULT TO AVOID TO SEND IT TWICE
            result = null;
          }
        }
      }

      if (!foundInCache) {
        // EXECUTE THE COMMAND
        result = executor.execute(iCommand.getParameters());

        if (result != null && iCommand.isCacheableResult() && executor.isCacheable() && (iCommand.getParameters() == null
            || iCommand.getParameters().isEmpty()))
          // CACHE THE COMMAND RESULT
          db.getMetadata().getCommandCache()
              .put(db.getUser(), iCommand.getText(), result, iCommand.getLimit(), executor.getInvolvedClusters(),
                  System.currentTimeMillis() - beginTime);
      }

      // CALL AFTER COMMAND
      for (ODatabaseListener oDatabaseListener : listeners) {
        oDatabaseListener.onAfterCommand(iCommand, executor, result);
      }

      return result;

    } catch (OException e) {
      // PASS THROUGH
      throw e;
    } catch (Exception e) {
      throw OException.wrapException(new OCommandExecutionException("Error on execution of command: " + iCommand), e);

    } finally {
      if (Orient.instance().getProfiler().isRecording()) {
        final ODatabaseDocumentInternal db = ODatabaseRecordThreadLocal.INSTANCE.getIfDefined();
        if (db != null) {
          final OSecurityUser user = db.getUser();
          final String userString = user != null ? user.toString() : null;
          Orient.instance().getProfiler()
              .stopChrono("db." + ODatabaseRecordThreadLocal.INSTANCE.get().getName() + ".command." + iCommand.toString(),
                  "Command executed against the database", beginTime, "db.*.command.*", null, userString);
        }
      }
    }
  }

  @Override
  public OPhysicalPosition[] higherPhysicalPositions(int currentClusterId, OPhysicalPosition physicalPosition) {
    if (currentClusterId == -1)
      return new OPhysicalPosition[0];

    checkOpeness();

    stateLock.acquireReadLock();
    try {
      dataLock.acquireSharedLock();
      try {
        checkOpeness();

        final OCluster cluster = getClusterById(currentClusterId);
        return cluster.higherPositions(physicalPosition);
      } catch (IOException ioe) {
        throw OException
            .wrapException(new OStorageException("Cluster Id " + currentClusterId + " is invalid in storage '" + name + '\''), ioe);
      } finally {
        dataLock.releaseSharedLock();
      }
    } finally {
      stateLock.releaseReadLock();
    }
  }

  @Override
  public OPhysicalPosition[] ceilingPhysicalPositions(int clusterId, OPhysicalPosition physicalPosition) {
    if (clusterId == -1)
      return new OPhysicalPosition[0];

    checkOpeness();

    stateLock.acquireReadLock();
    try {
      dataLock.acquireSharedLock();
      try {
        checkOpeness();

        final OCluster cluster = getClusterById(clusterId);
        return cluster.ceilingPositions(physicalPosition);
      } catch (IOException ioe) {
        throw OException
            .wrapException(new OStorageException("Cluster Id " + clusterId + " is invalid in storage '" + name + '\''), ioe);
      } finally {
        dataLock.releaseSharedLock();
      }
    } finally {
      stateLock.releaseReadLock();
    }

  }

  @Override
  public OPhysicalPosition[] lowerPhysicalPositions(int currentClusterId, OPhysicalPosition physicalPosition) {
    if (currentClusterId == -1)
      return new OPhysicalPosition[0];

    checkOpeness();

    stateLock.acquireReadLock();
    try {
      dataLock.acquireSharedLock();
      try {
        checkOpeness();

        final OCluster cluster = getClusterById(currentClusterId);

        return cluster.lowerPositions(physicalPosition);
      } catch (IOException ioe) {
        throw OException
            .wrapException(new OStorageException("Cluster Id " + currentClusterId + " is invalid in storage '" + name + '\''), ioe);
      } finally {
        dataLock.releaseSharedLock();
      }
    } finally {
      stateLock.releaseReadLock();
    }
  }

  @Override
  public OPhysicalPosition[] floorPhysicalPositions(int clusterId, OPhysicalPosition physicalPosition) {
    if (clusterId == -1)
      return new OPhysicalPosition[0];

    checkOpeness();

    stateLock.acquireReadLock();
    try {
      dataLock.acquireSharedLock();
      try {
        checkOpeness();

        final OCluster cluster = getClusterById(clusterId);

        return cluster.floorPositions(physicalPosition);
      } catch (IOException ioe) {
        throw OException
            .wrapException(new OStorageException("Cluster Id " + clusterId + " is invalid in storage '" + name + '\''), ioe);
      } finally {
        dataLock.releaseSharedLock();
      }
    } finally {
      stateLock.releaseReadLock();
    }
  }

  public void acquireWriteLock(final ORID rid) {
    assert !dataLock.assertSharedLockHold() && !dataLock
        .assertExclusiveLockHold() : " a record lock should not be taken inside a storage lock";
    lockManager.acquireLock(rid, OLockManager.LOCK.EXCLUSIVE, RECORD_LOCK_TIMEOUT);
  }

  public void releaseWriteLock(final ORID rid) {
    assert !dataLock.assertSharedLockHold() && !dataLock
        .assertExclusiveLockHold() : " a record lock should not be released inside a storage lock";
    lockManager.releaseLock(this, rid, OLockManager.LOCK.EXCLUSIVE);
  }

  public void acquireReadLock(final ORID rid) {
    lockManager.acquireLock(rid, OLockManager.LOCK.SHARED, RECORD_LOCK_TIMEOUT);
  }

  public void releaseReadLock(final ORID rid) {
    assert !dataLock.assertSharedLockHold() && !dataLock
        .assertExclusiveLockHold() : " a record lock should not be released inside a storage lock";
    lockManager.releaseLock(this, rid, OLockManager.LOCK.SHARED);
  }

  public ORecordConflictStrategy getConflictStrategy() {
    return recordConflictStrategy;
  }

  public void setConflictStrategy(final ORecordConflictStrategy conflictResolver) {
    this.recordConflictStrategy = conflictResolver;
  }

  private OLogSequenceNumber extractIBULsn(File backupDirectory, String file) {
    final File ibuFile = new File(backupDirectory, file);
    final RandomAccessFile rndIBUFile;
    try {
      rndIBUFile = new RandomAccessFile(ibuFile, "r");
    } catch (FileNotFoundException e) {
      throw OException.wrapException(new OStorageException("Backup file was not found"), e);
    }

    try {
      try {
        final FileChannel ibuChannel = rndIBUFile.getChannel();
        ibuChannel.position(OLongSerializer.LONG_SIZE);

        ByteBuffer lsnData = ByteBuffer.allocate(2 * OLongSerializer.LONG_SIZE);
        ibuChannel.read(lsnData);
        lsnData.rewind();

        final long segment = lsnData.getLong();
        final long position = lsnData.getLong();

        return new OLogSequenceNumber(segment, position);
      } finally {
        rndIBUFile.close();
      }
    } catch (IOException e) {
      throw OException.wrapException(new OStorageException("Error during read of backup file"), e);
    } finally {
      try {
        rndIBUFile.close();
      } catch (IOException e) {
        OLogManager.instance().error(this, "Error during read of backup file", e);
      }
    }
  }

  public OStorageRecoverListener getRecoverListener() {
    return recoverListener;
  }

  public void registerRecoverListener(final OStorageRecoverListener recoverListener) {
    this.recoverListener = recoverListener;
  }

  public void unregisterRecoverListener(final OStorageRecoverListener recoverListener) {
    if (this.recoverListener == recoverListener)
      this.recoverListener = null;
  }

  protected abstract OLogSequenceNumber copyWALToIncrementalBackup(ZipOutputStream zipOutputStream, long startSegment)
      throws IOException;

  protected abstract boolean isWriteAllowedDuringIncrementalBackup();

  protected abstract File createWalTempDirectory();

  protected abstract void addFileToDirectory(String name, InputStream stream, File directory) throws IOException;

  protected abstract OWriteAheadLog createWalFromIBUFiles(File directory) throws IOException;

  /**
   * Checks if the storage is open. If it's closed an exception is raised.
   */
  protected void checkOpeness() {
    if (status != STATUS.OPEN)
      throw new OStorageException("Storage " + name + " is not opened.");
  }

  protected void makeFullCheckpoint() throws IOException {
    if (writeAheadLog == null)
      return;

    try {
      writeAheadLog.flush();

      if (configuration != null)
        configuration.synch();

      final OLogSequenceNumber lastLSN = writeAheadLog.logFullCheckpointStart();
      writeCache.flush();
      writeAheadLog.logFullCheckpointEnd();
      writeAheadLog.flush();

      writeAheadLog.cutTill(lastLSN);

      clearStorageDirty();
    } catch (IOException ioe) {
      throw OException.wrapException(new OStorageException("Error during checkpoint creation for storage " + name), ioe);
    }
  }

  protected void preOpenSteps() throws IOException {
  }

  protected void postCreateSteps() {
  }

  protected void preCreateSteps() throws IOException {
  }

  protected abstract void initWalAndDiskCache() throws IOException;

  protected void postCloseSteps(boolean onDelete) throws IOException {
  }

  protected void preCloseSteps() throws IOException {
  }

  protected void postDeleteSteps() {
  }

  protected void makeStorageDirty() throws IOException {
  }

  protected void clearStorageDirty() throws IOException {
  }

  protected boolean isDirty() throws IOException {
    return false;
  }

  /**
   * Locks all the clusters to avoid access outside current process.
   */
  protected void lock() throws IOException {
    OLogManager.instance().debug(this, "Locking storage %s...", name);
    configuration.lock();
    writeCache.lock();
  }

  /**
   * Unlocks all the clusters to allow access outside current process.
   */
  protected void unlock() throws IOException {
    OLogManager.instance().debug(this, "Unlocking storage %s...", name);
    configuration.unlock();
    writeCache.unlock();
  }

  private ORawBuffer readRecordIfNotLatest(final OCluster cluster, final ORecordId rid, final int recordVersion)
      throws ORecordNotFoundException {
    checkOpeness();

    if (!rid.isPersistent())
      throw new ORecordNotFoundException(rid,
          "Cannot read record " + rid + " since the position is invalid in database '" + name + '\'');

    if (transaction.get() != null) {
      final long timer = Orient.instance().getProfiler().startChrono();
      try {
        return doReadRecordIfNotLatest(cluster, rid, recordVersion);
      } finally {
        Orient.instance().getProfiler().stopChrono(PROFILER_READ_RECORD, "Read a record from database", timer, "db.*.readRecord");
      }
    }

    final long timer = Orient.instance().getProfiler().startChrono();
    stateLock.acquireReadLock();
    try {
      lockManager.acquireLock(rid, OLockManager.LOCK.SHARED);
      try {
        ORawBuffer buff;
        dataLock.acquireSharedLock();
        try {
          checkOpeness();

          buff = doReadRecordIfNotLatest(cluster, rid, recordVersion);
          return buff;
        } finally {
          dataLock.releaseSharedLock();
        }
      } finally {
        lockManager.releaseLock(this, rid, OLockManager.LOCK.SHARED);
      }
    } finally {
      stateLock.releaseReadLock();
      Orient.instance().getProfiler().stopChrono(PROFILER_READ_RECORD, "Read a record from database", timer, "db.*.readRecord");
    }
  }

  private ORawBuffer readRecord(final OCluster clusterSegment, final ORecordId rid) {
    checkOpeness();

    if (!rid.isPersistent())
      throw new ORecordNotFoundException(rid,
          "Cannot read record " + rid + " since the position is invalid in database '" + name + '\'');

    if (transaction.get() != null) {
      final long timer = Orient.instance().getProfiler().startChrono();
      try {
        // Disabled this assert have no meaning anymore
        // assert iLockingStrategy.equals(LOCKING_STRATEGY.DEFAULT);
        return doReadRecord(clusterSegment, rid);
      } finally {
        Orient.instance().getProfiler().stopChrono(PROFILER_READ_RECORD, "Read a record from database", timer, "db.*.readRecord");
      }
    }

    final long timer = Orient.instance().getProfiler().startChrono();
    stateLock.acquireReadLock();
    try {
      ORawBuffer buff;
      dataLock.acquireSharedLock();
      try {
        checkOpeness();

        buff = doReadRecord(clusterSegment, rid);
        return buff;
      } finally {
        dataLock.releaseSharedLock();
      }
    } finally {
      stateLock.releaseReadLock();
      Orient.instance().getProfiler().stopChrono(PROFILER_READ_RECORD, "Read a record from database", timer, "db.*.readRecord");
    }
  }

  /**
   * Returns the requested records. The returned order could be different than the requested.
   *
   * @param iRids Set of rids to load in one shot
   */
  public Collection<OPair<ORecordId, ORawBuffer>> readRecords(final Collection<ORecordId> iRids) {
    checkOpeness();

    final List<OPair<ORecordId, ORawBuffer>> records = new ArrayList<OPair<ORecordId, ORawBuffer>>();

    if (iRids == null || iRids.isEmpty())
      return records;

    if (transaction.get() != null) {
      for (ORecordId rid : iRids) {
        if (!rid.isPersistent())
          throw new ORecordNotFoundException(rid,
              "Cannot read record " + rid + " since the position is invalid in database '" + name + '\'');

        records.add(new OPair<ORecordId, ORawBuffer>(rid, doReadRecord(getClusterById(rid.clusterId), rid)));
      }
      return records;
    }

    // CREATE GROUP OF RIDS PER CLUSTER TO REDUCE LOCKS
    final Map<Integer, List<ORecordId>> ridsPerCluster = getRidsGroupedByCluster(iRids);

    stateLock.acquireReadLock();
    try {
      dataLock.acquireSharedLock();
      try {

        for (Map.Entry<Integer, List<ORecordId>> entry : ridsPerCluster.entrySet()) {
          final int clusterId = entry.getKey();
          final OCluster clusterSegment = getClusterById(clusterId);

          for (ORecordId rid : entry.getValue()) {

            lockManager.acquireLock(rid, OLockManager.LOCK.SHARED);
            try {
              records.add(new OPair<ORecordId, ORawBuffer>(rid, doReadRecord(clusterSegment, rid)));
            } finally {
              lockManager.releaseLock(this, rid, OLockManager.LOCK.SHARED);
            }
          }
        }

      } finally {
        dataLock.releaseSharedLock();
      }
    } finally {
      stateLock.releaseReadLock();
    }

    return records;
  }

  private void endStorageTx() throws IOException {
    atomicOperationsManager.endAtomicOperation(false, null);

    assert atomicOperationsManager.getCurrentOperation() == null;
  }

  private void startStorageTx(OTransaction clientTx) throws IOException {
    if (writeAheadLog == null)
      return;

    final OStorageTransaction storageTx = transaction.get();
    if (storageTx != null && storageTx.getClientTx().getId() != clientTx.getId())
      rollback(clientTx);

    assert atomicOperationsManager.getCurrentOperation() == null;

    transaction.set(new OStorageTransaction(clientTx));
    try {
      atomicOperationsManager.startAtomicOperation((String) null, true);
    } catch (RuntimeException e) {
      transaction.set(null);
      throw e;
    }
  }

  private void rollbackStorageTx() throws IOException {
    if (writeAheadLog == null || transaction.get() == null)
      return;

    atomicOperationsManager.endAtomicOperation(true, null);

    assert atomicOperationsManager.getCurrentOperation() == null;
  }

  private void recoverIfNeeded() throws Exception {
    if (isDirty()) {
      OLogManager.instance().warn(this, "Storage '" + name + "' was not closed properly. Will try to recover from write ahead log");
      try {
        wereDataRestoredAfterOpen = restoreFromWAL() != null;

        if (recoverListener != null)
          recoverListener.onStorageRecover();

      } catch (Exception e) {
        OLogManager.instance().error(this, "Exception during storage data restore", e);
        throw e;
      }

      OLogManager.instance().info(this, "Storage data recover was completed");
    }
  }

  private OStorageOperationResult<OPhysicalPosition> doCreateRecord(final ORecordId rid, final byte[] content, int recordVersion,
      final byte recordType, final ORecordCallback<Long> callback, final OCluster cluster, OPhysicalPosition ppos,
      final OPhysicalPosition allocated) {
    if (content == null)
      throw new IllegalArgumentException("Record is null");

    try {
      if (recordVersion > -1)
        recordVersion++;
      else
        recordVersion = 0;

      makeStorageDirty();
      atomicOperationsManager.startAtomicOperation((String) null, true);
      try {
        ppos = cluster.createRecord(content, recordVersion, recordType, allocated);
        rid.clusterPosition = ppos.clusterPosition;

        final ORecordSerializationContext context = ORecordSerializationContext.getContext();
        if (context != null)
          context.executeOperations(this);
        atomicOperationsManager.endAtomicOperation(false, null);
      } catch (Exception e) {
        atomicOperationsManager.endAtomicOperation(true, e);

        if (e instanceof OOfflineClusterException)
          throw (OOfflineClusterException) e;

        OLogManager.instance().error(this, "Error on creating record in cluster: " + cluster, e);

        try {
          if (ppos.clusterPosition != ORID.CLUSTER_POS_INVALID)
            cluster.deleteRecord(ppos.clusterPosition);
        } catch (IOException ioe) {
          OLogManager.instance().error(this, "Error on removing record in cluster: " + cluster, ioe);
        }

        return null;
      }

      if (callback != null)
        callback.call(rid, ppos.clusterPosition);

      if (OLogManager.instance().isDebugEnabled())
        OLogManager.instance().debug(this, "Created record %s v.%s size=%d bytes", rid, recordVersion, content.length);

      return new OStorageOperationResult<OPhysicalPosition>(ppos);
    } catch (IOException ioe) {
      try {
        if (ppos.clusterPosition != ORID.CLUSTER_POS_INVALID)
          cluster.deleteRecord(ppos.clusterPosition);
      } catch (IOException e) {
        OLogManager.instance().error(this, "Error on creating record in cluster: " + cluster, e);
      }

      OLogManager.instance().error(this, "Error on creating record in cluster: " + cluster, ioe);

      throw OException.wrapException(new OStorageException("Error during record deletion"), ioe);
    }
  }

  private OStorageOperationResult<Integer> doUpdateRecord(ORecordId rid, boolean updateContent, byte[] content, int version,
      byte recordType, ORecordCallback<Integer> callback, OCluster cluster) {

    try {
      final OPhysicalPosition ppos = cluster.getPhysicalPosition(new OPhysicalPosition(rid.clusterPosition));
      if (!checkForRecordValidity(ppos)) {
        final int recordVersion = -1;
        if (callback != null)
          callback.call(rid, recordVersion);

        return new OStorageOperationResult<Integer>(recordVersion);
      }

      boolean contentModified = false;
      if (updateContent) {
        final AtomicInteger recVersion = new AtomicInteger(version);
        final int oldVersion = ppos.recordVersion;
        final AtomicInteger dbVersion = new AtomicInteger(ppos.recordVersion);

        final byte[] newContent = checkAndIncrementVersion(cluster, rid, recVersion, dbVersion, content, recordType);

        ppos.recordVersion = dbVersion.get();

        assert ppos.recordVersion >= oldVersion;

        if (newContent != null) {
          contentModified = true;
          content = newContent;
        }
      }

      makeStorageDirty();
      atomicOperationsManager.startAtomicOperation((String) null, true);
      try {
        if (updateContent)
          cluster.updateRecord(rid.clusterPosition, content, ppos.recordVersion, recordType);

        final ORecordSerializationContext context = ORecordSerializationContext.getContext();
        if (context != null)
          context.executeOperations(this);
        atomicOperationsManager.endAtomicOperation(false, null);
      } catch (Exception e) {
        atomicOperationsManager.endAtomicOperation(true, e);

        OLogManager.instance().error(this, "Error on updating record " + rid + " (cluster: " + cluster + ")", e);

        final int recordVersion = -1;
        if (callback != null)
          callback.call(rid, recordVersion);

        return new OStorageOperationResult<Integer>(recordVersion);
      }

      if (callback != null)
        callback.call(rid, ppos.recordVersion);

      if (OLogManager.instance().isDebugEnabled())
        OLogManager.instance().debug(this, "Updated record %s v.%s size=%d", rid, ppos.recordVersion, content.length);

      if (contentModified)
        return new OStorageOperationResult<Integer>(ppos.recordVersion, content, false);
      else
        return new OStorageOperationResult<Integer>(ppos.recordVersion);
    } catch (IOException ioe) {
      OLogManager.instance().error(this, "Error on updating record " + rid + " (cluster: " + cluster + ")", ioe);

      final int recordVersion = -1;
      if (callback != null)
        callback.call(rid, recordVersion);

      return new OStorageOperationResult<Integer>(recordVersion);
    }
  }

  private OStorageOperationResult<Boolean> doDeleteRecord(ORecordId rid, final int version, OCluster cluster) {
    try {
      final OPhysicalPosition ppos = cluster.getPhysicalPosition(new OPhysicalPosition(rid.clusterPosition));

      if (ppos == null)
        // ALREADY DELETED
        return new OStorageOperationResult<Boolean>(false);

      // MVCC TRANSACTION: CHECK IF VERSION IS THE SAME
      if (version > -1 && ppos.recordVersion != version)
        if (OFastConcurrentModificationException.enabled())
          throw OFastConcurrentModificationException.instance();
        else
          throw new OConcurrentModificationException(rid, ppos.recordVersion, version, ORecordOperation.DELETED);

      makeStorageDirty();
      atomicOperationsManager.startAtomicOperation((String) null, true);
      try {
        cluster.deleteRecord(ppos.clusterPosition);

        final ORecordSerializationContext context = ORecordSerializationContext.getContext();
        if (context != null)
          context.executeOperations(this);
        atomicOperationsManager.endAtomicOperation(false, null);
      } catch (Exception e) {
        atomicOperationsManager.endAtomicOperation(true, e);
        OLogManager.instance().error(this, "Error on deleting record " + rid + "( cluster: " + cluster + ")", e);
        return new OStorageOperationResult<Boolean>(false);
      }

      if (OLogManager.instance().isDebugEnabled())
        OLogManager.instance().debug(this, "Deleted record %s v.%s", rid, version);

      return new OStorageOperationResult<Boolean>(true);
    } catch (IOException ioe) {
      OLogManager.instance().error(this, "Error on deleting record " + rid + "( cluster: " + cluster + ")", ioe);
      throw OException.wrapException(new OStorageException("Error on deleting record " + rid + "( cluster: " + cluster + ")"), ioe);
    }
  }

  private OStorageOperationResult<Boolean> doHideMethod(ORecordId rid, OCluster cluster) {
    try {
      final OPhysicalPosition ppos = cluster.getPhysicalPosition(new OPhysicalPosition(rid.clusterPosition));

      if (ppos == null)
        // ALREADY HIDDEN
        return new OStorageOperationResult<Boolean>(false);

      makeStorageDirty();
      atomicOperationsManager.startAtomicOperation((String) null, true);
      try {
        cluster.hideRecord(ppos.clusterPosition);

        final ORecordSerializationContext context = ORecordSerializationContext.getContext();
        if (context != null)
          context.executeOperations(this);

        atomicOperationsManager.endAtomicOperation(false, null);
      } catch (Exception e) {
        atomicOperationsManager.endAtomicOperation(true, e);
        OLogManager.instance().error(this, "Error on deleting record " + rid + "( cluster: " + cluster + ")", e);

        return new OStorageOperationResult<Boolean>(false);
      }

      return new OStorageOperationResult<Boolean>(true);
    } catch (IOException ioe) {
      OLogManager.instance().error(this, "Error on deleting record " + rid + "( cluster: " + cluster + ")", ioe);
      throw OException.wrapException(new OStorageException("Error on deleting record " + rid + "( cluster: " + cluster + ")"), ioe);
    }
  }

  private ORawBuffer doReadRecord(final OCluster clusterSegment, final ORecordId rid) {
    try {
      final ORawBuffer buff = clusterSegment.readRecord(rid.clusterPosition);

      if (buff != null && OLogManager.instance().isDebugEnabled())
        OLogManager.instance()
            .debug(this, "Read record %s v.%s size=%d bytes", rid, buff.version, buff.buffer != null ? buff.buffer.length : 0);

      return buff;
    } catch (IOException e) {
      throw OException.wrapException(new OStorageException("Error during read of record with rid = " + rid), e);
    }
  }

  private ORawBuffer doReadRecordIfNotLatest(final OCluster cluster, final ORecordId rid, final int recordVersion)
      throws ORecordNotFoundException {
    try {
      return cluster.readRecordIfVersionIsNotLatest(rid.clusterPosition, recordVersion);
    } catch (IOException e) {
      throw OException.wrapException(new OStorageException("Error during read of record with rid = " + rid), e);
    }
  }

  private void addDefaultClusters() throws IOException {
    final String storageCompression = getConfiguration().getContextConfiguration()
        .getValueAsString(OGlobalConfiguration.STORAGE_COMPRESSION_METHOD);

    final String storageEncryption = getConfiguration().getContextConfiguration()
        .getValueAsString(OGlobalConfiguration.STORAGE_ENCRYPTION_METHOD);

    final String encryptionKey = getConfiguration().getContextConfiguration()
        .getValueAsString(OGlobalConfiguration.STORAGE_ENCRYPTION_KEY);

    final String stgConflictStrategy = getConflictStrategy().getName();

    createClusterFromConfig(
        new OStoragePaginatedClusterConfiguration(configuration, clusters.size(), OMetadataDefault.CLUSTER_INTERNAL_NAME, null,
            true, 20, 4, storageCompression, storageEncryption, encryptionKey, stgConflictStrategy,
            OStorageClusterConfiguration.STATUS.ONLINE));

    createClusterFromConfig(
        new OStoragePaginatedClusterConfiguration(configuration, clusters.size(), OMetadataDefault.CLUSTER_INDEX_NAME, null, false,
            OStoragePaginatedClusterConfiguration.DEFAULT_GROW_FACTOR, OStoragePaginatedClusterConfiguration.DEFAULT_GROW_FACTOR,
            storageCompression, storageEncryption, encryptionKey, stgConflictStrategy, OStorageClusterConfiguration.STATUS.ONLINE));

    createClusterFromConfig(
        new OStoragePaginatedClusterConfiguration(configuration, clusters.size(), OMetadataDefault.CLUSTER_MANUAL_INDEX_NAME, null,
            false, 1, 1, storageCompression, storageEncryption, encryptionKey, stgConflictStrategy,
            OStorageClusterConfiguration.STATUS.ONLINE));

    defaultClusterId = createClusterFromConfig(
        new OStoragePaginatedClusterConfiguration(configuration, clusters.size(), CLUSTER_DEFAULT_NAME, null, true,
            OStoragePaginatedClusterConfiguration.DEFAULT_GROW_FACTOR, OStoragePaginatedClusterConfiguration.DEFAULT_GROW_FACTOR,
            storageCompression, storageEncryption, encryptionKey, stgConflictStrategy, OStorageClusterConfiguration.STATUS.ONLINE));
  }

  private int createClusterFromConfig(final OStorageClusterConfiguration config) throws IOException {
    OCluster cluster = clusterMap.get(config.getName().toLowerCase(configuration.getLocaleInstance()));

    if (cluster != null) {
      cluster.configure(this, config);
      return -1;
    }

    if (config.getStatus() == OStorageClusterConfiguration.STATUS.ONLINE)
      cluster = OPaginatedClusterFactory.INSTANCE.createCluster(config.getName(), configuration.version, this);
    else
      cluster = new OOfflineCluster(this, config.getId(), config.getName());
    cluster.configure(this, config);

    return registerCluster(cluster);
  }

  private void setCluster(int id, OCluster cluster) {
    if (clusters.size() <= id) {
      while (clusters.size() < id)
        clusters.add(null);

      clusters.add(cluster);
    } else
      clusters.set(id, cluster);
  }

  /**
   * Register the cluster internally.
   *
   * @param cluster OCluster implementation
   * @return The id (physical position into the array) of the new cluster just created. First is 0.
   * @throws IOException
   */
  private int registerCluster(final OCluster cluster) throws IOException {
    final int id;

    if (cluster != null) {
      // CHECK FOR DUPLICATION OF NAMES
      if (clusterMap.containsKey(cluster.getName().toLowerCase(configuration.getLocaleInstance())))
        throw new OConfigurationException(
            "Cannot add cluster '" + cluster.getName() + "' because it is already registered in database '" + name + "'");
      // CREATE AND ADD THE NEW REF SEGMENT
      clusterMap.put(cluster.getName().toLowerCase(configuration.getLocaleInstance()), cluster);
      id = cluster.getId();
    } else {
      id = clusters.size();
    }

    setCluster(id, cluster);

    return id;
  }

  private int doAddCluster(String clusterName, Object[] parameters) throws IOException {
    // FIND THE FIRST AVAILABLE CLUSTER ID
    int clusterPos = clusters.size();
    for (int i = 0; i < clusters.size(); ++i) {
      if (clusters.get(i) == null) {
        clusterPos = i;
        break;
      }
    }

    return addClusterInternal(clusterName, clusterPos, parameters);
  }

  private int addClusterInternal(String clusterName, int clusterPos, Object... parameters) throws IOException {

    final OCluster cluster;
    if (clusterName != null) {
      clusterName = clusterName.toLowerCase(configuration.getLocaleInstance());

      cluster = OPaginatedClusterFactory.INSTANCE.createCluster(clusterName, configuration.version, this);
      cluster.configure(this, clusterPos, clusterName, parameters);
    } else {
      cluster = null;
    }

    final int createdClusterId = registerCluster(cluster);

    if (cluster != null) {
      if (!cluster.exists()) {
        cluster.create(-1);
      } else {
        cluster.open();
      }

      configuration.update();
    }

    return createdClusterId;
  }

  private void doClose(boolean force, boolean onDelete) {
    if (!force && !onDelete)
      return;

    if (status == STATUS.CLOSED)
      return;

    final long timer = Orient.instance().getProfiler().startChrono();

    stateLock.acquireWriteLock();
    try {
      if (status == STATUS.CLOSED)
        return;

      status = STATUS.CLOSING;

      readCache.storeCacheState(writeCache);

      if (!onDelete)
        makeFullCheckpoint();

      preCloseSteps();

      if (storagePerformanceStatistic != null)
        try {
          storagePerformanceStatistic.unregisterMBean();
        } catch (Exception e) {
          OLogManager.instance().error(this, "Error during of unregister of MBean for storage performance statistic", e);
        }

      sbTreeCollectionManager.close();

      closeClusters(onDelete);
      closeIndexes(onDelete);

      if (configuration != null)
        if (onDelete)
          configuration.delete();
        else
          configuration.close();

      super.close(force, onDelete);

      if (writeCache != null)
        writeCache.removeLowDiskSpaceListener(this);

      if (writeAheadLog != null)
        writeAheadLog.removeFullCheckpointListener(this);

      if (readCache != null)
        if (!onDelete)
          readCache.closeStorage(writeCache);
        else
          readCache.deleteStorage(writeCache);

      if (writeAheadLog != null) {
        writeAheadLog.close();
        if (onDelete)
          writeAheadLog.delete();
      }

      postCloseSteps(onDelete);

      if (atomicOperationsManager != null)
        try {
          atomicOperationsManager.unregisterMBean();
        } catch (Exception e) {
          OLogManager.instance().error(this, "MBean for atomic opeations manager cannot be unregistered", e);
        }

      status = STATUS.CLOSED;
    } catch (IOException e) {
      final String message = "Error on closing of storage '" + name;
      OLogManager.instance().error(this, message, e);

      throw OException.wrapException(new OStorageException(message), e);

    } finally {
      Orient.instance().getProfiler().stopChrono("db." + name + ".close", "Close a database", timer, "db.*.close");
      stateLock.releaseWriteLock();
    }
  }

  protected void closeClusters(boolean onDelete) throws IOException {
    for (OCluster cluster : clusters)
      if (cluster != null)
        cluster.close(!onDelete);

    clusters.clear();
    clusterMap.clear();
  }

  protected void closeIndexes(boolean onDelete) {
    for (OIndexEngine engine : indexEngines) {
      if (engine != null) {
        if (onDelete)
          engine.delete();
        else
          engine.close();
      }
    }

    indexEngines.clear();
    indexEngineNameMap.clear();
  }

  @SuppressFBWarnings(value = "PZLA_PREFER_ZERO_LENGTH_ARRAYS")
  private byte[] checkAndIncrementVersion(final OCluster iCluster, final ORecordId rid, final AtomicInteger version,
      final AtomicInteger iDatabaseVersion, final byte[] iRecordContent, final byte iRecordType) {

    final int v = version.get();

    switch (v) {
    // DOCUMENT UPDATE, NO VERSION CONTROL
    case -1:
      iDatabaseVersion.incrementAndGet();
      break;

    // DOCUMENT UPDATE, NO VERSION CONTROL, NO VERSION UPDATE
    case -2:
      break;

    default:
      // MVCC CONTROL AND RECORD UPDATE OR WRONG VERSION VALUE
      // MVCC TRANSACTION: CHECK IF VERSION IS THE SAME
      if (v < -2) {
        // OVERWRITE VERSION: THIS IS USED IN CASE OF FIX OF RECORDS IN DISTRIBUTED MODE
        version.set(ORecordVersionHelper.clearRollbackMode(v));
        iDatabaseVersion.set(version.get());

      } else if (v != iDatabaseVersion.get()) {
        final ORecordConflictStrategy strategy =
            iCluster.getRecordConflictStrategy() != null ? iCluster.getRecordConflictStrategy() : recordConflictStrategy;
        return strategy.onUpdate(this, iRecordType, rid, v, iRecordContent, iDatabaseVersion);
      } else
        // OK, INCREMENT DB VERSION
        iDatabaseVersion.incrementAndGet();
    }

    return null;
  }

  private void commitEntry(final ORecordOperation txEntry, final OPhysicalPosition allocated) throws IOException {

    final ORecord rec = txEntry.getRecord();
    if (txEntry.type != ORecordOperation.DELETED && !rec.isDirty())
      // NO OPERATION
      return;

    ORecordId rid = (ORecordId) rec.getIdentity();

    if (txEntry.type == ORecordOperation.UPDATED && rid.isNew())
      // OVERWRITE OPERATION AS CREATE
      txEntry.type = ORecordOperation.CREATED;

    ORecordSerializationContext.pushContext();
    try {
      final OCluster cluster = getClusterById(rid.clusterId);

      if (cluster.getName().equals(OMetadataDefault.CLUSTER_INDEX_NAME) || cluster.getName()
          .equals(OMetadataDefault.CLUSTER_MANUAL_INDEX_NAME))
        // AVOID TO COMMIT INDEX STUFF
        return;

      if (rec instanceof OTxListener)
        ((OTxListener) rec).onEvent(txEntry, OTxListener.EVENT.BEFORE_COMMIT);

      switch (txEntry.type) {
      case ORecordOperation.LOADED:
        break;

      case ORecordOperation.CREATED: {
        final byte[] stream = rec.toStream();
        if (allocated != null) {
          final OPhysicalPosition ppos;
          final byte recordType = ORecordInternal.getRecordType(rec);
          ppos = doCreateRecord(rid, stream, rec.getVersion(), recordType, null, cluster, new OPhysicalPosition(recordType),
              allocated).getResult();

          ORecordInternal.setVersion(rec, ppos.recordVersion);
        } else {
          // USE -2 AS VERSION TO AVOID INCREMENTING THE VERSION
          ORecordInternal.setVersion(rec,
              updateRecord(rid, ORecordInternal.isContentChanged(rec), stream, -2, ORecordInternal.getRecordType(rec), -1, null)
                  .getResult());
        }
        txEntry.getRecord().fromStream(stream);
        break;
      }

      case ORecordOperation.UPDATED: {
        final byte[] stream = rec.toStream();

        OStorageOperationResult<Integer> updateRes = doUpdateRecord(rid, ORecordInternal.isContentChanged(rec), stream,
            rec.getVersion(), ORecordInternal.getRecordType(rec), null, cluster);
        ORecordInternal.setVersion(rec, updateRes.getResult());
        if (updateRes.getModifiedRecordContent() != null) {
          ORecordInternal.fill(rec, rid, updateRes.getResult(), updateRes.getModifiedRecordContent(), false);
        } else
          txEntry.getRecord().fromStream(stream);

        break;
      }

      case ORecordOperation.DELETED: {
        deleteRecord(rid, rec.getVersion(), -1, null);
        break;
      }

      default:
        throw new OStorageException("Unknown record operation " + txEntry.type);
      }
    } finally {
      ORecordSerializationContext.pullContext();
    }

    // RESET TRACKING
    if (rec instanceof ODocument && ((ODocument) rec).isTrackingChanges()) {
      ODocumentInternal.clearTrackData(((ODocument) rec));
    }

    ORecordInternal.unsetDirty(rec);

    if (rec instanceof OTxListener)
      ((OTxListener) rec).onEvent(txEntry, OTxListener.EVENT.AFTER_COMMIT);
  }

  private void checkClusterSegmentIndexRange(final int iClusterId) {
    if (iClusterId < 0 || iClusterId > clusters.size() - 1)
      throw new IllegalArgumentException("Cluster segment #" + iClusterId + " does not exist in database '" + name + "'");
  }

  private OLogSequenceNumber restoreFromWAL() throws IOException {
    if (writeAheadLog == null) {
      OLogManager.instance().error(this, "Restore is not possible because write ahead logging is switched off.");
      return null;
    }

    if (writeAheadLog.begin() == null) {
      OLogManager.instance().error(this, "Restore is not possible because write ahead log is empty.");
      return null;
    }

    OLogManager.instance().info(this, "Looking for last checkpoint...");

    OLogSequenceNumber lastCheckPoint;
    try {
      lastCheckPoint = writeAheadLog.getLastCheckpoint();
    } catch (OWALPageBrokenException e) {
      lastCheckPoint = null;
    }

    if (lastCheckPoint == null) {
      OLogManager.instance().info(this, "Checkpoints are absent, the restore will start from the beginning.");
      return restoreFromBegging();
    }

    OWALRecord checkPointRecord;
    try {
      checkPointRecord = writeAheadLog.read(lastCheckPoint);
    } catch (OWALPageBrokenException e) {
      checkPointRecord = null;
    }

    if (checkPointRecord == null) {
      OLogManager.instance().info(this, "Checkpoints are absent, the restore will start from the beginning.");
      return restoreFromBegging();
    }

    if (checkPointRecord instanceof OFuzzyCheckpointStartRecord) {
      OLogManager.instance().info(this, "Found FUZZY checkpoint.");

      boolean fuzzyCheckPointIsComplete = checkFuzzyCheckPointIsComplete(lastCheckPoint);
      if (!fuzzyCheckPointIsComplete) {
        OLogManager.instance().warn(this, "FUZZY checkpoint is not complete.");

        OLogSequenceNumber previousCheckpoint = ((OFuzzyCheckpointStartRecord) checkPointRecord).getPreviousCheckpoint();
        checkPointRecord = null;

        if (previousCheckpoint != null)
          checkPointRecord = writeAheadLog.read(previousCheckpoint);

        if (checkPointRecord != null) {
          OLogManager.instance().warn(this, "Restore will start from the previous checkpoint.");
          return restoreFromCheckPoint((OAbstractCheckPointStartRecord) checkPointRecord);
        } else {
          OLogManager.instance().warn(this, "Restore will start from the beginning.");
          return restoreFromBegging();
        }
      } else
        return restoreFromCheckPoint((OAbstractCheckPointStartRecord) checkPointRecord);
    }

    if (checkPointRecord instanceof OFullCheckpointStartRecord) {
      OLogManager.instance().info(this, "FULL checkpoint found.");
      boolean fullCheckPointIsComplete = checkFullCheckPointIsComplete(lastCheckPoint);
      if (!fullCheckPointIsComplete) {
        OLogManager.instance().warn(this, "FULL checkpoint has not completed.");

        OLogSequenceNumber previousCheckpoint = ((OFullCheckpointStartRecord) checkPointRecord).getPreviousCheckpoint();
        checkPointRecord = null;
        if (previousCheckpoint != null)
          checkPointRecord = writeAheadLog.read(previousCheckpoint);

        if (checkPointRecord != null) {
          OLogManager.instance().warn(this, "Restore will start from the previous checkpoint.");
          return restoreFromCheckPoint((OAbstractCheckPointStartRecord) checkPointRecord);
        } else {
          OLogManager.instance().warn(this, "Restore will start from the beginning.");
          return restoreFromBegging();
        }
      } else
        return restoreFromCheckPoint((OAbstractCheckPointStartRecord) checkPointRecord);
    }

    throw new OStorageException("Unknown checkpoint record type " + checkPointRecord.getClass().getName());

  }

  private boolean checkFullCheckPointIsComplete(OLogSequenceNumber lastCheckPoint) throws IOException {
    try {
      OLogSequenceNumber lsn = writeAheadLog.next(lastCheckPoint);

      while (lsn != null) {
        OWALRecord walRecord = writeAheadLog.read(lsn);
        if (walRecord instanceof OCheckpointEndRecord)
          return true;

        lsn = writeAheadLog.next(lsn);
      }
    } catch (OWALPageBrokenException e) {
      return false;
    }

    return false;
  }

  @Override
  public void incrementalBackup(String backupDirectory) {
    throw new IllegalStateException("Incremental backup is supported only in enterprise version");
  }

  @Override
  public void restoreFromIncrementalBackup(String filePath) {
    throw new IllegalStateException("Incremental backup is supported only in enterprise version");
  }

  private boolean checkFuzzyCheckPointIsComplete(OLogSequenceNumber lastCheckPoint) throws IOException {
    try {
      OLogSequenceNumber lsn = writeAheadLog.next(lastCheckPoint);

      while (lsn != null) {
        OWALRecord walRecord = writeAheadLog.read(lsn);
        if (walRecord instanceof OFuzzyCheckpointEndRecord)
          return true;

        lsn = writeAheadLog.next(lsn);
      }
    } catch (OWALPageBrokenException e) {
      return false;
    }

    return false;
  }

  private OLogSequenceNumber restoreFromCheckPoint(OAbstractCheckPointStartRecord checkPointRecord) throws IOException {
    if (checkPointRecord instanceof OFuzzyCheckpointStartRecord) {
      return restoreFromFuzzyCheckPoint((OFuzzyCheckpointStartRecord) checkPointRecord);
    }

    if (checkPointRecord instanceof OFullCheckpointStartRecord) {
      return restoreFromFullCheckPoint((OFullCheckpointStartRecord) checkPointRecord);
    }

    throw new OStorageException("Unknown checkpoint record type " + checkPointRecord.getClass().getName());
  }

  private OLogSequenceNumber restoreFromFullCheckPoint(OFullCheckpointStartRecord checkPointRecord) throws IOException {
    OLogManager.instance().info(this, "Data restore procedure from full checkpoint is started. Restore is performed from LSN %s",
        checkPointRecord.getLsn());

    final OLogSequenceNumber lsn = writeAheadLog.next(checkPointRecord.getLsn());
    return restoreFrom(lsn, writeAheadLog);
  }

  private OLogSequenceNumber restoreFromFuzzyCheckPoint(OFuzzyCheckpointStartRecord checkPointRecord) throws IOException {
    OLogManager.instance().info(this, "Data restore procedure from FUZZY checkpoint is started.");
    OLogSequenceNumber flushedLsn = checkPointRecord.getFlushedLsn();

    if (flushedLsn.compareTo(writeAheadLog.begin()) < 0)
      flushedLsn = writeAheadLog.begin();

    return restoreFrom(flushedLsn, writeAheadLog);
  }

  private OLogSequenceNumber restoreFromBegging() throws IOException {
    OLogManager.instance().info(this, "Data restore procedure is started.");
    OLogSequenceNumber lsn = writeAheadLog.begin();

    return restoreFrom(lsn, writeAheadLog);
  }

  protected OLogSequenceNumber restoreFrom(OLogSequenceNumber lsn, OWriteAheadLog writeAheadLog) throws IOException {
    OLogSequenceNumber logSequenceNumber = null;
    OModifiableBoolean atLeastOnePageUpdate = new OModifiableBoolean();

    long recordsProcessed = 0;

    final int reportInterval = OGlobalConfiguration.WAL_REPORT_AFTER_OPERATIONS_DURING_RESTORE.getValueAsInteger();
    final Map<OOperationUnitId, List<OWALRecord>> operationUnits = new HashMap<OOperationUnitId, List<OWALRecord>>();

    try {
      while (lsn != null) {
        logSequenceNumber = lsn;

        OWALRecord walRecord = writeAheadLog.read(lsn);

        if (walRecord instanceof OAtomicUnitEndRecord) {
          OAtomicUnitEndRecord atomicUnitEndRecord = (OAtomicUnitEndRecord) walRecord;
          List<OWALRecord> atomicUnit = operationUnits.remove(atomicUnitEndRecord.getOperationUnitId());

          // in case of data restore from fuzzy checkpoint part of operations may be already flushed to the disk
          if (atomicUnit != null) {
            atomicUnit.add(walRecord);
            restoreAtomicUnit(atomicUnit, atLeastOnePageUpdate);
          }

        } else if (walRecord instanceof OAtomicUnitStartRecord) {
          List<OWALRecord> operationList = new ArrayList<OWALRecord>();

          assert !operationUnits.containsKey(((OAtomicUnitStartRecord) walRecord).getOperationUnitId());

          operationUnits.put(((OAtomicUnitStartRecord) walRecord).getOperationUnitId(), operationList);
          operationList.add(walRecord);
        } else if (walRecord instanceof OOperationUnitRecord) {
          OOperationUnitRecord operationUnitRecord = (OOperationUnitRecord) walRecord;

          // in case of data restore from fuzzy checkpoint part of operations may be already flushed to the disk
          List<OWALRecord> operationList = operationUnits.get(operationUnitRecord.getOperationUnitId());
          if (operationList == null) {
            operationList = new ArrayList<OWALRecord>();
            operationUnits.put(operationUnitRecord.getOperationUnitId(), operationList);
          }

          operationList.add(operationUnitRecord);
        } else if (walRecord instanceof ONonTxOperationPerformedWALRecord) {
          if (!wereNonTxOperationsPerformedInPreviousOpen) {
            OLogManager.instance().warn(this, "Non tx operation was used during data modification we will need index rebuild.");
            wereNonTxOperationsPerformedInPreviousOpen = true;
          }
        } else
          OLogManager.instance().warn(this, "Record %s will be skipped during data restore", walRecord);

        recordsProcessed++;

        if (reportInterval > 0 && recordsProcessed % reportInterval == 0) {
          OLogManager.instance().info(this, "%d operations were processed, current LSN is %s last LSN is %s", recordsProcessed, lsn,
              writeAheadLog.end());

        }

        lsn = writeAheadLog.next(lsn);
      }
    } catch (OWALPageBrokenException e) {
      OLogManager.instance()
          .error(this, "Data restore was paused because broken WAL page was found. The rest of changes will be rolled back.");
    } catch (RuntimeException e) {
      OLogManager.instance().error(this,
          "Data restore was paused because of exception. The rest of changes will be rolled back and WAL files will be backed up."
              + " Please report issue about this exception to bug tracker and provide WAL files which are backed up in 'wal_backup' directory.");
      backUpWAL(e);
    }

    if (atLeastOnePageUpdate.getValue())
      return logSequenceNumber;

    return null;
  }

  private void backUpWAL(Exception e) {
    try {
      final File rootDir = new File(configuration.getDirectory());
      final File backUpDir = new File(rootDir, "wal_backup");
      if (!backUpDir.exists()) {
        final boolean created = backUpDir.mkdir();
        if (!created) {
          OLogManager.instance().error(this, "Cannot create directory for backup files " + backUpDir.getAbsolutePath());
          return;
        }
      }

      final Date date = new Date();
      final SimpleDateFormat dateFormat = new SimpleDateFormat("dd_MM_yy_HH_mm_ss");
      final String strDate = dateFormat.format(date);
      final String archiveName = "wal_backup_" + strDate + ".zip";
      final String metadataName = "wal_metadata_" + strDate + ".txt";

      final File archiveFile = new File(backUpDir, archiveName);
      if (!archiveFile.createNewFile()) {
        OLogManager.instance().error(this, "Cannot create backup file " + archiveFile.getAbsolutePath());
        return;
      }

      final FileOutputStream archiveOutputStream = new FileOutputStream(archiveFile);
      final ZipOutputStream archiveZipOutputStream = new ZipOutputStream(new BufferedOutputStream(archiveOutputStream));

      final ZipEntry metadataEntry = new ZipEntry(metadataName);

      archiveZipOutputStream.putNextEntry(metadataEntry);

      final PrintWriter metadataFileWriter = new PrintWriter(new OutputStreamWriter(archiveZipOutputStream, "UTF-8"));
      metadataFileWriter.append("Storage name : ").append(getName()).append("\r\n");
      metadataFileWriter.append("Date : ").append(strDate).append("\r\n");
      metadataFileWriter.append("Stacktrace : \r\n");
      e.printStackTrace(metadataFileWriter);
      metadataFileWriter.flush();
      archiveZipOutputStream.closeEntry();

      final List<String> walPaths = ((ODiskWriteAheadLog) writeAheadLog).getWalFiles();
      for (String walSegment : walPaths) {
        archiveEntry(archiveZipOutputStream, walSegment);
      }

      archiveEntry(archiveZipOutputStream, ((ODiskWriteAheadLog) writeAheadLog).getWMRFile());

      archiveZipOutputStream.close();
    } catch (IOException ioe) {
      OLogManager.instance().error(this, "Error during WAL backup", ioe);
    }

  }

  private void archiveEntry(ZipOutputStream archiveZipOutputStream, String walSegment) throws IOException {
    final File walFile = new File(walSegment);
    final ZipEntry walZipEntry = new ZipEntry(walFile.getName());
    archiveZipOutputStream.putNextEntry(walZipEntry);
    try {
      final FileInputStream walInputStream = new FileInputStream(walFile);
      try {
        final BufferedInputStream walBufferedInputStream = new BufferedInputStream(walInputStream);
        try {
          final byte[] buffer = new byte[1024];
          int readBytes = 0;

          while ((readBytes = walBufferedInputStream.read(buffer)) > -1) {
            archiveZipOutputStream.write(buffer, 0, readBytes);
          }
        } finally {
          walBufferedInputStream.close();
        }
      } finally {
        walInputStream.close();
      }
    } finally {
      archiveZipOutputStream.closeEntry();
    }
  }

  protected void restoreAtomicUnit(List<OWALRecord> atomicUnit, OModifiableBoolean atLeastOnePageUpdate) throws IOException {
    assert atomicUnit.get(atomicUnit.size() - 1) instanceof OAtomicUnitEndRecord;

    for (OWALRecord walRecord : atomicUnit) {
      if (walRecord instanceof OFileDeletedWALRecord) {
        OFileDeletedWALRecord fileDeletedWALRecord = (OFileDeletedWALRecord) walRecord;
        if (writeCache.exists(fileDeletedWALRecord.getFileId()))
          readCache.deleteFile(fileDeletedWALRecord.getFileId(), writeCache);
      } else if (walRecord instanceof OFileCreatedWALRecord) {
        OFileCreatedWALRecord fileCreatedCreatedWALRecord = (OFileCreatedWALRecord) walRecord;
        if (writeCache.exists(fileCreatedCreatedWALRecord.getFileName())) {
          readCache.openFile(fileCreatedCreatedWALRecord.getFileName(), fileCreatedCreatedWALRecord.getFileId(), writeCache);
        } else {
          readCache.addFile(fileCreatedCreatedWALRecord.getFileName(), fileCreatedCreatedWALRecord.getFileId(), writeCache);
        }
      } else if (walRecord instanceof OUpdatePageRecord) {
        final OUpdatePageRecord updatePageRecord = (OUpdatePageRecord) walRecord;

        long fileId = updatePageRecord.getFileId();

        final long pageIndex = updatePageRecord.getPageIndex();
        fileId = readCache.openFile(fileId, writeCache);

        OCacheEntry cacheEntry = readCache.load(fileId, pageIndex, true, writeCache, 1, storagePerformanceStatistic);
        if (cacheEntry == null) {
          do {
            if (cacheEntry != null)
              readCache.release(cacheEntry, writeCache, storagePerformanceStatistic);

            cacheEntry = readCache.allocateNewPage(fileId, writeCache, storagePerformanceStatistic);
          } while (cacheEntry.getPageIndex() != pageIndex);
        }

        final OCachePointer cachePointer = cacheEntry.getCachePointer();
        cachePointer.acquireExclusiveLock();
        try {
          ODurablePage durablePage = new ODurablePage(cacheEntry, null);
          durablePage.restoreChanges(updatePageRecord.getChanges());
          durablePage.setLsn(updatePageRecord.getLsn());
        } finally {
          cachePointer.releaseExclusiveLock();
          readCache.release(cacheEntry, writeCache, storagePerformanceStatistic);
        }

        atLeastOnePageUpdate.setValue(true);
      } else if (walRecord instanceof OAtomicUnitStartRecord) {
        continue;
      } else if (walRecord instanceof OAtomicUnitEndRecord) {
        continue;
      } else {
        OLogManager.instance()
            .error(this, "Invalid WAL record type was passed %s. Given record will be skipped.", walRecord.getClass());

        assert false : "Invalid WAL record type was passed " + walRecord.getClass().getName();
      }
    }
  }

  private void checkLowDiskSpaceAndFullCheckpointRequests() {
    if (transaction.get() != null)
      return;

    if (lowDiskSpace != null) {
      if (checkpointInProgress.compareAndSet(false, true)) {
        try {
          writeCache.makeFuzzyCheckpoint();

          if (writeCache.checkLowDiskSpace()) {
            synch();

            if (writeCache.checkLowDiskSpace()) {
              throw new OLowDiskSpaceException("Error occurred while executing a write operation to database '" + name
                  + "' due to limited free space on the disk (" + (lowDiskSpace.freeSpace / (1024 * 1024))
                  + " MB). The database is now working in read-only mode."
                  + " Please close the database (or stop OrientDB), make room on your hard drive and then reopen the database. "
                  + "The minimal required space is " + (lowDiskSpace.requiredSpace / (1024 * 1024)) + " MB. "
                  + "Required space is now set to " + OGlobalConfiguration.DISK_CACHE_FREE_SPACE_LIMIT.getValueAsInteger()
                  + "MB (you can change it by setting parameter " + OGlobalConfiguration.DISK_CACHE_FREE_SPACE_LIMIT.getKey()
                  + ") .");
            } else {
              lowDiskSpace = null;
            }
          } else
            lowDiskSpace = null;
        } finally {
          checkpointInProgress.set(false);
        }
      }
    }

    if (checkpointRequest && writeAheadLog instanceof ODiskWriteAheadLog) {
      if (checkpointInProgress.compareAndSet(false, true)) {
        try {
          final ODiskWriteAheadLog diskWriteAheadLog = (ODiskWriteAheadLog) writeAheadLog;
          final long size = diskWriteAheadLog.size();

          writeCache.makeFuzzyCheckpoint();
          if (size <= diskWriteAheadLog.size())
            synch();

          checkpointRequest = false;
        } finally {
          checkpointInProgress.set(false);
        }
      }
    }
  }

  private static class ORIDOLockManager extends OLockManager<ORID> {
    public ORIDOLockManager(final int amountOfCachedInstances) {
      super(true, -1, amountOfCachedInstances);
    }

    @Override
    protected ORID getImmutableResourceId(ORID iResourceId) {
      return new ORecordId(iResourceId);
    }
  }

  protected Map<Integer, List<ORecordId>> getRidsGroupedByCluster(final Collection<ORecordId> iRids) {
    final Map<Integer, List<ORecordId>> ridsPerCluster = new HashMap<Integer, List<ORecordId>>();
    for (ORecordId rid : iRids) {
      List<ORecordId> rids = ridsPerCluster.get(rid.clusterId);
      if (rids == null) {
        rids = new ArrayList<ORecordId>(iRids.size());
        ridsPerCluster.put(rid.clusterId, rids);
      }
      rids.add(rid);
    }
    return ridsPerCluster;
  }
}<|MERGE_RESOLUTION|>--- conflicted
+++ resolved
@@ -93,8 +93,6 @@
 import com.orientechnologies.orient.core.tx.OTxListener;
 import edu.umd.cs.findbugs.annotations.SuppressFBWarnings;
 
-<<<<<<< HEAD
-=======
 import java.io.*;
 import java.text.SimpleDateFormat;
 import java.util.*;
@@ -105,7 +103,6 @@
 import java.util.zip.ZipEntry;
 import java.util.zip.ZipOutputStream;
 
->>>>>>> b2d2a809
 /**
  * @author Andrey Lomakin
  * @since 28.03.13
@@ -120,10 +117,6 @@
   /**
    * Lock is used to atomically update record versions.
    */
-<<<<<<< HEAD
-
-=======
->>>>>>> b2d2a809
   private final ONewLockManager<ORID> recordVersionManager;
 
   private final String PROFILER_CREATE_RECORD;
@@ -276,13 +269,8 @@
         indexEngineNameMap.put(engineData.getName().toLowerCase(configuration.getLocaleInstance()), engine);
         indexEngines.add(engine);
       } catch (RuntimeException e) {
-<<<<<<< HEAD
         OLogManager.instance().error(this,
             "Index '" + engineData.getName() + "' cannot be created and will be removed from configuration");
-=======
-        OLogManager.instance()
-            .error(this, "Index " + engineData.getName() + " can not be created and will be removed from configuration");
->>>>>>> b2d2a809
 
         engine.deleteWithoutLoad(engineData.getName());
       }
@@ -1474,15 +1462,9 @@
           indexType, durableInNonTxMode, version, serializerId, keySerializer.getId(), isAutomatic, keyTypes, nullValuesSupport,
           keySize, engineProperties);
 
-<<<<<<< HEAD
       final OIndexEngine engine = OIndexes.createIndexEngine(originalName, algorithm, indexType, durableInNonTxMode, this, version,
           engineProperties);
       engine.create(valueSerializer, isAutomatic, keyTypes, nullValuesSupport, keySerializer, keySize, clustersToIndex, metadata);
-=======
-      final OIndexEngine engine = OIndexes
-          .createIndexEngine(originalName, algorithm, indexType, durableInNonTxMode, this, version, engineProperties);
-      engine.create(valueSerializer, isAutomatic, keyTypes, nullValuesSupport, keySerializer, keySize);
->>>>>>> b2d2a809
 
       indexEngineNameMap.put(engineName, engine);
 
@@ -2423,7 +2405,6 @@
 
         // COPY THE CONTEXT FROM THE REQUEST
         executor.setContext(iCommand.getContext());
-<<<<<<< HEAD
 
         executor.setProgressListener(iCommand.getProgressListener());
         executor.parse(iCommand);
@@ -2431,15 +2412,6 @@
         return executeCommand(iCommand, executor);
       } catch (ORetryQueryException e) {
 
-=======
-
-        executor.setProgressListener(iCommand.getProgressListener());
-        executor.parse(iCommand);
-
-        return executeCommand(iCommand, executor);
-      } catch (ORetryQueryException e) {
-
->>>>>>> b2d2a809
         if (iCommand instanceof OQueryAbstract) {
           final OQueryAbstract query = (OQueryAbstract) iCommand;
           query.reset();
@@ -2665,41 +2637,10 @@
     this.recordConflictStrategy = conflictResolver;
   }
 
-  private OLogSequenceNumber extractIBULsn(File backupDirectory, String file) {
-    final File ibuFile = new File(backupDirectory, file);
-    final RandomAccessFile rndIBUFile;
-    try {
-      rndIBUFile = new RandomAccessFile(ibuFile, "r");
-    } catch (FileNotFoundException e) {
-      throw OException.wrapException(new OStorageException("Backup file was not found"), e);
-    }
-
-    try {
-      try {
-        final FileChannel ibuChannel = rndIBUFile.getChannel();
-        ibuChannel.position(OLongSerializer.LONG_SIZE);
-
-        ByteBuffer lsnData = ByteBuffer.allocate(2 * OLongSerializer.LONG_SIZE);
-        ibuChannel.read(lsnData);
-        lsnData.rewind();
-
-        final long segment = lsnData.getLong();
-        final long position = lsnData.getLong();
-
-        return new OLogSequenceNumber(segment, position);
-      } finally {
-        rndIBUFile.close();
-      }
-    } catch (IOException e) {
-      throw OException.wrapException(new OStorageException("Error during read of backup file"), e);
-    } finally {
-      try {
-        rndIBUFile.close();
-      } catch (IOException e) {
-        OLogManager.instance().error(this, "Error during read of backup file", e);
-      }
-    }
-  }
+  protected abstract OLogSequenceNumber copyWALToIncrementalBackup(ZipOutputStream zipOutputStream, long startSegment)
+      throws IOException;
+
+  protected abstract boolean isWriteAllowedDuringIncrementalBackup();
 
   public OStorageRecoverListener getRecoverListener() {
     return recoverListener;
@@ -2713,11 +2654,6 @@
     if (this.recoverListener == recoverListener)
       this.recoverListener = null;
   }
-
-  protected abstract OLogSequenceNumber copyWALToIncrementalBackup(ZipOutputStream zipOutputStream, long startSegment)
-      throws IOException;
-
-  protected abstract boolean isWriteAllowedDuringIncrementalBackup();
 
   protected abstract File createWalTempDirectory();
 
