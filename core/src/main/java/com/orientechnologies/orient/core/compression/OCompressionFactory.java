/*
  *
  *  *  Copyright 2014 Orient Technologies LTD (info(at)orientechnologies.com)
  *  *
  *  *  Licensed under the Apache License, Version 2.0 (the "License");
  *  *  you may not use this file except in compliance with the License.
  *  *  You may obtain a copy of the License at
  *  *
  *  *       http://www.apache.org/licenses/LICENSE-2.0
  *  *
  *  *  Unless required by applicable law or agreed to in writing, software
  *  *  distributed under the License is distributed on an "AS IS" BASIS,
  *  *  WITHOUT WARRANTIES OR CONDITIONS OF ANY KIND, either express or implied.
  *  *  See the License for the specific language governing permissions and
  *  *  limitations under the License.
  *  *
  *  * For more information: http://www.orientechnologies.com
  *
  */

package com.orientechnologies.orient.core.compression;

<<<<<<< HEAD
import com.orientechnologies.common.log.OLogManager;
=======
import java.util.HashMap;
import java.util.Map;
import java.util.Set;

>>>>>>> 4902219a
import com.orientechnologies.orient.core.compression.impl.OAESCompression;
import com.orientechnologies.orient.core.compression.impl.ODESCompression;
import com.orientechnologies.orient.core.compression.impl.OGZIPCompression;
import com.orientechnologies.orient.core.compression.impl.OHighZIPCompression;
import com.orientechnologies.orient.core.compression.impl.OLowZIPCompression;
import com.orientechnologies.orient.core.compression.impl.ONothingCompression;
import com.orientechnologies.orient.core.compression.impl.OSnappyCompression;
import com.orientechnologies.orient.core.exception.OSecurityException;

/**
 * @author Andrey Lomakin
 * @since 05.06.13
 */
public class OCompressionFactory {
  public static final OCompressionFactory                  INSTANCE           = new OCompressionFactory();

  private final Map<String, OCompression>                  compressions       = new HashMap<String, OCompression>();
  private final Map<String, Class<? extends OCompression>> compressionClasses = new HashMap<String, Class<? extends OCompression>>();

  /**
   * Install default compression algorithms.
   */
  public OCompressionFactory() {
<<<<<<< HEAD
    register(new OHighZIPCompression());
    register(new OLowZIPCompression());
    register(new OGZIPCompression());
    register(new OSnappyCompression());
    register(new ONothingCompression());
    register(ODESCompression.class);
    register(OAESCompression.class);
  }

  public OCompression getCompression(final String name, final String iOptions) {
    OCompression compression = compressions.get(name);
    if (compression == null) {

      final Class<? extends OCompression> compressionClass = compressionClasses.get(name);
      if (compressionClass != null) {
        try {
          compression = compressionClass.newInstance();
          compression.configure(iOptions);
=======
    register(OHighZIPCompression.INSTANCE);
    register(OLowZIPCompression.INSTANCE);
    register(OGZIPCompression.INSTANCE);
    register(OSnappyCompression.INSTANCE);
    register(ONothingCompression.INSTANCE);
    register(ODESCompression.INSTANCE);
    register(OAESCompression.INSTANCE);
  }

  public OCompression getCompression(String name) {
    OCompression compression = compressions.get(name);
    if (compression == null)
      throw new IllegalArgumentException("Compression with name  " + name + " is absent.");
>>>>>>> 4902219a

        } catch (Exception e) {
          throw new OSecurityException("Cannot instantiate compression algorithm '" + name + "'", e);
        }
      } else
        throw new OSecurityException("Compression with name '" + name + "' is absent");
    }
    return compression;
  }

<<<<<<< HEAD
  public void register(final OCompression compression) {
    try {
      final String name = compression.name();

      if (compressions.containsKey(name))
        throw new IllegalArgumentException("Compression with name '" + name + "' was already registered");

      if (compressionClasses.containsKey(name))
        throw new IllegalArgumentException("Compression with name '" + name + "' was already registered");

      compressions.put(name, compression);
    } catch (Exception e) {
      OLogManager.instance().error(this, "Cannot register storage compression algorithm '%s'", e, compression);
    }
  }

  public void register(final Class<? extends OCompression> compression) {
    try {
      final OCompression tempInstance = compression.newInstance();

      final String name = tempInstance.name();

      if (compressions.containsKey(name))
        throw new IllegalArgumentException("Compression with name '" + name + "' was already registered");

      if (compressionClasses.containsKey(tempInstance.name()))
        throw new IllegalArgumentException("Compression with name '" + name + "' was already registered");
=======
  public void register(OCompression compression) {
    if (compressions.containsKey(compression.name()))
      throw new IllegalArgumentException("Compression with name " + compression.name() + " was already registered.");
>>>>>>> 4902219a

      compressionClasses.put(name, compression);
    } catch (Exception e) {
      OLogManager.instance().error(this, "Cannot register storage compression algorithm '%s'", e, compression);
    }
  }

  public Set<String> getCompressions() {
    return compressions.keySet();
  }
}<|MERGE_RESOLUTION|>--- conflicted
+++ resolved
@@ -1,33 +1,30 @@
 /*
-  *
-  *  *  Copyright 2014 Orient Technologies LTD (info(at)orientechnologies.com)
-  *  *
-  *  *  Licensed under the Apache License, Version 2.0 (the "License");
-  *  *  you may not use this file except in compliance with the License.
-  *  *  You may obtain a copy of the License at
-  *  *
-  *  *       http://www.apache.org/licenses/LICENSE-2.0
-  *  *
-  *  *  Unless required by applicable law or agreed to in writing, software
-  *  *  distributed under the License is distributed on an "AS IS" BASIS,
-  *  *  WITHOUT WARRANTIES OR CONDITIONS OF ANY KIND, either express or implied.
-  *  *  See the License for the specific language governing permissions and
-  *  *  limitations under the License.
-  *  *
-  *  * For more information: http://www.orientechnologies.com
-  *
-  */
+ *
+ *  *  Copyright 2014 Orient Technologies LTD (info(at)orientechnologies.com)
+ *  *
+ *  *  Licensed under the Apache License, Version 2.0 (the "License");
+ *  *  you may not use this file except in compliance with the License.
+ *  *  You may obtain a copy of the License at
+ *  *
+ *  *       http://www.apache.org/licenses/LICENSE-2.0
+ *  *
+ *  *  Unless required by applicable law or agreed to in writing, software
+ *  *  distributed under the License is distributed on an "AS IS" BASIS,
+ *  *  WITHOUT WARRANTIES OR CONDITIONS OF ANY KIND, either express or implied.
+ *  *  See the License for the specific language governing permissions and
+ *  *  limitations under the License.
+ *  *
+ *  * For more information: http://www.orientechnologies.com
+ *
+ */
 
 package com.orientechnologies.orient.core.compression;
 
-<<<<<<< HEAD
-import com.orientechnologies.common.log.OLogManager;
-=======
 import java.util.HashMap;
 import java.util.Map;
 import java.util.Set;
 
->>>>>>> 4902219a
+import com.orientechnologies.common.log.OLogManager;
 import com.orientechnologies.orient.core.compression.impl.OAESCompression;
 import com.orientechnologies.orient.core.compression.impl.ODESCompression;
 import com.orientechnologies.orient.core.compression.impl.OGZIPCompression;
@@ -51,7 +48,6 @@
    * Install default compression algorithms.
    */
   public OCompressionFactory() {
-<<<<<<< HEAD
     register(new OHighZIPCompression());
     register(new OLowZIPCompression());
     register(new OGZIPCompression());
@@ -70,21 +66,6 @@
         try {
           compression = compressionClass.newInstance();
           compression.configure(iOptions);
-=======
-    register(OHighZIPCompression.INSTANCE);
-    register(OLowZIPCompression.INSTANCE);
-    register(OGZIPCompression.INSTANCE);
-    register(OSnappyCompression.INSTANCE);
-    register(ONothingCompression.INSTANCE);
-    register(ODESCompression.INSTANCE);
-    register(OAESCompression.INSTANCE);
-  }
-
-  public OCompression getCompression(String name) {
-    OCompression compression = compressions.get(name);
-    if (compression == null)
-      throw new IllegalArgumentException("Compression with name  " + name + " is absent.");
->>>>>>> 4902219a
 
         } catch (Exception e) {
           throw new OSecurityException("Cannot instantiate compression algorithm '" + name + "'", e);
@@ -95,7 +76,6 @@
     return compression;
   }
 
-<<<<<<< HEAD
   public void register(final OCompression compression) {
     try {
       final String name = compression.name();
@@ -123,11 +103,6 @@
 
       if (compressionClasses.containsKey(tempInstance.name()))
         throw new IllegalArgumentException("Compression with name '" + name + "' was already registered");
-=======
-  public void register(OCompression compression) {
-    if (compressions.containsKey(compression.name()))
-      throw new IllegalArgumentException("Compression with name " + compression.name() + " was already registered.");
->>>>>>> 4902219a
 
       compressionClasses.put(name, compression);
     } catch (Exception e) {
