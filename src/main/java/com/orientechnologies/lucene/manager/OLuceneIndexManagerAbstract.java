--- conflicted
+++ resolved
@@ -58,17 +58,11 @@
 
   public static final String               RID              = "RID";
   public static final String               KEY              = "KEY";
-<<<<<<< HEAD
-  public static final Version              LUCENE_VERSION   = Version.LUCENE_47;
-
-  public static final String               OLUCENE_BASE_DIR = "luceneIndexes";
-=======
   public static final String               STORED           = "_STORED";
   public static final Version              LUCENE_VERSION   = Version.LUCENE_47;
 
   public static final String               OLUCENE_BASE_DIR = "luceneIndexes";
 
->>>>>>> 0b83cddf
   protected SearcherManager                searcherManager;
   protected OIndexDefinition               index;
   protected TrackingIndexWriter            mgrWriter;
@@ -82,10 +76,7 @@
   private OIndex                           managedIndex;
   private boolean                          rebuilding;
   private long                             reopenToken;
-<<<<<<< HEAD
-=======
   protected Map<String, Boolean>           collectionFields = new HashMap<String, Boolean>();
->>>>>>> 0b83cddf
 
   public OLuceneIndexManagerAbstract() {
     super(OGlobalConfiguration.ENVIRONMENT_CONCURRENT.getValueAsBoolean(), OGlobalConfiguration.MVRBTREE_TIMEOUT
@@ -100,10 +91,6 @@
 
   public void createIndex(String indexName, OIndexDefinition indexDefinition, String clusterIndexName,
       OStreamSerializer valueSerializer, boolean isAutomatic, ODocument metadata) {
-<<<<<<< HEAD
-
-=======
->>>>>>> 0b83cddf
     // PREVENT EXCEPTION
     if (mgrWriter == null)
       initIndex(indexName, indexDefinition, clusterIndexName, valueSerializer, isAutomatic, metadata);
@@ -115,10 +102,7 @@
 
   public void addDocument(Document doc) {
     try {
-<<<<<<< HEAD
-=======
-
->>>>>>> 0b83cddf
+
       reopenToken = mgrWriter.addDocument(doc);
     } catch (IOException e) {
       OLogManager.instance().error(this, "Error on adding new document '%s' to Lucene index", e, doc);
@@ -138,9 +122,6 @@
   }
 
   public boolean remove(Object key, OIdentifiable value) {
-<<<<<<< HEAD
-    deleteDocument(OLuceneIndexType.createQueryId(value));
-=======
 
     Query query = null;
     if (isCollectionDelete()) {
@@ -150,7 +131,6 @@
     }
     if (query != null)
       deleteDocument(query);
->>>>>>> 0b83cddf
     return true;
   }
 
@@ -332,10 +312,7 @@
 
       this.index = indexDefinition;
 
-<<<<<<< HEAD
-=======
       checkCollectionIndex(indexDefinition);
->>>>>>> 0b83cddf
       reOpen(metadata);
 
     } catch (IOException e) {
@@ -343,8 +320,6 @@
     }
   }
 
-<<<<<<< HEAD
-=======
   private void checkCollectionIndex(OIndexDefinition indexDefinition) {
 
     List<String> fields = indexDefinition.getFields();
@@ -373,7 +348,6 @@
     return collectionDelete;
   }
 
->>>>>>> 0b83cddf
   public IndexSearcher getSearcher() throws IOException {
     try {
       nrt.waitForGeneration(reopenToken);
@@ -448,19 +422,11 @@
     return storageLocalAbstract.getStoragePath() + File.separator + OLUCENE_BASE_DIR + File.separator + indexName;
   }
 
-<<<<<<< HEAD
-  private String getIndexBasePath(OLocalPaginatedStorage storageLocalAbstract) {
-    return storageLocalAbstract.getStoragePath() + File.separator + OLUCENE_BASE_DIR;
-  }
-
-  private ODatabaseDocumentInternal getDatabase() {
-=======
   protected String getIndexBasePath(OLocalPaginatedStorage storageLocalAbstract) {
     return storageLocalAbstract.getStoragePath() + File.separator + OLUCENE_BASE_DIR;
   }
 
   protected ODatabaseDocumentInternal getDatabase() {
->>>>>>> 0b83cddf
     return ODatabaseRecordThreadLocal.INSTANCE.get();
   }
 
