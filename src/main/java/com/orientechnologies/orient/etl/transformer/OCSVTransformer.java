--- conflicted
+++ resolved
@@ -18,18 +18,19 @@
 
 package com.orientechnologies.orient.etl.transformer;
 
+import java.text.DateFormat;
+import java.text.ParseException;
+import java.text.SimpleDateFormat;
+import java.util.ArrayList;
+import java.util.List;
+
+import sun.misc.FloatConsts;
+
 import com.orientechnologies.orient.core.command.OBasicCommandContext;
 import com.orientechnologies.orient.core.metadata.schema.OType;
 import com.orientechnologies.orient.core.record.impl.ODocument;
 import com.orientechnologies.orient.core.serialization.serializer.OStringSerializerHelper;
 import com.orientechnologies.orient.etl.OETLProcessor;
-import sun.misc.FloatConsts;
-
-import java.text.DateFormat;
-import java.text.ParseException;
-import java.text.SimpleDateFormat;
-import java.util.ArrayList;
-import java.util.List;
 
 public class OCSVTransformer extends OAbstractTransformer {
   private char         separator          = ',';
@@ -118,47 +119,11 @@
           fieldValue = processKnownType(doc, i, fieldName, fieldStringValue, fieldType);
         } else {
           // DETERMINE THE TYPE
-<<<<<<< HEAD
-          final char firstChar = fieldStringValue.charAt(0);
-          if (Character.isDigit(firstChar)) {
-            // DATE
-            DateFormat df = new SimpleDateFormat("yyyy-MM-dd");
-            df.setLenient(true);
-            try {
-              fieldValue = df.parse(fieldStringValue);
-            } catch (ParseException pe) {
-              // NUMBER
-              try {
-                if (fieldStringValue.contains(".") || fieldStringValue.contains(",")) {
-                  String numberAsString = fieldStringValue.replaceAll(",", ".");
-                  fieldValue = new Float(numberAsString);
-                  if (!isFinite((Float) fieldValue)) {
-                    fieldValue = new Double(numberAsString);
-                  }
-                } else
-                  try {
-                    fieldValue = new Integer(fieldStringValue);
-                  } catch (Exception e) {
-                    fieldValue = new Long(fieldStringValue);
-                  }
-              } catch (NumberFormatException nf) {
-                fieldValue = fieldStringValue;
-              }
-            }
-          } else
-            fieldValue = fieldStringValue;
-
-          if (nullValue != null && nullValue.equals(fieldValue))
-            // NULL VALUE, SKIP
-            continue;
-
-          doc.field(fieldName, fieldValue);
-=======
+
           if (fieldStringValue == null)
             fieldValue = null;
           else
             fieldValue = determineTheType(fieldStringValue);
->>>>>>> 759e2d23
         }
         doc.field(fieldName, fieldValue);
 
@@ -172,23 +137,10 @@
     return doc;
   }
 
-<<<<<<< HEAD
-  // TODO Test, and double doubleqoutes case
-  public String getCellContent(String iValue) {
-    if (iValue == null)
-      return null;
-
-    if (iValue.length() > 1 && (iValue.charAt(0) == stringCharacter && iValue.charAt(iValue.length() - 1) == stringCharacter))
-      return iValue.substring(1, iValue.length() - 1);
-
-    return iValue;
-  }
-
   public static boolean isFinite(final float value) {
     return Math.abs(value) <= FloatConsts.MAX_VALUE;
   }
 
-=======
   private Object processKnownType(ODocument doc, int i, String fieldName, String fieldStringValue, OType fieldType) {
     Object fieldValue;
     fieldValue = getCellContent(fieldStringValue);
@@ -305,5 +257,4 @@
 
     return iValue;
   }
->>>>>>> 759e2d23
 }