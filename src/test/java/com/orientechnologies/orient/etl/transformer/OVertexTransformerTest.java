--- conflicted
+++ resolved
@@ -17,12 +17,8 @@
  */
 package com.orientechnologies.orient.etl.transformer;
 
-<<<<<<< HEAD
-import com.orientechnologies.orient.core.config.OGlobalConfiguration;
-=======
-import com.orientechnologies.orient.core.storage.ORecordDuplicatedException;
->>>>>>> c82db316
 import com.orientechnologies.orient.etl.ETLBaseTest;
+import com.orientechnologies.orient.etl.OETLProcessHaltedException;
 import com.tinkerpop.blueprints.Parameter;
 import com.tinkerpop.blueprints.Vertex;
 import org.junit.Before;
@@ -40,8 +36,6 @@
   @Before
   public void setUp() {
     super.setUp();
-    OGlobalConfiguration.USE_WAL.setValue(true);
-
     graph.createVertexType("Person");
     graph.createKeyIndex("name", Vertex.class, new Parameter<String, String>("type", "UNIQUE"), new Parameter<String, String>(
         "class", "Person"));
@@ -66,12 +60,11 @@
     assertEquals(2, graph.countVertices("V"));
   }
 
-  @Test(expected = ORecordDuplicatedException.class)
+  @Test(expected = OETLProcessHaltedException.class)
   public void testErrorOnDuplicateVertex() {
-      process("{source: { content: { value: 'name,\nGregor\nGregor\nHans' } }, extractor : { csv: {} },"
-          + " transformers: [ {vertex: {class:'Person', skipDuplicates:false}},"
-          + "], loader: { orientdb: { dbURL: 'memory:ETLBaseTest', dbType:'graph', useLightweightEdges:false } } }");
-
+    process("{source: { content: { value: 'name,\nGregor\nGregor\nHans' } }, extractor : { csv: {} },"
+        + " transformers: [ {vertex: {class:'Person', skipDuplicates:false}},"
+        + "], loader: { orientdb: { dbURL: 'memory:ETLBaseTest', dbType:'graph', useLightweightEdges:false } } }");
 
   }
 
