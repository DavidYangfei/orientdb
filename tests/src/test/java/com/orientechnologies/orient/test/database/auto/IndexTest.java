/*
 * Copyright 2010-2012 Luca Garulli (l.garulli--at--orientechnologies.com)
 *
 * Licensed under the Apache License, Version 2.0 (the "License");
 * you may not use this file except in compliance with the License.
 * You may obtain a copy of the License at
 *
 *     http://www.apache.org/licenses/LICENSE-2.0
 *
 * Unless required by applicable law or agreed to in writing, software
 * distributed under the License is distributed on an "AS IS" BASIS,
 * WITHOUT WARRANTIES OR CONDITIONS OF ANY KIND, either express or implied.
 * See the License for the specific language governing permissions and
 * limitations under the License.
 */
package com.orientechnologies.orient.test.database.auto;

import java.util.ArrayList;
import java.util.Arrays;
import java.util.Collection;
import java.util.HashMap;
import java.util.HashSet;
import java.util.List;
import java.util.Map;
import java.util.Set;

<<<<<<< HEAD
=======
import com.orientechnologies.orient.core.index.OCompositeKey;
import com.orientechnologies.orient.core.index.hashindex.local.cache.ODiskCache;
import com.orientechnologies.orient.core.metadata.schema.OSchema;
import com.orientechnologies.orient.core.storage.impl.local.OStorageLocalAbstract;
>>>>>>> b765b07e
import org.testng.Assert;
import org.testng.annotations.BeforeClass;
import org.testng.annotations.Optional;
import org.testng.annotations.Parameters;
import org.testng.annotations.Test;

import com.orientechnologies.orient.client.remote.OStorageRemote;
import com.orientechnologies.orient.client.remote.OStorageRemoteThread;
import com.orientechnologies.orient.core.Orient;
import com.orientechnologies.orient.core.db.document.ODatabaseDocument;
import com.orientechnologies.orient.core.db.document.ODatabaseDocumentTx;
import com.orientechnologies.orient.core.db.record.OIdentifiable;
import com.orientechnologies.orient.core.id.OClusterPosition;
import com.orientechnologies.orient.core.id.ORID;
import com.orientechnologies.orient.core.id.ORecordId;
import com.orientechnologies.orient.core.index.OCompositeKey;
import com.orientechnologies.orient.core.index.OIndex;
import com.orientechnologies.orient.core.index.OIndexException;
import com.orientechnologies.orient.core.index.OIndexManager;
import com.orientechnologies.orient.core.index.OSimpleKeyIndexDefinition;
import com.orientechnologies.orient.core.iterator.ORecordIteratorCluster;
import com.orientechnologies.orient.core.metadata.schema.OClass;
import com.orientechnologies.orient.core.metadata.schema.OClass.INDEX_TYPE;
import com.orientechnologies.orient.core.metadata.schema.OProperty;
import com.orientechnologies.orient.core.metadata.schema.OSchema;
import com.orientechnologies.orient.core.metadata.schema.OType;
import com.orientechnologies.orient.core.record.ORecord;
import com.orientechnologies.orient.core.record.impl.ODocument;
import com.orientechnologies.orient.core.sql.OCommandSQL;
import com.orientechnologies.orient.core.sql.query.OSQLSynchQuery;
import com.orientechnologies.orient.core.storage.ORecordDuplicatedException;
import com.orientechnologies.orient.core.tx.OTransaction;
import com.orientechnologies.orient.enterprise.channel.binary.OResponseProcessingException;
import com.orientechnologies.orient.test.database.base.OrientTest;
import com.orientechnologies.orient.test.domain.business.Account;
import com.orientechnologies.orient.test.domain.whiz.Profile;

@Test(groups = { "index" })
public class IndexTest extends ObjectDBBaseTest {
  @Parameters(value = "url")
  public IndexTest(@Optional String url) {
    super(url);
  }

  @BeforeClass
  public void beforeClass() throws Exception {
    super.beforeClass();

    database.getEntityManager().registerEntityClasses("com.orientechnologies.orient.test.domain.business");
    database.getEntityManager().registerEntityClasses("com.orientechnologies.orient.test.domain.whiz");
    database.getEntityManager().registerEntityClasses("com.orientechnologies.orient.test.domain.base");
  }

  public void testDuplicatedIndexOnUnique() {
    Profile jayMiner = new Profile("Jay", "Jay", "Miner", null);
    database.save(jayMiner);

    Profile jacobMiner = new Profile("Jay", "Jacob", "Miner", null);

    try {
      database.save(jacobMiner);

      // IT SHOULD GIVE ERROR ON DUPLICATED KEY
      Assert.assertTrue(false);

    } catch (OResponseProcessingException e) {
      Assert.assertTrue(e.getCause() instanceof ORecordDuplicatedException);
    } catch (ORecordDuplicatedException e) {
      Assert.assertTrue(true);
    }
  }

  @Test(dependsOnMethods = "populateIndexDocuments")
  public void testIndexInUniqueIndex() {
    final OProperty nickProperty = database.getMetadata().getSchema().getClass("Profile").getProperty("nick");
    Assert.assertEquals(nickProperty.getIndexes().iterator().next().getType(), OClass.INDEX_TYPE.UNIQUE.toString());

    final boolean localStorage = !(database.getStorage() instanceof OStorageRemote || database.getStorage() instanceof OStorageRemoteThread);

    boolean oldRecording = true;
    long indexQueries = 0L;
    if (localStorage) {
      oldRecording = Orient.instance().getProfiler().isRecording();

      if (!oldRecording) {
        Orient.instance().getProfiler().startRecording();
      }

      indexQueries = Orient.instance().getProfiler().getCounter("db.demo.query.indexUsed");
      if (indexQueries < 0) {
        indexQueries = 0;
      }
    }

    final List<Profile> result = database.command(
        new OSQLSynchQuery<Profile>(
            "SELECT * FROM Profile WHERE nick in ['ZZZJayLongNickIndex0' ,'ZZZJayLongNickIndex1', 'ZZZJayLongNickIndex2']"))
        .execute();

    final List<String> expectedSurnames = new ArrayList<String>(Arrays.asList("NolteIndex0", "NolteIndex1", "NolteIndex2"));

    if (localStorage && !oldRecording) {
      Orient.instance().getProfiler().stopRecording();
    }

    Assert.assertEquals(result.size(), 3);
    for (final Profile profile : result) {
      expectedSurnames.remove(profile.getSurname());
    }

    Assert.assertEquals(expectedSurnames.size(), 0);

    if (localStorage) {
      final long newIndexQueries = Orient.instance().getProfiler().getCounter("db.demo.query.indexUsed");
      Assert.assertEquals(newIndexQueries, indexQueries + 1);
    }
  }

  @Test(dependsOnMethods = "testDuplicatedIndexOnUnique")
  public void testUseOfIndex() {
    final List<Profile> result = database.command(new OSQLSynchQuery<Profile>("select * from Profile where nick = 'Jay'"))
        .execute();

    Assert.assertFalse(result.isEmpty());

    Profile record;
    for (int i = 0; i < result.size(); ++i) {
      record = result.get(i);

      OrientTest.printRecord(i, record);

      Assert.assertTrue(record.getName().toString().equalsIgnoreCase("Jay"));
    }
  }

  @Test(dependsOnMethods = "testDuplicatedIndexOnUnique")
  public void testIndexEntries() {
    List<Profile> result = database.command(new OSQLSynchQuery<Profile>("select * from Profile where nick is not null")).execute();

    OIndex<?> idx = database.getMetadata().getIndexManager().getIndex("Profile.nick");

    Assert.assertEquals(idx.getSize(), result.size());
  }

  @Test(dependsOnMethods = "testDuplicatedIndexOnUnique")
  public void testIndexSize() {
    List<Profile> result = database.command(new OSQLSynchQuery<Profile>("select * from Profile where nick is not null")).execute();

    int profileSize = result.size();

    database.getMetadata().getIndexManager().reload();
    Assert.assertEquals(database.getMetadata().getIndexManager().getIndex("Profile.nick").getSize(), profileSize);
    for (int i = 0; i < 10; i++) {
      Profile profile = new Profile("Yay-" + i, "Jay", "Miner", null);
      database.save(profile);
      profileSize++;
      Assert.assertNotNull(database.getMetadata().getIndexManager().getIndex("Profile.nick").get("Yay-" + i));
    }
  }

  @Test(dependsOnMethods = "testUseOfIndex")
  public void testChangeOfIndexToNotUnique() {
    database.getMetadata().getSchema().getClass("Profile").getProperty("nick").dropIndexes();
    database.getMetadata().getSchema().getClass("Profile").getProperty("nick").createIndex(OClass.INDEX_TYPE.NOTUNIQUE);
  }

  @Test(dependsOnMethods = "testChangeOfIndexToNotUnique")
  public void testDuplicatedIndexOnNotUnique() {
    Profile nickNolte = new Profile("Jay", "Nick", "Nolte", null);
    database.save(nickNolte);
  }

  @Test(dependsOnMethods = "testDuplicatedIndexOnNotUnique")
  public void testQueryIndex() {
    List<?> result = database.query(new OSQLSynchQuery<Object>("select from index:profile.nick where key = 'Jay'"));
    Assert.assertTrue(result.size() > 0);
  }

  @Test
  public void testIndexSQL() {
    database.command(new OCommandSQL("create index idx unique")).execute();
    database.getMetadata().getIndexManager().reload();
    Assert.assertNotNull(database.getMetadata().getIndexManager().getIndex("idx"));

    final List<OClusterPosition> positions = getValidPositions(3);

    database.command(new OCommandSQL("insert into index:IDX (key,rid) values (10,#3:" + positions.get(0) + ')')).execute();
    database.command(new OCommandSQL("insert into index:IDX (key,rid) values (20,#3:" + positions.get(1) + ')')).execute();

    List<ODocument> result = database.command(new OCommandSQL("select from index:IDX")).execute();
    Assert.assertNotNull(result);
    Assert.assertEquals(result.size(), 2);
    for (ODocument d : result) {
      Assert.assertTrue(d.containsField("key"));
      Assert.assertTrue(d.containsField("rid"));

      if (d.field("key").equals(10))
        Assert.assertEquals(d.rawField("rid"), new ORecordId(3, positions.get(0)));
      else if (d.field("key").equals(20))
        Assert.assertEquals(d.rawField("rid"), new ORecordId(3, positions.get(1)));
      else
        Assert.assertTrue(false);
    }

    result = database.command(new OCommandSQL("select key, rid from index:IDX")).execute();
    Assert.assertNotNull(result);
    Assert.assertEquals(result.size(), 2);
    for (ODocument d : result) {
      Assert.assertTrue(d.containsField("key"));
      Assert.assertTrue(d.containsField("rid"));

      if (d.field("key").equals(10))
        Assert.assertEquals(d.rawField("rid"), new ORecordId(3, positions.get(0)));
      else if (d.field("key").equals(20))
        Assert.assertEquals(d.rawField("rid"), new ORecordId(3, positions.get(1)));
      else
        Assert.assertTrue(false);
    }

    result = database.command(new OCommandSQL("select key from index:IDX")).execute();
    Assert.assertNotNull(result);
    Assert.assertEquals(result.size(), 2);
    for (ODocument d : result) {
      Assert.assertTrue(d.containsField("key"));
      Assert.assertFalse(d.containsField("rid"));
    }

    result = database.command(new OCommandSQL("select rid from index:IDX")).execute();
    Assert.assertNotNull(result);
    Assert.assertEquals(result.size(), 2);
    for (ODocument d : result) {
      Assert.assertFalse(d.containsField("key"));
      Assert.assertTrue(d.containsField("rid"));
    }

    result = database.command(new OCommandSQL("select rid from index:IDX where key = 10")).execute();
    Assert.assertNotNull(result);
    Assert.assertEquals(result.size(), 1);
    for (ODocument d : result) {
      Assert.assertFalse(d.containsField("key"));
      Assert.assertTrue(d.containsField("rid"));
    }
  }

  @Test(dependsOnMethods = "testQueryIndex")
  public void testChangeOfIndexToUnique() {
    try {
      database.getMetadata().getSchema().getClass("Profile").getProperty("nick").dropIndexes();
      database.getMetadata().getSchema().getClass("Profile").getProperty("nick").createIndex(OClass.INDEX_TYPE.UNIQUE);
      Assert.assertTrue(false);
    } catch (OResponseProcessingException e) {
      Assert.assertTrue(e.getCause() instanceof OIndexException);
    } catch (OIndexException e) {
      Assert.assertTrue(true);
    }
  }

  @Test(dependsOnMethods = "populateIndexDocuments")
  public void testIndexInMajorSelect() {
    if (database.getStorage() instanceof OStorageRemote || database.getStorage() instanceof OStorageRemoteThread) {
      return;
    }

    final boolean oldRecording = Orient.instance().getProfiler().isRecording();

    if (!oldRecording) {
      Orient.instance().getProfiler().startRecording();
    }

    long indexQueries = Orient.instance().getProfiler().getCounter("db.demo.query.indexUsed");
    if (indexQueries < 0) {
      indexQueries = 0;
    }

    final List<Profile> result = database.command(
        new OSQLSynchQuery<Profile>("select * from Profile where nick > 'ZZZJayLongNickIndex3'")).execute();
    final List<String> expectedNicks = new ArrayList<String>(Arrays.asList("ZZZJayLongNickIndex4", "ZZZJayLongNickIndex5"));

    if (!oldRecording) {
      Orient.instance().getProfiler().stopRecording();
    }

    Assert.assertEquals(result.size(), 2);
    for (Profile profile : result) {
      expectedNicks.remove(profile.getNick());
    }

    Assert.assertEquals(expectedNicks.size(), 0);
    long newIndexQueries = Orient.instance().getProfiler().getCounter("db.demo.query.indexUsed");
    Assert.assertEquals(newIndexQueries, indexQueries + 1);
  }

  @Test(dependsOnMethods = "populateIndexDocuments")
  public void testIndexInMajorEqualsSelect() {
    if (database.getStorage() instanceof OStorageRemote || database.getStorage() instanceof OStorageRemoteThread) {
      return;
    }

    final boolean oldRecording = Orient.instance().getProfiler().isRecording();

    if (!oldRecording) {
      Orient.instance().getProfiler().startRecording();
    }

    long indexQueries = Orient.instance().getProfiler().getCounter("db.demo.query.indexUsed");
    if (indexQueries < 0) {
      indexQueries = 0;
    }

    final List<Profile> result = database.command(
        new OSQLSynchQuery<Profile>("select * from Profile where nick >= 'ZZZJayLongNickIndex3'")).execute();
    final List<String> expectedNicks = new ArrayList<String>(Arrays.asList("ZZZJayLongNickIndex3", "ZZZJayLongNickIndex4",
        "ZZZJayLongNickIndex5"));

    if (!oldRecording) {
      Orient.instance().getProfiler().stopRecording();
    }

    Assert.assertEquals(result.size(), 3);
    for (Profile profile : result) {
      expectedNicks.remove(profile.getNick());
    }

    Assert.assertEquals(expectedNicks.size(), 0);
    long newIndexQueries = Orient.instance().getProfiler().getCounter("db.demo.query.indexUsed");
    Assert.assertEquals(newIndexQueries, indexQueries + 1);
  }

  @Test(dependsOnMethods = "populateIndexDocuments")
  public void testIndexInMinorSelect() {
    if (database.getStorage() instanceof OStorageRemote || database.getStorage() instanceof OStorageRemoteThread) {
      return;
    }

    final boolean oldRecording = Orient.instance().getProfiler().isRecording();

    if (!oldRecording) {
      Orient.instance().getProfiler().startRecording();
    }

    long indexQueries = Orient.instance().getProfiler().getCounter("db.demo.query.indexUsed");
    if (indexQueries < 0) {
      indexQueries = 0;
    }

    final List<Profile> result = database.command(new OSQLSynchQuery<Profile>("select * from Profile where nick < '002'"))
        .execute();
    final List<String> expectedNicks = new ArrayList<String>(Arrays.asList("000", "001"));

    if (!oldRecording) {
      Orient.instance().getProfiler().stopRecording();
    }

    Assert.assertEquals(result.size(), 2);
    for (Profile profile : result) {
      expectedNicks.remove(profile.getNick());
    }

    Assert.assertEquals(expectedNicks.size(), 0);
    long newIndexQueries = Orient.instance().getProfiler().getCounter("db.demo.query.indexUsed");
    Assert.assertEquals(newIndexQueries, indexQueries + 1);
  }

  @Test(dependsOnMethods = "populateIndexDocuments")
  public void testIndexInMinorEqualsSelect() {
    if (database.getStorage() instanceof OStorageRemote || database.getStorage() instanceof OStorageRemoteThread) {
      return;
    }

    final boolean oldRecording = Orient.instance().getProfiler().isRecording();

    if (!oldRecording) {
      Orient.instance().getProfiler().startRecording();
    }

    long indexQueries = Orient.instance().getProfiler().getCounter("db.demo.query.indexUsed");
    if (indexQueries < 0) {
      indexQueries = 0;
    }

    final List<Profile> result = database.command(new OSQLSynchQuery<Profile>("select * from Profile where nick <= '002'"))
        .execute();
    final List<String> expectedNicks = new ArrayList<String>(Arrays.asList("000", "001", "002"));

    if (!oldRecording) {
      Orient.instance().getProfiler().stopRecording();
    }

    Assert.assertEquals(result.size(), 3);
    for (Profile profile : result) {
      expectedNicks.remove(profile.getNick());
    }

    Assert.assertEquals(expectedNicks.size(), 0);
    long newIndexQueries = Orient.instance().getProfiler().getCounter("db.demo.query.indexUsed");
    Assert.assertEquals(newIndexQueries, indexQueries + 1);
  }

  @Test(dependsOnMethods = "populateIndexDocuments")
  public void testIndexBetweenSelect() {
    if (database.getStorage() instanceof OStorageRemote || database.getStorage() instanceof OStorageRemoteThread) {
      return;
    }

    final boolean oldRecording = Orient.instance().getProfiler().isRecording();

    if (!oldRecording) {
      Orient.instance().getProfiler().startRecording();
    }

    long indexQueries = Orient.instance().getProfiler().getCounter("db.demo.query.indexUsed");
    if (indexQueries < 0) {
      indexQueries = 0;
    }

    final List<Profile> result = database.command(
        new OSQLSynchQuery<Profile>("select * from Profile where nick between '001' and '004'")).execute();
    final List<String> expectedNicks = new ArrayList<String>(Arrays.asList("001", "002", "003", "004"));

    if (!oldRecording) {
      Orient.instance().getProfiler().stopRecording();
    }

    Assert.assertEquals(result.size(), 4);
    for (Profile profile : result) {
      expectedNicks.remove(profile.getNick());
    }

    Assert.assertEquals(expectedNicks.size(), 0);
    long newIndexQueries = Orient.instance().getProfiler().getCounter("db.demo.query.indexUsed");
    Assert.assertEquals(newIndexQueries, indexQueries + 1);
  }

  @Test(dependsOnMethods = "populateIndexDocuments")
  public void testIndexInComplexSelectOne() {
    if (database.getStorage() instanceof OStorageRemote || database.getStorage() instanceof OStorageRemoteThread) {
      return;
    }

    final boolean oldRecording = Orient.instance().getProfiler().isRecording();

    if (!oldRecording) {
      Orient.instance().getProfiler().startRecording();
    }

    long indexQueries = Orient.instance().getProfiler().getCounter("db.demo.query.indexUsed");
    if (indexQueries < 0) {
      indexQueries = 0;
    }

    final List<Profile> result = database.command(
        new OSQLSynchQuery<Profile>("select * from Profile where (name = 'Giuseppe' OR name <> 'Napoleone')"
            + " AND (nick is not null AND (name = 'Giuseppe' OR name <> 'Napoleone') AND (nick >= 'ZZZJayLongNickIndex3'))"))
        .execute();
    if (!oldRecording) {
      Orient.instance().getProfiler().stopRecording();
    }

    final List<String> expectedNicks = new ArrayList<String>(Arrays.asList("ZZZJayLongNickIndex3", "ZZZJayLongNickIndex4",
        "ZZZJayLongNickIndex5"));
    Assert.assertEquals(result.size(), 3);
    for (Profile profile : result) {
      expectedNicks.remove(profile.getNick());
    }

    Assert.assertEquals(expectedNicks.size(), 0);
    long newIndexQueries = Orient.instance().getProfiler().getCounter("db.demo.query.indexUsed");
    Assert.assertEquals(newIndexQueries, indexQueries + 1);
  }

  @Test(dependsOnMethods = "populateIndexDocuments")
  public void testIndexInComplexSelectTwo() {
    if (database.getStorage() instanceof OStorageRemote || database.getStorage() instanceof OStorageRemoteThread) {
      return;
    }

    final boolean oldRecording = Orient.instance().getProfiler().isRecording();

    if (!oldRecording) {
      Orient.instance().getProfiler().startRecording();
    }

    long indexQueries = Orient.instance().getProfiler().getCounter("db.demo.query.indexUsed");
    if (indexQueries < 0) {
      indexQueries = 0;
    }

    final List<Profile> result = database
        .command(
            new OSQLSynchQuery<Profile>(
                "select * from Profile where "
                    + "((name = 'Giuseppe' OR name <> 'Napoleone')"
                    + " AND (nick is not null AND (name = 'Giuseppe' OR name <> 'Napoleone') AND (nick >= 'ZZZJayLongNickIndex3' OR nick >= 'ZZZJayLongNickIndex4')))"))
        .execute();
    if (!oldRecording) {
      Orient.instance().getProfiler().stopRecording();
    }

    final List<String> expectedNicks = new ArrayList<String>(Arrays.asList("ZZZJayLongNickIndex3", "ZZZJayLongNickIndex4",
        "ZZZJayLongNickIndex5"));
    Assert.assertEquals(result.size(), 3);
    for (Profile profile : result) {
      expectedNicks.remove(profile.getNick());
    }

    Assert.assertEquals(expectedNicks.size(), 0);
    long newIndexQueries = Orient.instance().getProfiler().getCounter("db.demo.query.indexUsed");
    Assert.assertEquals(newIndexQueries, indexQueries);
  }

  public void populateIndexDocuments() {
    for (int i = 0; i <= 5; i++) {
      final Profile profile = new Profile("ZZZJayLongNickIndex" + i, "NickIndex" + i, "NolteIndex" + i, null);
      database.save(profile);
    }

    for (int i = 0; i <= 5; i++) {
      final Profile profile = new Profile("00" + i, "NickIndex" + i, "NolteIndex" + i, null);
      database.save(profile);
    }
  }

  @Test(dependsOnMethods = "testChangeOfIndexToUnique")
  public void removeNotUniqueIndexOnNick() {
    database.getMetadata().getSchema().getClass("Profile").getProperty("nick").dropIndexes();
    database.getMetadata().getSchema().save();
  }

  @Test(dependsOnMethods = "removeNotUniqueIndexOnNick")
  public void testQueryingWithoutNickIndex() {
    Assert.assertTrue(database.getMetadata().getSchema().getClass("Profile").getProperty("name").isIndexed());
    Assert.assertTrue(!database.getMetadata().getSchema().getClass("Profile").getProperty("nick").isIndexed());

    List<Profile> result = database.command(new OSQLSynchQuery<ODocument>("SELECT FROM Profile WHERE nick = 'Jay'")).execute();
    Assert.assertEquals(result.size(), 2);

    result = database.command(new OSQLSynchQuery<ODocument>("SELECT FROM Profile WHERE nick = 'Jay' AND name = 'Jay'")).execute();
    Assert.assertEquals(result.size(), 1);

    result = database.command(new OSQLSynchQuery<ODocument>("SELECT FROM Profile WHERE nick = 'Jay' AND name = 'Nick'")).execute();
    Assert.assertEquals(result.size(), 1);
  }

  @Test(dependsOnMethods = "testQueryingWithoutNickIndex")
  public void createNotUniqueIndexOnNick() {
    database.getMetadata().getSchema().getClass("Profile").getProperty("nick").createIndex(OClass.INDEX_TYPE.NOTUNIQUE);
    database.getMetadata().getSchema().save();
  }

  @Test(dependsOnMethods = { "createNotUniqueIndexOnNick", "populateIndexDocuments" })
  public void testIndexInNotUniqueIndex() {
    final OProperty nickProperty = database.getMetadata().getSchema().getClass("Profile").getProperty("nick");
    Assert.assertEquals(nickProperty.getIndexes().iterator().next().getType(), OClass.INDEX_TYPE.NOTUNIQUE.toString());

    final boolean localStorage = !(database.getStorage() instanceof OStorageRemote || database.getStorage() instanceof OStorageRemoteThread);

    boolean oldRecording = true;
    long indexQueries = 0L;
    if (localStorage) {
      oldRecording = Orient.instance().getProfiler().isRecording();

      if (!oldRecording) {
        Orient.instance().getProfiler().startRecording();
      }

      indexQueries = Orient.instance().getProfiler().getCounter("db.demo.query.indexUsed");
      if (indexQueries < 0) {
        indexQueries = 0;
      }
    }

    final List<Profile> result = database.command(
        new OSQLSynchQuery<Profile>(
            "SELECT * FROM Profile WHERE nick in ['ZZZJayLongNickIndex0' ,'ZZZJayLongNickIndex1', 'ZZZJayLongNickIndex2']"))
        .execute();

    final List<String> expectedSurnames = new ArrayList<String>(Arrays.asList("NolteIndex0", "NolteIndex1", "NolteIndex2"));

    if (localStorage && !oldRecording) {
      Orient.instance().getProfiler().stopRecording();
    }

    Assert.assertEquals(result.size(), 3);
    for (final Profile profile : result) {
      expectedSurnames.remove(profile.getSurname());
    }

    Assert.assertEquals(expectedSurnames.size(), 0);

    if (localStorage) {
      final long newIndexQueries = Orient.instance().getProfiler().getCounter("db.demo.query.indexUsed");
      Assert.assertEquals(newIndexQueries, indexQueries + 1);
    }
  }

  @Test
  public void testIndexCount() {
    final OIndex<?> nickIndex = database.getMetadata().getIndexManager().getIndex("Profile.nick");
    final List<ODocument> result = database.query(new OSQLSynchQuery<Object>("select count(*) from index:Profile.nick"));
    Assert.assertEquals(result.size(), 1);
    Assert.assertEquals(result.get(0).<Long> field("count").longValue(), nickIndex.getSize());
  }

  public void indexLinks() {
    database.getMetadata().getSchema().getClass("Whiz").getProperty("account").createIndex(OClass.INDEX_TYPE.NOTUNIQUE);

    final List<Account> result = database.command(new OSQLSynchQuery<Account>("select * from Account limit 1")).execute();

    final OIndex<?> idx = database.getMetadata().getIndexManager().getIndex("Whiz.account");

    for (int i = 0; i < 5; i++) {
      final ODocument whiz = new ODocument("Whiz");

      whiz.field("id", i);
      whiz.field("text", "This is a test");
      whiz.field("account", result.get(0).getRid());

      whiz.save();
    }

    Assert.assertEquals(idx.getSize(), 5);

    final List<ODocument> indexedResult = database.getUnderlying()
        .command(new OSQLSynchQuery<Profile>("select * from Whiz where account = ?")).execute(result.get(0).getRid());

    Assert.assertEquals(indexedResult.size(), 5);

    for (final ODocument resDoc : indexedResult) {
      resDoc.delete();
    }

    final ODocument whiz = new ODocument("Whiz");
    whiz.field("id", 100);
    whiz.field("text", "This is a test!");
    whiz.field("account", new ODocument("Company").field("id", 9999));
    whiz.save();

    Assert.assertTrue(((ODocument) whiz.field("account")).getIdentity().isValid());

    ((ODocument) whiz.field("account")).delete();
    whiz.delete();
  }

  public void linkedIndexedProperty() {
    ODatabaseDocument db = new ODatabaseDocumentTx(database.getURL());
    db.open("admin", "admin");

    if (!db.getMetadata().getSchema().existsClass("TestClass")) {
      OClass testClass = db.getMetadata().getSchema().createClass("TestClass");
      OClass testLinkClass = db.getMetadata().getSchema().createClass("TestLinkClass");
      testClass.createProperty("testLink", OType.LINK, testLinkClass).createIndex(OClass.INDEX_TYPE.NOTUNIQUE);
      testClass.createProperty("name", OType.STRING).createIndex(OClass.INDEX_TYPE.UNIQUE);
      testLinkClass.createProperty("testBoolean", OType.BOOLEAN);
      testLinkClass.createProperty("testString", OType.STRING);
      db.getMetadata().getSchema().save();
    }
    ODocument testClassDocument = db.newInstance("TestClass");
    testClassDocument.field("name", "Test Class 1");
    ODocument testLinkClassDocument = new ODocument("TestLinkClass");
    testLinkClassDocument.field("testString", "Test Link Class 1");
    testLinkClassDocument.field("testBoolean", true);
    testClassDocument.field("testLink", testLinkClassDocument);
    testClassDocument.save();
    // THIS WILL THROW A java.lang.ClassCastException: com.orientechnologies.orient.core.id.ORecordId cannot be cast to
    // java.lang.Boolean
    List<ODocument> result = db.query(new OSQLSynchQuery<ODocument>("select from TestClass where testLink.testBoolean = true"));
    Assert.assertEquals(result.size(), 1);
    // THIS WILL THROW A java.lang.ClassCastException: com.orientechnologies.orient.core.id.ORecordId cannot be cast to
    // java.lang.String
    result = db.query(new OSQLSynchQuery<ODocument>("select from TestClass where testLink.testString = 'Test Link Class 1'"));
    Assert.assertEquals(result.size(), 1);

    db.close();
  }

  @Test(dependsOnMethods = "linkedIndexedProperty")
  public void testLinkedIndexedPropertyInTx() {
    ODatabaseDocument db = new ODatabaseDocumentTx(database.getURL());
    db.open("admin", "admin");

    db.begin();
    ODocument testClassDocument = db.newInstance("TestClass");
    testClassDocument.field("name", "Test Class 2");
    ODocument testLinkClassDocument = new ODocument("TestLinkClass");
    testLinkClassDocument.field("testString", "Test Link Class 2");
    testLinkClassDocument.field("testBoolean", true);
    testClassDocument.field("testLink", testLinkClassDocument);
    testClassDocument.save();
    db.commit();

    // THIS WILL THROW A java.lang.ClassCastException: com.orientechnologies.orient.core.id.ORecordId cannot be cast to
    // java.lang.Boolean
    List<ODocument> result = db.query(new OSQLSynchQuery<ODocument>("select from TestClass where testLink.testBoolean = true"));
    Assert.assertEquals(result.size(), 2);
    // THIS WILL THROW A java.lang.ClassCastException: com.orientechnologies.orient.core.id.ORecordId cannot be cast to
    // java.lang.String
    result = db.query(new OSQLSynchQuery<ODocument>("select from TestClass where testLink.testString = 'Test Link Class 2'"));
    Assert.assertEquals(result.size(), 1);

    db.close();
  }

  public void testDictionary() {
    ODatabaseDocument db = new ODatabaseDocumentTx(database.getURL());
    db.open("admin", "admin");

    OClass pClass = db.getMetadata().getSchema().createClass("Person2");
    pClass.createProperty("firstName", OType.STRING);
    pClass.createProperty("lastName", OType.STRING);
    pClass.createProperty("age", OType.INTEGER);
    pClass.createIndex("testIdx", INDEX_TYPE.DICTIONARY, "firstName", "lastName");

    ODocument person = new ODocument("Person2");
    person.field("firstName", "foo").field("lastName", "bar").save();

    person = new ODocument("Person2");
    person.field("firstName", "foo").field("lastName", "bar").field("age", 32).save();

    db.close();
  }

  public void testConcurrentRemoveDelete() {
    ODatabaseDocument db = new ODatabaseDocumentTx(database.getURL());
    db.open("admin", "admin");

    if (!db.getMetadata().getSchema().existsClass("MyFruit")) {
      OClass fruitClass = db.getMetadata().getSchema().createClass("MyFruit");
      fruitClass.createProperty("name", OType.STRING);
      fruitClass.createProperty("color", OType.STRING);

      db.getMetadata().getSchema().getClass("MyFruit").getProperty("name").createIndex(OClass.INDEX_TYPE.UNIQUE);

      db.getMetadata().getSchema().getClass("MyFruit").getProperty("color").createIndex(OClass.INDEX_TYPE.NOTUNIQUE);

      db.getMetadata().getSchema().save();
    }

    long expectedIndexSize = 0;

    final int passCount = 10;
    final int chunkSize = 1000;
    for (int pass = 0; pass < passCount; pass++) {
      List<ODocument> recordsToDelete = new ArrayList<ODocument>();
      db.begin();
      for (int i = 0; i < chunkSize; i++) {
        ODocument d = new ODocument("MyFruit").field("name", "ABC" + pass + 'K' + i).field("color", "FOO" + pass);
        d.save();
        if (i < chunkSize / 2) {
          recordsToDelete.add(d);
        }
      }
      db.commit();

      expectedIndexSize += chunkSize;
      Assert.assertEquals(db.getMetadata().getIndexManager().getClassIndex("MyFruit", "MyFruit.color").getSize(),
          expectedIndexSize, "After add");

      // do delete
      db.begin();
      for (final ODocument recordToDelete : recordsToDelete) {
        Assert.assertNotNull(db.delete(recordToDelete));
      }
      db.commit();

      expectedIndexSize -= recordsToDelete.size();
      Assert.assertEquals(db.getMetadata().getIndexManager().getClassIndex("MyFruit", "MyFruit.color").getSize(),
          expectedIndexSize, "After delete");
    }

    db.close();
  }

  public void testIndexParamsAutoConversion() {
    ODatabaseDocument db = new ODatabaseDocumentTx(database.getURL());
    db.open("admin", "admin");

    if (!db.getMetadata().getSchema().existsClass("IndexTestTerm")) {
      final OClass termClass = db.getMetadata().getSchema().createClass("IndexTestTerm");
      termClass.createProperty("label", OType.STRING);
      termClass.createIndex("idxTerm", INDEX_TYPE.UNIQUE, "label");

      db.getMetadata().getSchema().save();
    }

    final ODocument doc = new ODocument("IndexTestTerm");
    doc.field("label", "42");
    doc.save();

    final ORecordId result = (ORecordId) db.getMetadata().getIndexManager().getIndex("idxTerm").get("42");
    Assert.assertNotNull(result);
    Assert.assertEquals(result.getIdentity(), doc.getIdentity());
  }

  public void testTransactionUniqueIndexTestOne() {
    ODatabaseDocumentTx db = new ODatabaseDocumentTx(database.getURL());
    db.open("admin", "admin");

    if (!db.getMetadata().getSchema().existsClass("TransactionUniqueIndexTest")) {
      final OClass termClass = db.getMetadata().getSchema().createClass("TransactionUniqueIndexTest");
      termClass.createProperty("label", OType.STRING);
      termClass.createIndex("idxTransactionUniqueIndexTest", INDEX_TYPE.UNIQUE, "label");
      db.getMetadata().getSchema().save();
    }

    ODocument docOne = new ODocument("TransactionUniqueIndexTest");
    docOne.field("label", "A");
    docOne.save();

    final List<ODocument> resultBeforeCommit = db.query(new OSQLSynchQuery<ODocument>(
        "select from index:idxTransactionUniqueIndexTest"));
    Assert.assertEquals(resultBeforeCommit.size(), 1);

    db.begin();
    try {
      ODocument docTwo = new ODocument("TransactionUniqueIndexTest");
      docTwo.field("label", "A");
      docTwo.save();

      db.commit();
      Assert.fail();
    } catch (OResponseProcessingException e) {
      Assert.assertTrue(e.getCause() instanceof ORecordDuplicatedException);
    } catch (ORecordDuplicatedException oie) {
    }

    final List<ODocument> resultAfterCommit = db.query(new OSQLSynchQuery<ODocument>(
        "select from index:idxTransactionUniqueIndexTest"));
    Assert.assertEquals(resultAfterCommit.size(), 1);
  }

  @Test(dependsOnMethods = "testTransactionUniqueIndexTestOne")
  public void testTransactionUniqueIndexTestTwo() {
    ODatabaseDocumentTx db = new ODatabaseDocumentTx(database.getURL());
    db.open("admin", "admin");

    if (!db.getMetadata().getSchema().existsClass("TransactionUniqueIndexTest")) {
      final OClass termClass = db.getMetadata().getSchema().createClass("TransactionUniqueIndexTest");
      termClass.createProperty("label", OType.STRING);
      termClass.createIndex("idxTransactionUniqueIndexTest", INDEX_TYPE.UNIQUE, "label");
      db.getMetadata().getSchema().save();
    }

    final List<ODocument> resultBeforeCommit = db.query(new OSQLSynchQuery<ODocument>(
        "select from index:idxTransactionUniqueIndexTest"));
    Assert.assertEquals(resultBeforeCommit.size(), 1);

    db.begin();

    try {
      ODocument docOne = new ODocument("TransactionUniqueIndexTest");
      docOne.field("label", "B");
      docOne.save();

      ODocument docTwo = new ODocument("TransactionUniqueIndexTest");
      docTwo.field("label", "B");
      docTwo.save();

      db.commit();
      Assert.fail();
    } catch (OResponseProcessingException e) {
      Assert.assertTrue(e.getCause() instanceof ORecordDuplicatedException);
      db.rollback();
    } catch (ORecordDuplicatedException oie) {
      db.rollback();
    }

    final List<ODocument> resultAfterCommit = db.query(new OSQLSynchQuery<ODocument>(
        "select from index:idxTransactionUniqueIndexTest"));
    Assert.assertEquals(resultAfterCommit.size(), 1);
  }

  public void testTransactionUniqueIndexTestWithDotNameOne() {
    ODatabaseDocumentTx db = new ODatabaseDocumentTx(database.getURL());
    db.open("admin", "admin");

    if (!db.getMetadata().getSchema().existsClass("TransactionUniqueIndexWithDotTest")) {
      final OClass termClass = db.getMetadata().getSchema().createClass("TransactionUniqueIndexWithDotTest");
      termClass.createProperty("label", OType.STRING).createIndex(INDEX_TYPE.UNIQUE);
      db.getMetadata().getSchema().save();
    }

    ODocument docOne = new ODocument("TransactionUniqueIndexWithDotTest");
    docOne.field("label", "A");
    docOne.save();

    final List<ODocument> resultBeforeCommit = db.query(new OSQLSynchQuery<ODocument>(
        "select from  index:TransactionUniqueIndexWithDotTest.label"));
    Assert.assertEquals(resultBeforeCommit.size(), 1);

    long countClassBefore = db.countClass("TransactionUniqueIndexWithDotTest");
    db.begin();
    try {
      ODocument docTwo = new ODocument("TransactionUniqueIndexWithDotTest");
      docTwo.field("label", "A");
      docTwo.save();

      db.commit();
      Assert.fail();
    } catch (OResponseProcessingException e) {
      Assert.assertTrue(e.getCause() instanceof ORecordDuplicatedException);
    } catch (ORecordDuplicatedException oie) {
    }

    Assert.assertEquals(
        ((List<ODocument>) db.command(new OCommandSQL("select from TransactionUniqueIndexWithDotTest")).execute()).size(),
        countClassBefore);

    final List<ODocument> resultAfterCommit = db.query(new OSQLSynchQuery<ODocument>(
        "select from  index:TransactionUniqueIndexWithDotTest.label"));
    Assert.assertEquals(resultAfterCommit.size(), 1);
  }

  @Test(dependsOnMethods = "testTransactionUniqueIndexTestWithDotNameOne")
  public void testTransactionUniqueIndexTestWithDotNameTwo() {
    ODatabaseDocumentTx db = new ODatabaseDocumentTx(database.getURL());
    db.open("admin", "admin");

    if (!db.getMetadata().getSchema().existsClass("TransactionUniqueIndexWithDotTest")) {
      final OClass termClass = db.getMetadata().getSchema().createClass("TransactionUniqueIndexWithDotTest");
      termClass.createProperty("label", OType.STRING).createIndex(INDEX_TYPE.UNIQUE);
      db.getMetadata().getSchema().save();
    }

    final List<ODocument> resultBeforeCommit = db.query(new OSQLSynchQuery<ODocument>(
        "select from index:TransactionUniqueIndexWithDotTest.label"));
    Assert.assertEquals(resultBeforeCommit.size(), 1);

    db.begin();

    try {
      ODocument docOne = new ODocument("TransactionUniqueIndexWithDotTest");
      docOne.field("label", "B");
      docOne.save();

      ODocument docTwo = new ODocument("TransactionUniqueIndexWithDotTest");
      docTwo.field("label", "B");
      docTwo.save();

      db.commit();
      Assert.fail();
    } catch (OResponseProcessingException e) {
      Assert.assertTrue(e.getCause() instanceof ORecordDuplicatedException);
      db.rollback();
    } catch (ORecordDuplicatedException oie) {
      db.rollback();
    }

    final List<ODocument> resultAfterCommit = db.query(new OSQLSynchQuery<ODocument>(
        "select from  index:TransactionUniqueIndexWithDotTest.label"));
    Assert.assertEquals(resultAfterCommit.size(), 1);
  }

  @Test(dependsOnMethods = "linkedIndexedProperty")
  public void testIndexRemoval() {
    List<ODocument> result = database.command(new OCommandSQL("select rid from index:Profile.nick")).execute();
    Assert.assertNotNull(result);

    ODocument firstProfile = null;

    for (ODocument d : result) {
      if (firstProfile == null)
        firstProfile = d.field("rid");

      Assert.assertFalse(d.containsField("key"));
      Assert.assertTrue(d.containsField("rid"));
    }

    result = database.command(new OCommandSQL("select rid from index:Profile.nick where key = ?")).execute(
        firstProfile.field("nick"));

    Assert.assertNotNull(result);
    Assert.assertEquals(result.get(0).field("rid", OType.LINK), firstProfile.getIdentity());

    firstProfile.delete();

    result = database.command(new OCommandSQL("select rid from index:Profile.nick where key = ?")).execute(
        firstProfile.field("nick"));
    Assert.assertTrue(result.isEmpty());

  }

  public void createInheritanceIndex() {
    ODatabaseDocument db = new ODatabaseDocumentTx(database.getURL());
    try {
      db.open("admin", "admin");

      if (!db.getMetadata().getSchema().existsClass("BaseTestClass")) {
        OClass baseClass = db.getMetadata().getSchema().createClass("BaseTestClass");
        OClass childClass = db.getMetadata().getSchema().createClass("ChildTestClass");
        OClass anotherChildClass = db.getMetadata().getSchema().createClass("AnotherChildTestClass");

        if (!baseClass.isSuperClassOf(childClass))
          childClass.setSuperClass(baseClass);
        if (!baseClass.isSuperClassOf(anotherChildClass))
          anotherChildClass.setSuperClass(baseClass);

        baseClass.createProperty("testParentProperty", OType.LONG).createIndex(OClass.INDEX_TYPE.NOTUNIQUE);

        db.getMetadata().getSchema().save();
      }

      ODocument childClassDocument = db.newInstance("ChildTestClass");
      childClassDocument.field("testParentProperty", 10L);
      childClassDocument.save();

      ODocument anotherChildClassDocument = db.newInstance("AnotherChildTestClass");
      anotherChildClassDocument.field("testParentProperty", 11L);
      anotherChildClassDocument.save();

      Assert.assertFalse(new ORecordId(-1, ORID.CLUSTER_POS_INVALID).equals(childClassDocument.getIdentity()));
      Assert.assertFalse(new ORecordId(-1, ORID.CLUSTER_POS_INVALID).equals(anotherChildClassDocument.getIdentity()));
    } finally {
      db.close();
    }
  }

  @Test(dependsOnMethods = "createInheritanceIndex")
  public void testIndexReturnOnlySpecifiedClass() throws Exception {
    List<ODocument> result;

    ODatabaseDocument db = database.getUnderlying();

    result = db.command(new OSQLSynchQuery("select * from ChildTestClass where testParentProperty = 10")).execute();
    Assert.assertNotNull(result);
    Assert.assertEquals(1, result.size());
    Assert.assertEquals(10L, result.get(0).field("testParentProperty"));

    result = db.command(new OCommandSQL("select * from AnotherChildTestClass where testParentProperty = 11")).execute();
    Assert.assertNotNull(result);
    Assert.assertEquals(1, result.size());
    Assert.assertEquals(11L, result.get(0).field("testParentProperty"));
  }

  @Test
  public void testManualIndexInTx() {
    if (database.getURL().startsWith("remote:"))
      return;

    ODatabaseDocumentTx db = (ODatabaseDocumentTx) database.getUnderlying();

    database.getMetadata().getSchema().createClass("ManualIndexTxClass");

    OIndexManager idxManager = db.getMetadata().getIndexManager();
    idxManager.createIndex("manualTxIndexTest", "UNIQUE", new OSimpleKeyIndexDefinition(OType.INTEGER), null, null, null);
    OIndex<OIdentifiable> idx = (OIndex<OIdentifiable>) idxManager.getIndex("manualTxIndexTest");

    ODocument v0 = new ODocument("ManualIndexTxClass");
    v0.field("counter", 0);
    v0.save();
    idx.put(0, v0);
    Assert.assertTrue(idx.contains(0));

    db.begin(OTransaction.TXTYPE.OPTIMISTIC);
    ODocument v = new ODocument("ManualIndexTxClass");
    v.field("counter", 52);
    v.save();

    ODocument v2 = new ODocument("ManualIndexTxClass");
    v2.field("counter", 54);
    v2.save();

    Assert.assertNotNull(idx);
    idx.remove(0);
    idx.put(52, v);

    db.commit();

    Assert.assertTrue(idx.contains(52));
    Assert.assertFalse(idx.contains(0));
    Assert.assertTrue(idx.get(52).getIdentity().isPersistent());
    Assert.assertEquals(idx.get(52).getIdentity(), v.getIdentity());
  }

  @Test
  public void testManualIndexInTxRecursiveStore() {
    if (database.getURL().startsWith("remote:"))
      return;

    ODatabaseDocumentTx db = (ODatabaseDocumentTx) database.getUnderlying();

    database.getMetadata().getSchema().createClass("ManualIndexTxRecursiveStoreClass");

    OIndexManager idxManager = db.getMetadata().getIndexManager();
    idxManager.createIndex("manualTxIndexRecursiveStoreTest", "UNIQUE", new OSimpleKeyIndexDefinition(OType.INTEGER), null, null,
        null);

    OIndex<OIdentifiable> idx = (OIndex<OIdentifiable>) idxManager.getIndex("manualTxIndexRecursiveStoreTest");

    ODocument v0 = new ODocument("ManualIndexTxRecursiveStoreClass");
    v0.field("counter", 0);
    v0.save();
    idx.put(0, v0);
    Assert.assertTrue(idx.contains(0));

    db.begin(OTransaction.TXTYPE.OPTIMISTIC);
    ODocument v = new ODocument("ManualIndexTxRecursiveStoreClass");
    v.field("counter", 52);

    ODocument v2 = new ODocument("ManualIndexTxRecursiveStoreClass");
    v2.field("counter", 54);
    v2.field("link", v);
    v2.save();

    v.field("link", v2);
    v.save();

    Assert.assertNotNull(idx);
    idx.remove(0);

    idx.put(52, v);
    idx.put(54, v2);

    db.commit();

    Assert.assertTrue(idx.contains(52));
    Assert.assertTrue(idx.contains(54));

    Assert.assertFalse(idx.contains(0));

    Assert.assertTrue(idx.get(52).getIdentity().isPersistent());
    Assert.assertEquals(idx.get(52).getIdentity(), v.getIdentity());

    Assert.assertTrue(idx.get(54).getIdentity().isPersistent());
    Assert.assertEquals(idx.get(54).getIdentity(), v2.getIdentity());
  }

  public void testIndexCountPlusCondition() {
    OIndexManager idxManager = database.getMetadata().getIndexManager();
    idxManager.createIndex("IndexCountPlusCondition", "NOTUNIQUE", new OSimpleKeyIndexDefinition(OType.INTEGER), null, null, null);

    final OIndex<OIdentifiable> idx = (OIndex<OIdentifiable>) idxManager.getIndex("IndexCountPlusCondition");

    final Map<Integer, Long> keyDocsCount = new HashMap<Integer, Long>();
    for (int i = 1; i < 100; i++) {
      final Integer key = (int) Math.log(i);

      final ODocument doc = new ODocument();
      doc.save();

      idx.put(key, doc);

      if (keyDocsCount.containsKey(key))
        keyDocsCount.put(key, keyDocsCount.get(key) + 1);
      else
        keyDocsCount.put(key, 1L);
    }

    for (Map.Entry<Integer, Long> entry : keyDocsCount.entrySet()) {
      List<ODocument> result = database.query(new OSQLSynchQuery<ODocument>(
          "select count(*) from index:IndexCountPlusCondition where key = ?"), entry.getKey());
      Assert.assertEquals(result.get(0).<Long> field("count"), entry.getValue());
    }
  }

  public void testNotUniqueIndexKeySize() {
    OIndexManager idxManager = database.getMetadata().getIndexManager();
    idxManager.createIndex("IndexNotUniqueIndexKeySize", "NOTUNIQUE", new OSimpleKeyIndexDefinition(OType.INTEGER), null, null,
        null);

    final OIndex<OIdentifiable> idx = (OIndex<OIdentifiable>) idxManager.getIndex("IndexNotUniqueIndexKeySize");

    final Set<Integer> keys = new HashSet<Integer>();
    for (int i = 1; i < 100; i++) {
      final Integer key = (int) Math.log(i);

      final ODocument doc = new ODocument();
      doc.save();

      idx.put(key, doc);

      keys.add(key);
    }

    Assert.assertEquals(idx.getKeySize(), keys.size());
  }

  public void testNotUniqueIndexSize() {
    OIndexManager idxManager = database.getMetadata().getIndexManager();
    idxManager.createIndex("IndexNotUniqueIndexSize", "NOTUNIQUE", new OSimpleKeyIndexDefinition(OType.INTEGER), null, null, null);

    final OIndex<OIdentifiable> idx = (OIndex<OIdentifiable>) idxManager.getIndex("IndexNotUniqueIndexSize");

    for (int i = 1; i < 100; i++) {
      final Integer key = (int) Math.log(i);

      final ODocument doc = new ODocument();
      doc.save();

      idx.put(key, doc);
    }

    Assert.assertEquals(idx.getSize(), 99);
  }

  @Test
  public void testIndexRebuildDuringNonProxiedObjectDelete() {
    Profile profile = new Profile("NonProxiedObjectToDelete", "NonProxiedObjectToDelete", "NonProxiedObjectToDelete", null);
    profile = database.save(profile);

    OIndexManager idxManager = database.getMetadata().getIndexManager();
    OIndex<?> nickIndex = idxManager.getIndex("Profile.nick");

    Assert.assertTrue(nickIndex.contains("NonProxiedObjectToDelete"));

    final Profile loadedProfile = database.load(new ORecordId(profile.getId()));
    database.delete(database.detach(loadedProfile, true));

    Assert.assertFalse(nickIndex.contains("NonProxiedObjectToDelete"));
  }

  @Test(dependsOnMethods = "testIndexRebuildDuringNonProxiedObjectDelete")
  public void testIndexRebuildDuringDetachAllNonProxiedObjectDelete() {
    Profile profile = new Profile("NonProxiedObjectToDelete", "NonProxiedObjectToDelete", "NonProxiedObjectToDelete", null);
    profile = database.save(profile);

    OIndexManager idxManager = database.getMetadata().getIndexManager();
    OIndex<?> nickIndex = idxManager.getIndex("Profile.nick");

    Assert.assertTrue(nickIndex.contains("NonProxiedObjectToDelete"));

    final Profile loadedProfile = database.load(new ORecordId(profile.getId()));
    database.delete(database.detachAll(loadedProfile, true));

    Assert.assertFalse(nickIndex.contains("NonProxiedObjectToDelete"));
  }

  @Test(dependsOnMethods = "testIndexRebuildDuringDetachAllNonProxiedObjectDelete")
  public void testRestoreUniqueIndex() {
    database.getMetadata().getSchema().getClass("Profile").getProperty("nick").dropIndexes();
    database.getMetadata().getSchema().getClass("Profile").getProperty("nick").createIndex(OClass.INDEX_TYPE.UNIQUE);
  }

  @Test
  public void testIndexInCompositeQuery() {
    OClass classOne = database.getMetadata().getSchema().createClass("CompoundSQLIndexTest1");
    OClass classTwo = database.getMetadata().getSchema().createClass("CompoundSQLIndexTest2");

    classTwo.createProperty("address", OType.LINK, classOne);

    classTwo.createIndex("CompoundSQLIndexTestIndex", INDEX_TYPE.UNIQUE, "address");

    ODocument docOne = new ODocument("CompoundSQLIndexTest1");
    docOne.field("city", "Montreal");

    docOne.save();

    ODocument docTwo = new ODocument("CompoundSQLIndexTest2");
    docTwo.field("address", docOne);
    docTwo.save();

    List<ODocument> result = database.getUnderlying().query(
        new OSQLSynchQuery<ODocument>(
            "select from CompoundSQLIndexTest2 where address in (select from CompoundSQLIndexTest1 where city='Montreal')"));
    Assert.assertEquals(result.size(), 1);

    Assert.assertEquals(result.get(0).getIdentity(), docTwo.getIdentity());
  }

  public void testIndexWithLimitAndOffset() {
    ODatabaseDocumentTx databaseDocumentTx = (ODatabaseDocumentTx) database.getUnderlying();

    final OSchema schema = databaseDocumentTx.getMetadata().getSchema();
    final OClass indexWithLimitAndOffset = schema.createClass("IndexWithLimitAndOffsetClass");
    indexWithLimitAndOffset.createProperty("val", OType.INTEGER);
    indexWithLimitAndOffset.createProperty("index", OType.INTEGER);

    databaseDocumentTx.command(new OCommandSQL(
        "create index IndexWithLimitAndOffset on IndexWithLimitAndOffsetClass (val) notunique"));

    for (int i = 0; i < 30; i++) {
      final ODocument document = new ODocument("IndexWithLimitAndOffsetClass");
      document.field("val", i / 10);
      document.field("index", i);
      document.save();
    }

    final List<ODocument> result = databaseDocumentTx.query(new OSQLSynchQuery<ODocument>(
        "select from IndexWithLimitAndOffsetClass where val = 1 offset 5 limit 2"));
    Assert.assertEquals(result.size(), 2);

    for (int i = 0; i < 2; i++) {
      final ODocument document = result.get(i);
      Assert.assertEquals(document.field("val"), 1);
      Assert.assertEquals(document.field("index"), 15 + i);
    }
  }

  public void testIndexPaginationTest() {
    ODatabaseDocumentTx databaseDocumentTx = (ODatabaseDocumentTx) database.getUnderlying();

    final OSchema schema = databaseDocumentTx.getMetadata().getSchema();
    final OClass indexPaginationTest = schema.createClass("IndexPaginationTestClass");
    indexPaginationTest.createProperty("prop", OType.INTEGER);
    indexPaginationTest.createIndex("IndexPaginationTest", INDEX_TYPE.UNIQUE, "prop", "@rid");

    List<ORID> rids = new ArrayList<ORID>();

    for (int i = 99; i >= 0; i--) {
      final ODocument document = new ODocument("IndexPaginationTestClass");
      document.field("prop", i / 2);
      document.save();

      rids.add(document.getIdentity());
    }

    List<ODocument> result = databaseDocumentTx.query(new OSQLSynchQuery<ODocument>(
        "select from index:IndexPaginationTest limit 5 order by key"));

    Assert.assertEquals(result.size(), 5);

    int lastKey = -1;
    ORID lastRid = null;
    for (ODocument document : result) {
      if (lastKey > -1)
        Assert.assertTrue(lastKey <= (Integer) document.<OCompositeKey> field("key").getKeys().get(0));

      lastKey = (Integer) document.<OCompositeKey> field("key").getKeys().get(0);
      lastRid = document.field("rid", OType.LINK);

      Assert.assertTrue(rids.remove(document.<ORID> field("rid")));
    }

    while (true) {
      result = databaseDocumentTx.query(new OSQLSynchQuery<ODocument>(
          "select from index:IndexPaginationTest where key > ? limit 5  order by key"), new OCompositeKey(lastKey, lastRid));
      if (result.isEmpty())
        break;

      Assert.assertEquals(result.size(), 5);

      for (ODocument document : result) {
        if (lastKey > -1)
          Assert.assertTrue(lastKey <= (Integer) document.<OCompositeKey> field("key").getKeys().get(0));

        lastKey = (Integer) document.<OCompositeKey> field("key").getKeys().get(0);
        lastRid = document.field("rid", OType.LINK);

        Assert.assertTrue(rids.remove(document.<ORID> field("rid", OType.LINK)));
      }
    }

    Assert.assertTrue(rids.isEmpty());
  }

  public void testIndexPaginationTestDescOrder() {
    ODatabaseDocumentTx databaseDocumentTx = (ODatabaseDocumentTx) database.getUnderlying();

    final OSchema schema = databaseDocumentTx.getMetadata().getSchema();
    final OClass indexPaginationTest = schema.createClass("IndexPaginationTestDescOrderClass");
    indexPaginationTest.createProperty("prop", OType.INTEGER);
    indexPaginationTest.createIndex("IndexPaginationTestDescOrder", INDEX_TYPE.UNIQUE, "prop", "@rid");

    List<ORID> rids = new ArrayList<ORID>();

    for (int i = 99; i >= 0; i--) {
      final ODocument document = new ODocument("IndexPaginationTestDescOrderClass");
      document.field("prop", i / 2);
      document.save();

      rids.add(document.getIdentity());
    }

    List<ODocument> result = databaseDocumentTx.query(new OSQLSynchQuery<ODocument>(
        "select from index:IndexPaginationTestDescOrder limit 5 order by key desc"));

    Assert.assertEquals(result.size(), 5);

    int lastKey = -1;
    ORID lastRid = null;
    for (ODocument document : result) {
      if (lastKey > -1)
        Assert.assertTrue(lastKey >= (Integer) document.<OCompositeKey> field("key").getKeys().get(0));

      lastKey = (Integer) document.<OCompositeKey> field("key").getKeys().get(0);
      lastRid = document.field("rid", OType.LINK);

      Assert.assertTrue(rids.remove(document.<ORID> field("rid")));
    }

    while (true) {
      result = databaseDocumentTx.query(new OSQLSynchQuery<ODocument>(
          "select from index:IndexPaginationTestDescOrder where key < ? limit 5  order by key desc"), new OCompositeKey(lastKey,
          lastRid));
      if (result.isEmpty())
        break;

      Assert.assertEquals(result.size(), 5);

      for (ODocument document : result) {
        if (lastKey > -1)
          Assert.assertTrue(lastKey >= (Integer) document.<OCompositeKey> field("key").getKeys().get(0));

        lastKey = (Integer) document.<OCompositeKey> field("key").getKeys().get(0);
        lastRid = document.field("rid", OType.LINK);

        Assert.assertTrue(rids.remove(document.<ORID> field("rid", OType.LINK)));
      }
    }

    Assert.assertTrue(rids.isEmpty());
  }

  public void testNullIndexKeysSupport() {
    final ODatabaseDocumentTx databaseDocumentTx = (ODatabaseDocumentTx) database.getUnderlying();

    final OSchema schema = databaseDocumentTx.getMetadata().getSchema();
    final OClass clazz = schema.createClass("NullIndexKeysSupport");
    clazz.createProperty("nullField", OType.STRING);

    ODocument metadata = new ODocument();
    metadata.field("ignoreNullValues", false);

    clazz.createIndex("NullIndexKeysSupportIndex", INDEX_TYPE.NOTUNIQUE.toString(), null, metadata, new String[] { "nullField" });
    for (int i = 0; i < 20; i++) {
      if (i % 5 == 0) {
        ODocument document = new ODocument("NullIndexKeysSupport");
        document.field("nullField", (Object) null);
        document.save();
      } else {
        ODocument document = new ODocument("NullIndexKeysSupport");
        document.field("nullField", "val" + i);
        document.save();
      }
    }

    List<ODocument> result = databaseDocumentTx.query(new OSQLSynchQuery<ODocument>(
        "select from NullIndexKeysSupport where nullField = 'val3'"));
    Assert.assertEquals(result.size(), 1);

    Assert.assertEquals(result.get(0).field("nullField"), "val3");

    final String query = "select from NullIndexKeysSupport where nullField is null";
    result = databaseDocumentTx.query(new OSQLSynchQuery<ODocument>("select from NullIndexKeysSupport where nullField is null"));

    Assert.assertEquals(result.size(), 4);
    for (ODocument document : result)
      Assert.assertNull(document.field("nullField"));

    final ODocument explain = databaseDocumentTx.command(new OCommandSQL("explain " + query)).execute();
    Assert.assertTrue(explain.<Set<String>> field("involvedIndexes").contains("NullIndexKeysSupportIndex"));
  }

  public void testNullHashIndexKeysSupport() {
    final ODatabaseDocumentTx databaseDocumentTx = (ODatabaseDocumentTx) database.getUnderlying();

    final OSchema schema = databaseDocumentTx.getMetadata().getSchema();
    final OClass clazz = schema.createClass("NullHashIndexKeysSupport");
    clazz.createProperty("nullField", OType.STRING);

    ODocument metadata = new ODocument();
    metadata.field("ignoreNullValues", false);

    clazz.createIndex("NullHashIndexKeysSupportIndex", INDEX_TYPE.NOTUNIQUE.toString(), null, metadata,
        new String[] { "nullField" });
    for (int i = 0; i < 20; i++) {
      if (i % 5 == 0) {
        ODocument document = new ODocument("NullHashIndexKeysSupport");
        document.field("nullField", (Object) null);
        document.save();
      } else {
        ODocument document = new ODocument("NullHashIndexKeysSupport");
        document.field("nullField", "val" + i);
        document.save();
      }
    }

    List<ODocument> result = databaseDocumentTx.query(new OSQLSynchQuery<ODocument>(
        "select from NullHashIndexKeysSupport where nullField = 'val3'"));
    Assert.assertEquals(result.size(), 1);

    Assert.assertEquals(result.get(0).field("nullField"), "val3");

    final String query = "select from NullHashIndexKeysSupport where nullField is null";
    result = databaseDocumentTx
        .query(new OSQLSynchQuery<ODocument>("select from NullHashIndexKeysSupport where nullField is null"));

    Assert.assertEquals(result.size(), 4);
    for (ODocument document : result)
      Assert.assertNull(document.field("nullField"));

    final ODocument explain = databaseDocumentTx.command(new OCommandSQL("explain " + query)).execute();
    Assert.assertTrue(explain.<Set<String>> field("involvedIndexes").contains("NullHashIndexKeysSupportIndex"));
  }

  public void testNullIndexKeysSupportInTx() {
    final ODatabaseDocumentTx databaseDocumentTx = (ODatabaseDocumentTx) database.getUnderlying();

    final OSchema schema = databaseDocumentTx.getMetadata().getSchema();
    final OClass clazz = schema.createClass("NullIndexKeysSupportInTx");
    clazz.createProperty("nullField", OType.STRING);

    ODocument metadata = new ODocument();
    metadata.field("ignoreNullValues", false);

    clazz.createIndex("NullIndexKeysSupportInTxIndex", INDEX_TYPE.NOTUNIQUE.toString(), null, metadata,
        new String[] { "nullField" });

    database.begin();

    for (int i = 0; i < 20; i++) {
      if (i % 5 == 0) {
        ODocument document = new ODocument("NullIndexKeysSupportInTx");
        document.field("nullField", (Object) null);
        document.save();
      } else {
        ODocument document = new ODocument("NullIndexKeysSupportInTx");
        document.field("nullField", "val" + i);
        document.save();
      }
    }

    database.commit();

    List<ODocument> result = databaseDocumentTx.query(new OSQLSynchQuery<ODocument>(
        "select from NullIndexKeysSupportInTx where nullField = 'val3'"));
    Assert.assertEquals(result.size(), 1);

    Assert.assertEquals(result.get(0).field("nullField"), "val3");

    final String query = "select from NullIndexKeysSupportInTx where nullField is null";
    result = databaseDocumentTx
        .query(new OSQLSynchQuery<ODocument>("select from NullIndexKeysSupportInTx where nullField is null"));

    Assert.assertEquals(result.size(), 4);
    for (ODocument document : result)
      Assert.assertNull(document.field("nullField"));

    final ODocument explain = databaseDocumentTx.command(new OCommandSQL("explain " + query)).execute();
    Assert.assertTrue(explain.<Set<String>> field("involvedIndexes").contains("NullIndexKeysSupportInTxIndex"));
  }

  public void testNullIndexKeysSupportInMiddleTx() {
    if (database.getURL().startsWith("remote:"))
      return;

    final ODatabaseDocumentTx databaseDocumentTx = (ODatabaseDocumentTx) database.getUnderlying();

    final OSchema schema = databaseDocumentTx.getMetadata().getSchema();
    final OClass clazz = schema.createClass("NullIndexKeysSupportInMiddleTx");
    clazz.createProperty("nullField", OType.STRING);

    ODocument metadata = new ODocument();
    metadata.field("ignoreNullValues", false);

    clazz.createIndex("NullIndexKeysSupportInMiddleTxIndex", INDEX_TYPE.NOTUNIQUE.toString(), null, metadata,
        new String[] { "nullField" });

    database.begin();

    for (int i = 0; i < 20; i++) {
      if (i % 5 == 0) {
        ODocument document = new ODocument("NullIndexKeysSupportInMiddleTx");
        document.field("nullField", (Object) null);
        document.save();
      } else {
        ODocument document = new ODocument("NullIndexKeysSupportInMiddleTx");
        document.field("nullField", "val" + i);
        document.save();
      }
    }

    List<ODocument> result = databaseDocumentTx.query(new OSQLSynchQuery<ODocument>(
        "select from NullIndexKeysSupportInMiddleTx where nullField = 'val3'"));
    Assert.assertEquals(result.size(), 1);

    Assert.assertEquals(result.get(0).field("nullField"), "val3");

    final String query = "select from NullIndexKeysSupportInMiddleTx where nullField is null";
    result = databaseDocumentTx.query(new OSQLSynchQuery<ODocument>(
        "select from NullIndexKeysSupportInMiddleTx where nullField is null"));

    Assert.assertEquals(result.size(), 4);
    for (ODocument document : result)
      Assert.assertNull(document.field("nullField"));

    final ODocument explain = databaseDocumentTx.command(new OCommandSQL("explain " + query)).execute();
    Assert.assertTrue(explain.<Set<String>> field("involvedIndexes").contains("NullIndexKeysSupportInMiddleTxIndex"));

    database.commit();
  }

  public void testCreateIndexAbstractClass() {
    final ODatabaseDocumentTx databaseDocumentTx = (ODatabaseDocumentTx) database.getUnderlying();
    final OSchema schema = databaseDocumentTx.getMetadata().getSchema();

    OClass abstractClass = schema.createAbstractClass("TestCreateIndexAbstractClass");
    abstractClass.createProperty("value", OType.STRING).setMandatory(true).createIndex(INDEX_TYPE.UNIQUE);

    schema.createClass("TestCreateIndexAbstractClassChildOne", abstractClass);
    schema.createClass("TestCreateIndexAbstractClassChildTwo", abstractClass);

    ODocument docOne = new ODocument("TestCreateIndexAbstractClassChildOne");
    docOne.field("value", "val1");
    docOne.save();

    ODocument docTwo = new ODocument("TestCreateIndexAbstractClassChildTwo");
    docTwo.field("value", "val2");
    docTwo.save();

    final String queryOne = "select from TestCreateIndexAbstractClass where value = 'val1'";

    List<ODocument> resultOne = databaseDocumentTx.query(new OSQLSynchQuery<ODocument>(queryOne));
    Assert.assertEquals(resultOne.size(), 1);
    Assert.assertEquals(resultOne.get(0), docOne);

    ODocument explain = databaseDocumentTx.command(new OCommandSQL("explain " + queryOne)).execute();
    Assert.assertTrue(explain.<Collection<String>> field("involvedIndexes").contains("TestCreateIndexAbstractClass.value"));

    final String queryTwo = "select from TestCreateIndexAbstractClass where value = 'val2'";

    List<ODocument> resultTwo = databaseDocumentTx.query(new OSQLSynchQuery<ODocument>(queryTwo));
    Assert.assertEquals(resultTwo.size(), 1);
    Assert.assertEquals(resultTwo.get(0), docTwo);

    explain = databaseDocumentTx.command(new OCommandSQL("explain " + queryTwo)).execute();
    Assert.assertTrue(explain.<Collection<String>> field("involvedIndexes").contains("TestCreateIndexAbstractClass.value"));
  }

  public void testValuesContainerIsRemovedIfIndexIsRemoved() {
    if (database.getURL().startsWith("memory:") || database.getURL().startsWith("remote:"))
      return;

    final OSchema schema = database.getMetadata().getSchema();
    OClass clazz = schema.createClass("ValuesContainerIsRemovedIfIndexIsRemovedClass");
    clazz.createProperty("val", OType.STRING);

    database
        .command(
            new OCommandSQL(
                "create index ValuesContainerIsRemovedIfIndexIsRemovedIndex on ValuesContainerIsRemovedIfIndexIsRemovedClass (val) notunique"))
        .execute();

    for (int i = 0; i < 10; i++) {
      for (int j = 0; j < 100; j++) {
        ODocument document = new ODocument("ValuesContainerIsRemovedIfIndexIsRemovedClass");
        document.field("val", "value" + i);
        document.save();
      }
    }

    final OStorageLocalAbstract storageLocalAbstract = (OStorageLocalAbstract) database.getStorage();
    final ODiskCache diskCache = storageLocalAbstract.getDiskCache();

    Assert.assertTrue(diskCache.exists("ValuesContainerIsRemovedIfIndexIsRemovedIndex.irs"));

    database.command(new OCommandSQL("drop index ValuesContainerIsRemovedIfIndexIsRemovedIndex")).execute();

    Assert.assertTrue(!diskCache.exists("ValuesContainerIsRemovedIfIndexIsRemovedIndex.irs"));
  }

  private List<OClusterPosition> getValidPositions(int clusterId) {
    final List<OClusterPosition> positions = new ArrayList<OClusterPosition>();

    final ORecordIteratorCluster<?> iteratorCluster = database.getUnderlying()
        .browseCluster(database.getClusterNameById(clusterId));

    for (int i = 0; i < 7; i++) {
      if (!iteratorCluster.hasNext())
        break;

      ORecord<?> doc = iteratorCluster.next();
      positions.add(doc.getIdentity().getClusterPosition());
    }
    return positions;
  }
}
<|MERGE_RESOLUTION|>--- conflicted
+++ resolved
@@ -1,1699 +1,1692 @@
-/*
- * Copyright 2010-2012 Luca Garulli (l.garulli--at--orientechnologies.com)
- *
- * Licensed under the Apache License, Version 2.0 (the "License");
- * you may not use this file except in compliance with the License.
- * You may obtain a copy of the License at
- *
- *     http://www.apache.org/licenses/LICENSE-2.0
- *
- * Unless required by applicable law or agreed to in writing, software
- * distributed under the License is distributed on an "AS IS" BASIS,
- * WITHOUT WARRANTIES OR CONDITIONS OF ANY KIND, either express or implied.
- * See the License for the specific language governing permissions and
- * limitations under the License.
- */
-package com.orientechnologies.orient.test.database.auto;
-
-import java.util.ArrayList;
-import java.util.Arrays;
-import java.util.Collection;
-import java.util.HashMap;
-import java.util.HashSet;
-import java.util.List;
-import java.util.Map;
-import java.util.Set;
-
-<<<<<<< HEAD
-=======
-import com.orientechnologies.orient.core.index.OCompositeKey;
-import com.orientechnologies.orient.core.index.hashindex.local.cache.ODiskCache;
-import com.orientechnologies.orient.core.metadata.schema.OSchema;
-import com.orientechnologies.orient.core.storage.impl.local.OStorageLocalAbstract;
->>>>>>> b765b07e
-import org.testng.Assert;
-import org.testng.annotations.BeforeClass;
-import org.testng.annotations.Optional;
-import org.testng.annotations.Parameters;
-import org.testng.annotations.Test;
-
-import com.orientechnologies.orient.client.remote.OStorageRemote;
-import com.orientechnologies.orient.client.remote.OStorageRemoteThread;
-import com.orientechnologies.orient.core.Orient;
-import com.orientechnologies.orient.core.db.document.ODatabaseDocument;
-import com.orientechnologies.orient.core.db.document.ODatabaseDocumentTx;
-import com.orientechnologies.orient.core.db.record.OIdentifiable;
-import com.orientechnologies.orient.core.id.OClusterPosition;
-import com.orientechnologies.orient.core.id.ORID;
-import com.orientechnologies.orient.core.id.ORecordId;
-import com.orientechnologies.orient.core.index.OCompositeKey;
-import com.orientechnologies.orient.core.index.OIndex;
-import com.orientechnologies.orient.core.index.OIndexException;
-import com.orientechnologies.orient.core.index.OIndexManager;
-import com.orientechnologies.orient.core.index.OSimpleKeyIndexDefinition;
-import com.orientechnologies.orient.core.iterator.ORecordIteratorCluster;
-import com.orientechnologies.orient.core.metadata.schema.OClass;
-import com.orientechnologies.orient.core.metadata.schema.OClass.INDEX_TYPE;
-import com.orientechnologies.orient.core.metadata.schema.OProperty;
-import com.orientechnologies.orient.core.metadata.schema.OSchema;
-import com.orientechnologies.orient.core.metadata.schema.OType;
-import com.orientechnologies.orient.core.record.ORecord;
-import com.orientechnologies.orient.core.record.impl.ODocument;
-import com.orientechnologies.orient.core.sql.OCommandSQL;
-import com.orientechnologies.orient.core.sql.query.OSQLSynchQuery;
-import com.orientechnologies.orient.core.storage.ORecordDuplicatedException;
-import com.orientechnologies.orient.core.tx.OTransaction;
-import com.orientechnologies.orient.enterprise.channel.binary.OResponseProcessingException;
-import com.orientechnologies.orient.test.database.base.OrientTest;
-import com.orientechnologies.orient.test.domain.business.Account;
-import com.orientechnologies.orient.test.domain.whiz.Profile;
-
-@Test(groups = { "index" })
-public class IndexTest extends ObjectDBBaseTest {
-  @Parameters(value = "url")
-  public IndexTest(@Optional String url) {
-    super(url);
-  }
-
-  @BeforeClass
-  public void beforeClass() throws Exception {
-    super.beforeClass();
-
-    database.getEntityManager().registerEntityClasses("com.orientechnologies.orient.test.domain.business");
-    database.getEntityManager().registerEntityClasses("com.orientechnologies.orient.test.domain.whiz");
-    database.getEntityManager().registerEntityClasses("com.orientechnologies.orient.test.domain.base");
-  }
-
-  public void testDuplicatedIndexOnUnique() {
-    Profile jayMiner = new Profile("Jay", "Jay", "Miner", null);
-    database.save(jayMiner);
-
-    Profile jacobMiner = new Profile("Jay", "Jacob", "Miner", null);
-
-    try {
-      database.save(jacobMiner);
-
-      // IT SHOULD GIVE ERROR ON DUPLICATED KEY
-      Assert.assertTrue(false);
-
-    } catch (OResponseProcessingException e) {
-      Assert.assertTrue(e.getCause() instanceof ORecordDuplicatedException);
-    } catch (ORecordDuplicatedException e) {
-      Assert.assertTrue(true);
-    }
-  }
-
-  @Test(dependsOnMethods = "populateIndexDocuments")
-  public void testIndexInUniqueIndex() {
-    final OProperty nickProperty = database.getMetadata().getSchema().getClass("Profile").getProperty("nick");
-    Assert.assertEquals(nickProperty.getIndexes().iterator().next().getType(), OClass.INDEX_TYPE.UNIQUE.toString());
-
-    final boolean localStorage = !(database.getStorage() instanceof OStorageRemote || database.getStorage() instanceof OStorageRemoteThread);
-
-    boolean oldRecording = true;
-    long indexQueries = 0L;
-    if (localStorage) {
-      oldRecording = Orient.instance().getProfiler().isRecording();
-
-      if (!oldRecording) {
-        Orient.instance().getProfiler().startRecording();
-      }
-
-      indexQueries = Orient.instance().getProfiler().getCounter("db.demo.query.indexUsed");
-      if (indexQueries < 0) {
-        indexQueries = 0;
-      }
-    }
-
-    final List<Profile> result = database.command(
-        new OSQLSynchQuery<Profile>(
-            "SELECT * FROM Profile WHERE nick in ['ZZZJayLongNickIndex0' ,'ZZZJayLongNickIndex1', 'ZZZJayLongNickIndex2']"))
-        .execute();
-
-    final List<String> expectedSurnames = new ArrayList<String>(Arrays.asList("NolteIndex0", "NolteIndex1", "NolteIndex2"));
-
-    if (localStorage && !oldRecording) {
-      Orient.instance().getProfiler().stopRecording();
-    }
-
-    Assert.assertEquals(result.size(), 3);
-    for (final Profile profile : result) {
-      expectedSurnames.remove(profile.getSurname());
-    }
-
-    Assert.assertEquals(expectedSurnames.size(), 0);
-
-    if (localStorage) {
-      final long newIndexQueries = Orient.instance().getProfiler().getCounter("db.demo.query.indexUsed");
-      Assert.assertEquals(newIndexQueries, indexQueries + 1);
-    }
-  }
-
-  @Test(dependsOnMethods = "testDuplicatedIndexOnUnique")
-  public void testUseOfIndex() {
-    final List<Profile> result = database.command(new OSQLSynchQuery<Profile>("select * from Profile where nick = 'Jay'"))
-        .execute();
-
-    Assert.assertFalse(result.isEmpty());
-
-    Profile record;
-    for (int i = 0; i < result.size(); ++i) {
-      record = result.get(i);
-
-      OrientTest.printRecord(i, record);
-
-      Assert.assertTrue(record.getName().toString().equalsIgnoreCase("Jay"));
-    }
-  }
-
-  @Test(dependsOnMethods = "testDuplicatedIndexOnUnique")
-  public void testIndexEntries() {
-    List<Profile> result = database.command(new OSQLSynchQuery<Profile>("select * from Profile where nick is not null")).execute();
-
-    OIndex<?> idx = database.getMetadata().getIndexManager().getIndex("Profile.nick");
-
-    Assert.assertEquals(idx.getSize(), result.size());
-  }
-
-  @Test(dependsOnMethods = "testDuplicatedIndexOnUnique")
-  public void testIndexSize() {
-    List<Profile> result = database.command(new OSQLSynchQuery<Profile>("select * from Profile where nick is not null")).execute();
-
-    int profileSize = result.size();
-
-    database.getMetadata().getIndexManager().reload();
-    Assert.assertEquals(database.getMetadata().getIndexManager().getIndex("Profile.nick").getSize(), profileSize);
-    for (int i = 0; i < 10; i++) {
-      Profile profile = new Profile("Yay-" + i, "Jay", "Miner", null);
-      database.save(profile);
-      profileSize++;
-      Assert.assertNotNull(database.getMetadata().getIndexManager().getIndex("Profile.nick").get("Yay-" + i));
-    }
-  }
-
-  @Test(dependsOnMethods = "testUseOfIndex")
-  public void testChangeOfIndexToNotUnique() {
-    database.getMetadata().getSchema().getClass("Profile").getProperty("nick").dropIndexes();
-    database.getMetadata().getSchema().getClass("Profile").getProperty("nick").createIndex(OClass.INDEX_TYPE.NOTUNIQUE);
-  }
-
-  @Test(dependsOnMethods = "testChangeOfIndexToNotUnique")
-  public void testDuplicatedIndexOnNotUnique() {
-    Profile nickNolte = new Profile("Jay", "Nick", "Nolte", null);
-    database.save(nickNolte);
-  }
-
-  @Test(dependsOnMethods = "testDuplicatedIndexOnNotUnique")
-  public void testQueryIndex() {
-    List<?> result = database.query(new OSQLSynchQuery<Object>("select from index:profile.nick where key = 'Jay'"));
-    Assert.assertTrue(result.size() > 0);
-  }
-
-  @Test
-  public void testIndexSQL() {
-    database.command(new OCommandSQL("create index idx unique")).execute();
-    database.getMetadata().getIndexManager().reload();
-    Assert.assertNotNull(database.getMetadata().getIndexManager().getIndex("idx"));
-
-    final List<OClusterPosition> positions = getValidPositions(3);
-
-    database.command(new OCommandSQL("insert into index:IDX (key,rid) values (10,#3:" + positions.get(0) + ')')).execute();
-    database.command(new OCommandSQL("insert into index:IDX (key,rid) values (20,#3:" + positions.get(1) + ')')).execute();
-
-    List<ODocument> result = database.command(new OCommandSQL("select from index:IDX")).execute();
-    Assert.assertNotNull(result);
-    Assert.assertEquals(result.size(), 2);
-    for (ODocument d : result) {
-      Assert.assertTrue(d.containsField("key"));
-      Assert.assertTrue(d.containsField("rid"));
-
-      if (d.field("key").equals(10))
-        Assert.assertEquals(d.rawField("rid"), new ORecordId(3, positions.get(0)));
-      else if (d.field("key").equals(20))
-        Assert.assertEquals(d.rawField("rid"), new ORecordId(3, positions.get(1)));
-      else
-        Assert.assertTrue(false);
-    }
-
-    result = database.command(new OCommandSQL("select key, rid from index:IDX")).execute();
-    Assert.assertNotNull(result);
-    Assert.assertEquals(result.size(), 2);
-    for (ODocument d : result) {
-      Assert.assertTrue(d.containsField("key"));
-      Assert.assertTrue(d.containsField("rid"));
-
-      if (d.field("key").equals(10))
-        Assert.assertEquals(d.rawField("rid"), new ORecordId(3, positions.get(0)));
-      else if (d.field("key").equals(20))
-        Assert.assertEquals(d.rawField("rid"), new ORecordId(3, positions.get(1)));
-      else
-        Assert.assertTrue(false);
-    }
-
-    result = database.command(new OCommandSQL("select key from index:IDX")).execute();
-    Assert.assertNotNull(result);
-    Assert.assertEquals(result.size(), 2);
-    for (ODocument d : result) {
-      Assert.assertTrue(d.containsField("key"));
-      Assert.assertFalse(d.containsField("rid"));
-    }
-
-    result = database.command(new OCommandSQL("select rid from index:IDX")).execute();
-    Assert.assertNotNull(result);
-    Assert.assertEquals(result.size(), 2);
-    for (ODocument d : result) {
-      Assert.assertFalse(d.containsField("key"));
-      Assert.assertTrue(d.containsField("rid"));
-    }
-
-    result = database.command(new OCommandSQL("select rid from index:IDX where key = 10")).execute();
-    Assert.assertNotNull(result);
-    Assert.assertEquals(result.size(), 1);
-    for (ODocument d : result) {
-      Assert.assertFalse(d.containsField("key"));
-      Assert.assertTrue(d.containsField("rid"));
-    }
-  }
-
-  @Test(dependsOnMethods = "testQueryIndex")
-  public void testChangeOfIndexToUnique() {
-    try {
-      database.getMetadata().getSchema().getClass("Profile").getProperty("nick").dropIndexes();
-      database.getMetadata().getSchema().getClass("Profile").getProperty("nick").createIndex(OClass.INDEX_TYPE.UNIQUE);
-      Assert.assertTrue(false);
-    } catch (OResponseProcessingException e) {
-      Assert.assertTrue(e.getCause() instanceof OIndexException);
-    } catch (OIndexException e) {
-      Assert.assertTrue(true);
-    }
-  }
-
-  @Test(dependsOnMethods = "populateIndexDocuments")
-  public void testIndexInMajorSelect() {
-    if (database.getStorage() instanceof OStorageRemote || database.getStorage() instanceof OStorageRemoteThread) {
-      return;
-    }
-
-    final boolean oldRecording = Orient.instance().getProfiler().isRecording();
-
-    if (!oldRecording) {
-      Orient.instance().getProfiler().startRecording();
-    }
-
-    long indexQueries = Orient.instance().getProfiler().getCounter("db.demo.query.indexUsed");
-    if (indexQueries < 0) {
-      indexQueries = 0;
-    }
-
-    final List<Profile> result = database.command(
-        new OSQLSynchQuery<Profile>("select * from Profile where nick > 'ZZZJayLongNickIndex3'")).execute();
-    final List<String> expectedNicks = new ArrayList<String>(Arrays.asList("ZZZJayLongNickIndex4", "ZZZJayLongNickIndex5"));
-
-    if (!oldRecording) {
-      Orient.instance().getProfiler().stopRecording();
-    }
-
-    Assert.assertEquals(result.size(), 2);
-    for (Profile profile : result) {
-      expectedNicks.remove(profile.getNick());
-    }
-
-    Assert.assertEquals(expectedNicks.size(), 0);
-    long newIndexQueries = Orient.instance().getProfiler().getCounter("db.demo.query.indexUsed");
-    Assert.assertEquals(newIndexQueries, indexQueries + 1);
-  }
-
-  @Test(dependsOnMethods = "populateIndexDocuments")
-  public void testIndexInMajorEqualsSelect() {
-    if (database.getStorage() instanceof OStorageRemote || database.getStorage() instanceof OStorageRemoteThread) {
-      return;
-    }
-
-    final boolean oldRecording = Orient.instance().getProfiler().isRecording();
-
-    if (!oldRecording) {
-      Orient.instance().getProfiler().startRecording();
-    }
-
-    long indexQueries = Orient.instance().getProfiler().getCounter("db.demo.query.indexUsed");
-    if (indexQueries < 0) {
-      indexQueries = 0;
-    }
-
-    final List<Profile> result = database.command(
-        new OSQLSynchQuery<Profile>("select * from Profile where nick >= 'ZZZJayLongNickIndex3'")).execute();
-    final List<String> expectedNicks = new ArrayList<String>(Arrays.asList("ZZZJayLongNickIndex3", "ZZZJayLongNickIndex4",
-        "ZZZJayLongNickIndex5"));
-
-    if (!oldRecording) {
-      Orient.instance().getProfiler().stopRecording();
-    }
-
-    Assert.assertEquals(result.size(), 3);
-    for (Profile profile : result) {
-      expectedNicks.remove(profile.getNick());
-    }
-
-    Assert.assertEquals(expectedNicks.size(), 0);
-    long newIndexQueries = Orient.instance().getProfiler().getCounter("db.demo.query.indexUsed");
-    Assert.assertEquals(newIndexQueries, indexQueries + 1);
-  }
-
-  @Test(dependsOnMethods = "populateIndexDocuments")
-  public void testIndexInMinorSelect() {
-    if (database.getStorage() instanceof OStorageRemote || database.getStorage() instanceof OStorageRemoteThread) {
-      return;
-    }
-
-    final boolean oldRecording = Orient.instance().getProfiler().isRecording();
-
-    if (!oldRecording) {
-      Orient.instance().getProfiler().startRecording();
-    }
-
-    long indexQueries = Orient.instance().getProfiler().getCounter("db.demo.query.indexUsed");
-    if (indexQueries < 0) {
-      indexQueries = 0;
-    }
-
-    final List<Profile> result = database.command(new OSQLSynchQuery<Profile>("select * from Profile where nick < '002'"))
-        .execute();
-    final List<String> expectedNicks = new ArrayList<String>(Arrays.asList("000", "001"));
-
-    if (!oldRecording) {
-      Orient.instance().getProfiler().stopRecording();
-    }
-
-    Assert.assertEquals(result.size(), 2);
-    for (Profile profile : result) {
-      expectedNicks.remove(profile.getNick());
-    }
-
-    Assert.assertEquals(expectedNicks.size(), 0);
-    long newIndexQueries = Orient.instance().getProfiler().getCounter("db.demo.query.indexUsed");
-    Assert.assertEquals(newIndexQueries, indexQueries + 1);
-  }
-
-  @Test(dependsOnMethods = "populateIndexDocuments")
-  public void testIndexInMinorEqualsSelect() {
-    if (database.getStorage() instanceof OStorageRemote || database.getStorage() instanceof OStorageRemoteThread) {
-      return;
-    }
-
-    final boolean oldRecording = Orient.instance().getProfiler().isRecording();
-
-    if (!oldRecording) {
-      Orient.instance().getProfiler().startRecording();
-    }
-
-    long indexQueries = Orient.instance().getProfiler().getCounter("db.demo.query.indexUsed");
-    if (indexQueries < 0) {
-      indexQueries = 0;
-    }
-
-    final List<Profile> result = database.command(new OSQLSynchQuery<Profile>("select * from Profile where nick <= '002'"))
-        .execute();
-    final List<String> expectedNicks = new ArrayList<String>(Arrays.asList("000", "001", "002"));
-
-    if (!oldRecording) {
-      Orient.instance().getProfiler().stopRecording();
-    }
-
-    Assert.assertEquals(result.size(), 3);
-    for (Profile profile : result) {
-      expectedNicks.remove(profile.getNick());
-    }
-
-    Assert.assertEquals(expectedNicks.size(), 0);
-    long newIndexQueries = Orient.instance().getProfiler().getCounter("db.demo.query.indexUsed");
-    Assert.assertEquals(newIndexQueries, indexQueries + 1);
-  }
-
-  @Test(dependsOnMethods = "populateIndexDocuments")
-  public void testIndexBetweenSelect() {
-    if (database.getStorage() instanceof OStorageRemote || database.getStorage() instanceof OStorageRemoteThread) {
-      return;
-    }
-
-    final boolean oldRecording = Orient.instance().getProfiler().isRecording();
-
-    if (!oldRecording) {
-      Orient.instance().getProfiler().startRecording();
-    }
-
-    long indexQueries = Orient.instance().getProfiler().getCounter("db.demo.query.indexUsed");
-    if (indexQueries < 0) {
-      indexQueries = 0;
-    }
-
-    final List<Profile> result = database.command(
-        new OSQLSynchQuery<Profile>("select * from Profile where nick between '001' and '004'")).execute();
-    final List<String> expectedNicks = new ArrayList<String>(Arrays.asList("001", "002", "003", "004"));
-
-    if (!oldRecording) {
-      Orient.instance().getProfiler().stopRecording();
-    }
-
-    Assert.assertEquals(result.size(), 4);
-    for (Profile profile : result) {
-      expectedNicks.remove(profile.getNick());
-    }
-
-    Assert.assertEquals(expectedNicks.size(), 0);
-    long newIndexQueries = Orient.instance().getProfiler().getCounter("db.demo.query.indexUsed");
-    Assert.assertEquals(newIndexQueries, indexQueries + 1);
-  }
-
-  @Test(dependsOnMethods = "populateIndexDocuments")
-  public void testIndexInComplexSelectOne() {
-    if (database.getStorage() instanceof OStorageRemote || database.getStorage() instanceof OStorageRemoteThread) {
-      return;
-    }
-
-    final boolean oldRecording = Orient.instance().getProfiler().isRecording();
-
-    if (!oldRecording) {
-      Orient.instance().getProfiler().startRecording();
-    }
-
-    long indexQueries = Orient.instance().getProfiler().getCounter("db.demo.query.indexUsed");
-    if (indexQueries < 0) {
-      indexQueries = 0;
-    }
-
-    final List<Profile> result = database.command(
-        new OSQLSynchQuery<Profile>("select * from Profile where (name = 'Giuseppe' OR name <> 'Napoleone')"
-            + " AND (nick is not null AND (name = 'Giuseppe' OR name <> 'Napoleone') AND (nick >= 'ZZZJayLongNickIndex3'))"))
-        .execute();
-    if (!oldRecording) {
-      Orient.instance().getProfiler().stopRecording();
-    }
-
-    final List<String> expectedNicks = new ArrayList<String>(Arrays.asList("ZZZJayLongNickIndex3", "ZZZJayLongNickIndex4",
-        "ZZZJayLongNickIndex5"));
-    Assert.assertEquals(result.size(), 3);
-    for (Profile profile : result) {
-      expectedNicks.remove(profile.getNick());
-    }
-
-    Assert.assertEquals(expectedNicks.size(), 0);
-    long newIndexQueries = Orient.instance().getProfiler().getCounter("db.demo.query.indexUsed");
-    Assert.assertEquals(newIndexQueries, indexQueries + 1);
-  }
-
-  @Test(dependsOnMethods = "populateIndexDocuments")
-  public void testIndexInComplexSelectTwo() {
-    if (database.getStorage() instanceof OStorageRemote || database.getStorage() instanceof OStorageRemoteThread) {
-      return;
-    }
-
-    final boolean oldRecording = Orient.instance().getProfiler().isRecording();
-
-    if (!oldRecording) {
-      Orient.instance().getProfiler().startRecording();
-    }
-
-    long indexQueries = Orient.instance().getProfiler().getCounter("db.demo.query.indexUsed");
-    if (indexQueries < 0) {
-      indexQueries = 0;
-    }
-
-    final List<Profile> result = database
-        .command(
-            new OSQLSynchQuery<Profile>(
-                "select * from Profile where "
-                    + "((name = 'Giuseppe' OR name <> 'Napoleone')"
-                    + " AND (nick is not null AND (name = 'Giuseppe' OR name <> 'Napoleone') AND (nick >= 'ZZZJayLongNickIndex3' OR nick >= 'ZZZJayLongNickIndex4')))"))
-        .execute();
-    if (!oldRecording) {
-      Orient.instance().getProfiler().stopRecording();
-    }
-
-    final List<String> expectedNicks = new ArrayList<String>(Arrays.asList("ZZZJayLongNickIndex3", "ZZZJayLongNickIndex4",
-        "ZZZJayLongNickIndex5"));
-    Assert.assertEquals(result.size(), 3);
-    for (Profile profile : result) {
-      expectedNicks.remove(profile.getNick());
-    }
-
-    Assert.assertEquals(expectedNicks.size(), 0);
-    long newIndexQueries = Orient.instance().getProfiler().getCounter("db.demo.query.indexUsed");
-    Assert.assertEquals(newIndexQueries, indexQueries);
-  }
-
-  public void populateIndexDocuments() {
-    for (int i = 0; i <= 5; i++) {
-      final Profile profile = new Profile("ZZZJayLongNickIndex" + i, "NickIndex" + i, "NolteIndex" + i, null);
-      database.save(profile);
-    }
-
-    for (int i = 0; i <= 5; i++) {
-      final Profile profile = new Profile("00" + i, "NickIndex" + i, "NolteIndex" + i, null);
-      database.save(profile);
-    }
-  }
-
-  @Test(dependsOnMethods = "testChangeOfIndexToUnique")
-  public void removeNotUniqueIndexOnNick() {
-    database.getMetadata().getSchema().getClass("Profile").getProperty("nick").dropIndexes();
-    database.getMetadata().getSchema().save();
-  }
-
-  @Test(dependsOnMethods = "removeNotUniqueIndexOnNick")
-  public void testQueryingWithoutNickIndex() {
-    Assert.assertTrue(database.getMetadata().getSchema().getClass("Profile").getProperty("name").isIndexed());
-    Assert.assertTrue(!database.getMetadata().getSchema().getClass("Profile").getProperty("nick").isIndexed());
-
-    List<Profile> result = database.command(new OSQLSynchQuery<ODocument>("SELECT FROM Profile WHERE nick = 'Jay'")).execute();
-    Assert.assertEquals(result.size(), 2);
-
-    result = database.command(new OSQLSynchQuery<ODocument>("SELECT FROM Profile WHERE nick = 'Jay' AND name = 'Jay'")).execute();
-    Assert.assertEquals(result.size(), 1);
-
-    result = database.command(new OSQLSynchQuery<ODocument>("SELECT FROM Profile WHERE nick = 'Jay' AND name = 'Nick'")).execute();
-    Assert.assertEquals(result.size(), 1);
-  }
-
-  @Test(dependsOnMethods = "testQueryingWithoutNickIndex")
-  public void createNotUniqueIndexOnNick() {
-    database.getMetadata().getSchema().getClass("Profile").getProperty("nick").createIndex(OClass.INDEX_TYPE.NOTUNIQUE);
-    database.getMetadata().getSchema().save();
-  }
-
-  @Test(dependsOnMethods = { "createNotUniqueIndexOnNick", "populateIndexDocuments" })
-  public void testIndexInNotUniqueIndex() {
-    final OProperty nickProperty = database.getMetadata().getSchema().getClass("Profile").getProperty("nick");
-    Assert.assertEquals(nickProperty.getIndexes().iterator().next().getType(), OClass.INDEX_TYPE.NOTUNIQUE.toString());
-
-    final boolean localStorage = !(database.getStorage() instanceof OStorageRemote || database.getStorage() instanceof OStorageRemoteThread);
-
-    boolean oldRecording = true;
-    long indexQueries = 0L;
-    if (localStorage) {
-      oldRecording = Orient.instance().getProfiler().isRecording();
-
-      if (!oldRecording) {
-        Orient.instance().getProfiler().startRecording();
-      }
-
-      indexQueries = Orient.instance().getProfiler().getCounter("db.demo.query.indexUsed");
-      if (indexQueries < 0) {
-        indexQueries = 0;
-      }
-    }
-
-    final List<Profile> result = database.command(
-        new OSQLSynchQuery<Profile>(
-            "SELECT * FROM Profile WHERE nick in ['ZZZJayLongNickIndex0' ,'ZZZJayLongNickIndex1', 'ZZZJayLongNickIndex2']"))
-        .execute();
-
-    final List<String> expectedSurnames = new ArrayList<String>(Arrays.asList("NolteIndex0", "NolteIndex1", "NolteIndex2"));
-
-    if (localStorage && !oldRecording) {
-      Orient.instance().getProfiler().stopRecording();
-    }
-
-    Assert.assertEquals(result.size(), 3);
-    for (final Profile profile : result) {
-      expectedSurnames.remove(profile.getSurname());
-    }
-
-    Assert.assertEquals(expectedSurnames.size(), 0);
-
-    if (localStorage) {
-      final long newIndexQueries = Orient.instance().getProfiler().getCounter("db.demo.query.indexUsed");
-      Assert.assertEquals(newIndexQueries, indexQueries + 1);
-    }
-  }
-
-  @Test
-  public void testIndexCount() {
-    final OIndex<?> nickIndex = database.getMetadata().getIndexManager().getIndex("Profile.nick");
-    final List<ODocument> result = database.query(new OSQLSynchQuery<Object>("select count(*) from index:Profile.nick"));
-    Assert.assertEquals(result.size(), 1);
-    Assert.assertEquals(result.get(0).<Long> field("count").longValue(), nickIndex.getSize());
-  }
-
-  public void indexLinks() {
-    database.getMetadata().getSchema().getClass("Whiz").getProperty("account").createIndex(OClass.INDEX_TYPE.NOTUNIQUE);
-
-    final List<Account> result = database.command(new OSQLSynchQuery<Account>("select * from Account limit 1")).execute();
-
-    final OIndex<?> idx = database.getMetadata().getIndexManager().getIndex("Whiz.account");
-
-    for (int i = 0; i < 5; i++) {
-      final ODocument whiz = new ODocument("Whiz");
-
-      whiz.field("id", i);
-      whiz.field("text", "This is a test");
-      whiz.field("account", result.get(0).getRid());
-
-      whiz.save();
-    }
-
-    Assert.assertEquals(idx.getSize(), 5);
-
-    final List<ODocument> indexedResult = database.getUnderlying()
-        .command(new OSQLSynchQuery<Profile>("select * from Whiz where account = ?")).execute(result.get(0).getRid());
-
-    Assert.assertEquals(indexedResult.size(), 5);
-
-    for (final ODocument resDoc : indexedResult) {
-      resDoc.delete();
-    }
-
-    final ODocument whiz = new ODocument("Whiz");
-    whiz.field("id", 100);
-    whiz.field("text", "This is a test!");
-    whiz.field("account", new ODocument("Company").field("id", 9999));
-    whiz.save();
-
-    Assert.assertTrue(((ODocument) whiz.field("account")).getIdentity().isValid());
-
-    ((ODocument) whiz.field("account")).delete();
-    whiz.delete();
-  }
-
-  public void linkedIndexedProperty() {
-    ODatabaseDocument db = new ODatabaseDocumentTx(database.getURL());
-    db.open("admin", "admin");
-
-    if (!db.getMetadata().getSchema().existsClass("TestClass")) {
-      OClass testClass = db.getMetadata().getSchema().createClass("TestClass");
-      OClass testLinkClass = db.getMetadata().getSchema().createClass("TestLinkClass");
-      testClass.createProperty("testLink", OType.LINK, testLinkClass).createIndex(OClass.INDEX_TYPE.NOTUNIQUE);
-      testClass.createProperty("name", OType.STRING).createIndex(OClass.INDEX_TYPE.UNIQUE);
-      testLinkClass.createProperty("testBoolean", OType.BOOLEAN);
-      testLinkClass.createProperty("testString", OType.STRING);
-      db.getMetadata().getSchema().save();
-    }
-    ODocument testClassDocument = db.newInstance("TestClass");
-    testClassDocument.field("name", "Test Class 1");
-    ODocument testLinkClassDocument = new ODocument("TestLinkClass");
-    testLinkClassDocument.field("testString", "Test Link Class 1");
-    testLinkClassDocument.field("testBoolean", true);
-    testClassDocument.field("testLink", testLinkClassDocument);
-    testClassDocument.save();
-    // THIS WILL THROW A java.lang.ClassCastException: com.orientechnologies.orient.core.id.ORecordId cannot be cast to
-    // java.lang.Boolean
-    List<ODocument> result = db.query(new OSQLSynchQuery<ODocument>("select from TestClass where testLink.testBoolean = true"));
-    Assert.assertEquals(result.size(), 1);
-    // THIS WILL THROW A java.lang.ClassCastException: com.orientechnologies.orient.core.id.ORecordId cannot be cast to
-    // java.lang.String
-    result = db.query(new OSQLSynchQuery<ODocument>("select from TestClass where testLink.testString = 'Test Link Class 1'"));
-    Assert.assertEquals(result.size(), 1);
-
-    db.close();
-  }
-
-  @Test(dependsOnMethods = "linkedIndexedProperty")
-  public void testLinkedIndexedPropertyInTx() {
-    ODatabaseDocument db = new ODatabaseDocumentTx(database.getURL());
-    db.open("admin", "admin");
-
-    db.begin();
-    ODocument testClassDocument = db.newInstance("TestClass");
-    testClassDocument.field("name", "Test Class 2");
-    ODocument testLinkClassDocument = new ODocument("TestLinkClass");
-    testLinkClassDocument.field("testString", "Test Link Class 2");
-    testLinkClassDocument.field("testBoolean", true);
-    testClassDocument.field("testLink", testLinkClassDocument);
-    testClassDocument.save();
-    db.commit();
-
-    // THIS WILL THROW A java.lang.ClassCastException: com.orientechnologies.orient.core.id.ORecordId cannot be cast to
-    // java.lang.Boolean
-    List<ODocument> result = db.query(new OSQLSynchQuery<ODocument>("select from TestClass where testLink.testBoolean = true"));
-    Assert.assertEquals(result.size(), 2);
-    // THIS WILL THROW A java.lang.ClassCastException: com.orientechnologies.orient.core.id.ORecordId cannot be cast to
-    // java.lang.String
-    result = db.query(new OSQLSynchQuery<ODocument>("select from TestClass where testLink.testString = 'Test Link Class 2'"));
-    Assert.assertEquals(result.size(), 1);
-
-    db.close();
-  }
-
-  public void testDictionary() {
-    ODatabaseDocument db = new ODatabaseDocumentTx(database.getURL());
-    db.open("admin", "admin");
-
-    OClass pClass = db.getMetadata().getSchema().createClass("Person2");
-    pClass.createProperty("firstName", OType.STRING);
-    pClass.createProperty("lastName", OType.STRING);
-    pClass.createProperty("age", OType.INTEGER);
-    pClass.createIndex("testIdx", INDEX_TYPE.DICTIONARY, "firstName", "lastName");
-
-    ODocument person = new ODocument("Person2");
-    person.field("firstName", "foo").field("lastName", "bar").save();
-
-    person = new ODocument("Person2");
-    person.field("firstName", "foo").field("lastName", "bar").field("age", 32).save();
-
-    db.close();
-  }
-
-  public void testConcurrentRemoveDelete() {
-    ODatabaseDocument db = new ODatabaseDocumentTx(database.getURL());
-    db.open("admin", "admin");
-
-    if (!db.getMetadata().getSchema().existsClass("MyFruit")) {
-      OClass fruitClass = db.getMetadata().getSchema().createClass("MyFruit");
-      fruitClass.createProperty("name", OType.STRING);
-      fruitClass.createProperty("color", OType.STRING);
-
-      db.getMetadata().getSchema().getClass("MyFruit").getProperty("name").createIndex(OClass.INDEX_TYPE.UNIQUE);
-
-      db.getMetadata().getSchema().getClass("MyFruit").getProperty("color").createIndex(OClass.INDEX_TYPE.NOTUNIQUE);
-
-      db.getMetadata().getSchema().save();
-    }
-
-    long expectedIndexSize = 0;
-
-    final int passCount = 10;
-    final int chunkSize = 1000;
-    for (int pass = 0; pass < passCount; pass++) {
-      List<ODocument> recordsToDelete = new ArrayList<ODocument>();
-      db.begin();
-      for (int i = 0; i < chunkSize; i++) {
-        ODocument d = new ODocument("MyFruit").field("name", "ABC" + pass + 'K' + i).field("color", "FOO" + pass);
-        d.save();
-        if (i < chunkSize / 2) {
-          recordsToDelete.add(d);
-        }
-      }
-      db.commit();
-
-      expectedIndexSize += chunkSize;
-      Assert.assertEquals(db.getMetadata().getIndexManager().getClassIndex("MyFruit", "MyFruit.color").getSize(),
-          expectedIndexSize, "After add");
-
-      // do delete
-      db.begin();
-      for (final ODocument recordToDelete : recordsToDelete) {
-        Assert.assertNotNull(db.delete(recordToDelete));
-      }
-      db.commit();
-
-      expectedIndexSize -= recordsToDelete.size();
-      Assert.assertEquals(db.getMetadata().getIndexManager().getClassIndex("MyFruit", "MyFruit.color").getSize(),
-          expectedIndexSize, "After delete");
-    }
-
-    db.close();
-  }
-
-  public void testIndexParamsAutoConversion() {
-    ODatabaseDocument db = new ODatabaseDocumentTx(database.getURL());
-    db.open("admin", "admin");
-
-    if (!db.getMetadata().getSchema().existsClass("IndexTestTerm")) {
-      final OClass termClass = db.getMetadata().getSchema().createClass("IndexTestTerm");
-      termClass.createProperty("label", OType.STRING);
-      termClass.createIndex("idxTerm", INDEX_TYPE.UNIQUE, "label");
-
-      db.getMetadata().getSchema().save();
-    }
-
-    final ODocument doc = new ODocument("IndexTestTerm");
-    doc.field("label", "42");
-    doc.save();
-
-    final ORecordId result = (ORecordId) db.getMetadata().getIndexManager().getIndex("idxTerm").get("42");
-    Assert.assertNotNull(result);
-    Assert.assertEquals(result.getIdentity(), doc.getIdentity());
-  }
-
-  public void testTransactionUniqueIndexTestOne() {
-    ODatabaseDocumentTx db = new ODatabaseDocumentTx(database.getURL());
-    db.open("admin", "admin");
-
-    if (!db.getMetadata().getSchema().existsClass("TransactionUniqueIndexTest")) {
-      final OClass termClass = db.getMetadata().getSchema().createClass("TransactionUniqueIndexTest");
-      termClass.createProperty("label", OType.STRING);
-      termClass.createIndex("idxTransactionUniqueIndexTest", INDEX_TYPE.UNIQUE, "label");
-      db.getMetadata().getSchema().save();
-    }
-
-    ODocument docOne = new ODocument("TransactionUniqueIndexTest");
-    docOne.field("label", "A");
-    docOne.save();
-
-    final List<ODocument> resultBeforeCommit = db.query(new OSQLSynchQuery<ODocument>(
-        "select from index:idxTransactionUniqueIndexTest"));
-    Assert.assertEquals(resultBeforeCommit.size(), 1);
-
-    db.begin();
-    try {
-      ODocument docTwo = new ODocument("TransactionUniqueIndexTest");
-      docTwo.field("label", "A");
-      docTwo.save();
-
-      db.commit();
-      Assert.fail();
-    } catch (OResponseProcessingException e) {
-      Assert.assertTrue(e.getCause() instanceof ORecordDuplicatedException);
-    } catch (ORecordDuplicatedException oie) {
-    }
-
-    final List<ODocument> resultAfterCommit = db.query(new OSQLSynchQuery<ODocument>(
-        "select from index:idxTransactionUniqueIndexTest"));
-    Assert.assertEquals(resultAfterCommit.size(), 1);
-  }
-
-  @Test(dependsOnMethods = "testTransactionUniqueIndexTestOne")
-  public void testTransactionUniqueIndexTestTwo() {
-    ODatabaseDocumentTx db = new ODatabaseDocumentTx(database.getURL());
-    db.open("admin", "admin");
-
-    if (!db.getMetadata().getSchema().existsClass("TransactionUniqueIndexTest")) {
-      final OClass termClass = db.getMetadata().getSchema().createClass("TransactionUniqueIndexTest");
-      termClass.createProperty("label", OType.STRING);
-      termClass.createIndex("idxTransactionUniqueIndexTest", INDEX_TYPE.UNIQUE, "label");
-      db.getMetadata().getSchema().save();
-    }
-
-    final List<ODocument> resultBeforeCommit = db.query(new OSQLSynchQuery<ODocument>(
-        "select from index:idxTransactionUniqueIndexTest"));
-    Assert.assertEquals(resultBeforeCommit.size(), 1);
-
-    db.begin();
-
-    try {
-      ODocument docOne = new ODocument("TransactionUniqueIndexTest");
-      docOne.field("label", "B");
-      docOne.save();
-
-      ODocument docTwo = new ODocument("TransactionUniqueIndexTest");
-      docTwo.field("label", "B");
-      docTwo.save();
-
-      db.commit();
-      Assert.fail();
-    } catch (OResponseProcessingException e) {
-      Assert.assertTrue(e.getCause() instanceof ORecordDuplicatedException);
-      db.rollback();
-    } catch (ORecordDuplicatedException oie) {
-      db.rollback();
-    }
-
-    final List<ODocument> resultAfterCommit = db.query(new OSQLSynchQuery<ODocument>(
-        "select from index:idxTransactionUniqueIndexTest"));
-    Assert.assertEquals(resultAfterCommit.size(), 1);
-  }
-
-  public void testTransactionUniqueIndexTestWithDotNameOne() {
-    ODatabaseDocumentTx db = new ODatabaseDocumentTx(database.getURL());
-    db.open("admin", "admin");
-
-    if (!db.getMetadata().getSchema().existsClass("TransactionUniqueIndexWithDotTest")) {
-      final OClass termClass = db.getMetadata().getSchema().createClass("TransactionUniqueIndexWithDotTest");
-      termClass.createProperty("label", OType.STRING).createIndex(INDEX_TYPE.UNIQUE);
-      db.getMetadata().getSchema().save();
-    }
-
-    ODocument docOne = new ODocument("TransactionUniqueIndexWithDotTest");
-    docOne.field("label", "A");
-    docOne.save();
-
-    final List<ODocument> resultBeforeCommit = db.query(new OSQLSynchQuery<ODocument>(
-        "select from  index:TransactionUniqueIndexWithDotTest.label"));
-    Assert.assertEquals(resultBeforeCommit.size(), 1);
-
-    long countClassBefore = db.countClass("TransactionUniqueIndexWithDotTest");
-    db.begin();
-    try {
-      ODocument docTwo = new ODocument("TransactionUniqueIndexWithDotTest");
-      docTwo.field("label", "A");
-      docTwo.save();
-
-      db.commit();
-      Assert.fail();
-    } catch (OResponseProcessingException e) {
-      Assert.assertTrue(e.getCause() instanceof ORecordDuplicatedException);
-    } catch (ORecordDuplicatedException oie) {
-    }
-
-    Assert.assertEquals(
-        ((List<ODocument>) db.command(new OCommandSQL("select from TransactionUniqueIndexWithDotTest")).execute()).size(),
-        countClassBefore);
-
-    final List<ODocument> resultAfterCommit = db.query(new OSQLSynchQuery<ODocument>(
-        "select from  index:TransactionUniqueIndexWithDotTest.label"));
-    Assert.assertEquals(resultAfterCommit.size(), 1);
-  }
-
-  @Test(dependsOnMethods = "testTransactionUniqueIndexTestWithDotNameOne")
-  public void testTransactionUniqueIndexTestWithDotNameTwo() {
-    ODatabaseDocumentTx db = new ODatabaseDocumentTx(database.getURL());
-    db.open("admin", "admin");
-
-    if (!db.getMetadata().getSchema().existsClass("TransactionUniqueIndexWithDotTest")) {
-      final OClass termClass = db.getMetadata().getSchema().createClass("TransactionUniqueIndexWithDotTest");
-      termClass.createProperty("label", OType.STRING).createIndex(INDEX_TYPE.UNIQUE);
-      db.getMetadata().getSchema().save();
-    }
-
-    final List<ODocument> resultBeforeCommit = db.query(new OSQLSynchQuery<ODocument>(
-        "select from index:TransactionUniqueIndexWithDotTest.label"));
-    Assert.assertEquals(resultBeforeCommit.size(), 1);
-
-    db.begin();
-
-    try {
-      ODocument docOne = new ODocument("TransactionUniqueIndexWithDotTest");
-      docOne.field("label", "B");
-      docOne.save();
-
-      ODocument docTwo = new ODocument("TransactionUniqueIndexWithDotTest");
-      docTwo.field("label", "B");
-      docTwo.save();
-
-      db.commit();
-      Assert.fail();
-    } catch (OResponseProcessingException e) {
-      Assert.assertTrue(e.getCause() instanceof ORecordDuplicatedException);
-      db.rollback();
-    } catch (ORecordDuplicatedException oie) {
-      db.rollback();
-    }
-
-    final List<ODocument> resultAfterCommit = db.query(new OSQLSynchQuery<ODocument>(
-        "select from  index:TransactionUniqueIndexWithDotTest.label"));
-    Assert.assertEquals(resultAfterCommit.size(), 1);
-  }
-
-  @Test(dependsOnMethods = "linkedIndexedProperty")
-  public void testIndexRemoval() {
-    List<ODocument> result = database.command(new OCommandSQL("select rid from index:Profile.nick")).execute();
-    Assert.assertNotNull(result);
-
-    ODocument firstProfile = null;
-
-    for (ODocument d : result) {
-      if (firstProfile == null)
-        firstProfile = d.field("rid");
-
-      Assert.assertFalse(d.containsField("key"));
-      Assert.assertTrue(d.containsField("rid"));
-    }
-
-    result = database.command(new OCommandSQL("select rid from index:Profile.nick where key = ?")).execute(
-        firstProfile.field("nick"));
-
-    Assert.assertNotNull(result);
-    Assert.assertEquals(result.get(0).field("rid", OType.LINK), firstProfile.getIdentity());
-
-    firstProfile.delete();
-
-    result = database.command(new OCommandSQL("select rid from index:Profile.nick where key = ?")).execute(
-        firstProfile.field("nick"));
-    Assert.assertTrue(result.isEmpty());
-
-  }
-
-  public void createInheritanceIndex() {
-    ODatabaseDocument db = new ODatabaseDocumentTx(database.getURL());
-    try {
-      db.open("admin", "admin");
-
-      if (!db.getMetadata().getSchema().existsClass("BaseTestClass")) {
-        OClass baseClass = db.getMetadata().getSchema().createClass("BaseTestClass");
-        OClass childClass = db.getMetadata().getSchema().createClass("ChildTestClass");
-        OClass anotherChildClass = db.getMetadata().getSchema().createClass("AnotherChildTestClass");
-
-        if (!baseClass.isSuperClassOf(childClass))
-          childClass.setSuperClass(baseClass);
-        if (!baseClass.isSuperClassOf(anotherChildClass))
-          anotherChildClass.setSuperClass(baseClass);
-
-        baseClass.createProperty("testParentProperty", OType.LONG).createIndex(OClass.INDEX_TYPE.NOTUNIQUE);
-
-        db.getMetadata().getSchema().save();
-      }
-
-      ODocument childClassDocument = db.newInstance("ChildTestClass");
-      childClassDocument.field("testParentProperty", 10L);
-      childClassDocument.save();
-
-      ODocument anotherChildClassDocument = db.newInstance("AnotherChildTestClass");
-      anotherChildClassDocument.field("testParentProperty", 11L);
-      anotherChildClassDocument.save();
-
-      Assert.assertFalse(new ORecordId(-1, ORID.CLUSTER_POS_INVALID).equals(childClassDocument.getIdentity()));
-      Assert.assertFalse(new ORecordId(-1, ORID.CLUSTER_POS_INVALID).equals(anotherChildClassDocument.getIdentity()));
-    } finally {
-      db.close();
-    }
-  }
-
-  @Test(dependsOnMethods = "createInheritanceIndex")
-  public void testIndexReturnOnlySpecifiedClass() throws Exception {
-    List<ODocument> result;
-
-    ODatabaseDocument db = database.getUnderlying();
-
-    result = db.command(new OSQLSynchQuery("select * from ChildTestClass where testParentProperty = 10")).execute();
-    Assert.assertNotNull(result);
-    Assert.assertEquals(1, result.size());
-    Assert.assertEquals(10L, result.get(0).field("testParentProperty"));
-
-    result = db.command(new OCommandSQL("select * from AnotherChildTestClass where testParentProperty = 11")).execute();
-    Assert.assertNotNull(result);
-    Assert.assertEquals(1, result.size());
-    Assert.assertEquals(11L, result.get(0).field("testParentProperty"));
-  }
-
-  @Test
-  public void testManualIndexInTx() {
-    if (database.getURL().startsWith("remote:"))
-      return;
-
-    ODatabaseDocumentTx db = (ODatabaseDocumentTx) database.getUnderlying();
-
-    database.getMetadata().getSchema().createClass("ManualIndexTxClass");
-
-    OIndexManager idxManager = db.getMetadata().getIndexManager();
-    idxManager.createIndex("manualTxIndexTest", "UNIQUE", new OSimpleKeyIndexDefinition(OType.INTEGER), null, null, null);
-    OIndex<OIdentifiable> idx = (OIndex<OIdentifiable>) idxManager.getIndex("manualTxIndexTest");
-
-    ODocument v0 = new ODocument("ManualIndexTxClass");
-    v0.field("counter", 0);
-    v0.save();
-    idx.put(0, v0);
-    Assert.assertTrue(idx.contains(0));
-
-    db.begin(OTransaction.TXTYPE.OPTIMISTIC);
-    ODocument v = new ODocument("ManualIndexTxClass");
-    v.field("counter", 52);
-    v.save();
-
-    ODocument v2 = new ODocument("ManualIndexTxClass");
-    v2.field("counter", 54);
-    v2.save();
-
-    Assert.assertNotNull(idx);
-    idx.remove(0);
-    idx.put(52, v);
-
-    db.commit();
-
-    Assert.assertTrue(idx.contains(52));
-    Assert.assertFalse(idx.contains(0));
-    Assert.assertTrue(idx.get(52).getIdentity().isPersistent());
-    Assert.assertEquals(idx.get(52).getIdentity(), v.getIdentity());
-  }
-
-  @Test
-  public void testManualIndexInTxRecursiveStore() {
-    if (database.getURL().startsWith("remote:"))
-      return;
-
-    ODatabaseDocumentTx db = (ODatabaseDocumentTx) database.getUnderlying();
-
-    database.getMetadata().getSchema().createClass("ManualIndexTxRecursiveStoreClass");
-
-    OIndexManager idxManager = db.getMetadata().getIndexManager();
-    idxManager.createIndex("manualTxIndexRecursiveStoreTest", "UNIQUE", new OSimpleKeyIndexDefinition(OType.INTEGER), null, null,
-        null);
-
-    OIndex<OIdentifiable> idx = (OIndex<OIdentifiable>) idxManager.getIndex("manualTxIndexRecursiveStoreTest");
-
-    ODocument v0 = new ODocument("ManualIndexTxRecursiveStoreClass");
-    v0.field("counter", 0);
-    v0.save();
-    idx.put(0, v0);
-    Assert.assertTrue(idx.contains(0));
-
-    db.begin(OTransaction.TXTYPE.OPTIMISTIC);
-    ODocument v = new ODocument("ManualIndexTxRecursiveStoreClass");
-    v.field("counter", 52);
-
-    ODocument v2 = new ODocument("ManualIndexTxRecursiveStoreClass");
-    v2.field("counter", 54);
-    v2.field("link", v);
-    v2.save();
-
-    v.field("link", v2);
-    v.save();
-
-    Assert.assertNotNull(idx);
-    idx.remove(0);
-
-    idx.put(52, v);
-    idx.put(54, v2);
-
-    db.commit();
-
-    Assert.assertTrue(idx.contains(52));
-    Assert.assertTrue(idx.contains(54));
-
-    Assert.assertFalse(idx.contains(0));
-
-    Assert.assertTrue(idx.get(52).getIdentity().isPersistent());
-    Assert.assertEquals(idx.get(52).getIdentity(), v.getIdentity());
-
-    Assert.assertTrue(idx.get(54).getIdentity().isPersistent());
-    Assert.assertEquals(idx.get(54).getIdentity(), v2.getIdentity());
-  }
-
-  public void testIndexCountPlusCondition() {
-    OIndexManager idxManager = database.getMetadata().getIndexManager();
-    idxManager.createIndex("IndexCountPlusCondition", "NOTUNIQUE", new OSimpleKeyIndexDefinition(OType.INTEGER), null, null, null);
-
-    final OIndex<OIdentifiable> idx = (OIndex<OIdentifiable>) idxManager.getIndex("IndexCountPlusCondition");
-
-    final Map<Integer, Long> keyDocsCount = new HashMap<Integer, Long>();
-    for (int i = 1; i < 100; i++) {
-      final Integer key = (int) Math.log(i);
-
-      final ODocument doc = new ODocument();
-      doc.save();
-
-      idx.put(key, doc);
-
-      if (keyDocsCount.containsKey(key))
-        keyDocsCount.put(key, keyDocsCount.get(key) + 1);
-      else
-        keyDocsCount.put(key, 1L);
-    }
-
-    for (Map.Entry<Integer, Long> entry : keyDocsCount.entrySet()) {
-      List<ODocument> result = database.query(new OSQLSynchQuery<ODocument>(
-          "select count(*) from index:IndexCountPlusCondition where key = ?"), entry.getKey());
-      Assert.assertEquals(result.get(0).<Long> field("count"), entry.getValue());
-    }
-  }
-
-  public void testNotUniqueIndexKeySize() {
-    OIndexManager idxManager = database.getMetadata().getIndexManager();
-    idxManager.createIndex("IndexNotUniqueIndexKeySize", "NOTUNIQUE", new OSimpleKeyIndexDefinition(OType.INTEGER), null, null,
-        null);
-
-    final OIndex<OIdentifiable> idx = (OIndex<OIdentifiable>) idxManager.getIndex("IndexNotUniqueIndexKeySize");
-
-    final Set<Integer> keys = new HashSet<Integer>();
-    for (int i = 1; i < 100; i++) {
-      final Integer key = (int) Math.log(i);
-
-      final ODocument doc = new ODocument();
-      doc.save();
-
-      idx.put(key, doc);
-
-      keys.add(key);
-    }
-
-    Assert.assertEquals(idx.getKeySize(), keys.size());
-  }
-
-  public void testNotUniqueIndexSize() {
-    OIndexManager idxManager = database.getMetadata().getIndexManager();
-    idxManager.createIndex("IndexNotUniqueIndexSize", "NOTUNIQUE", new OSimpleKeyIndexDefinition(OType.INTEGER), null, null, null);
-
-    final OIndex<OIdentifiable> idx = (OIndex<OIdentifiable>) idxManager.getIndex("IndexNotUniqueIndexSize");
-
-    for (int i = 1; i < 100; i++) {
-      final Integer key = (int) Math.log(i);
-
-      final ODocument doc = new ODocument();
-      doc.save();
-
-      idx.put(key, doc);
-    }
-
-    Assert.assertEquals(idx.getSize(), 99);
-  }
-
-  @Test
-  public void testIndexRebuildDuringNonProxiedObjectDelete() {
-    Profile profile = new Profile("NonProxiedObjectToDelete", "NonProxiedObjectToDelete", "NonProxiedObjectToDelete", null);
-    profile = database.save(profile);
-
-    OIndexManager idxManager = database.getMetadata().getIndexManager();
-    OIndex<?> nickIndex = idxManager.getIndex("Profile.nick");
-
-    Assert.assertTrue(nickIndex.contains("NonProxiedObjectToDelete"));
-
-    final Profile loadedProfile = database.load(new ORecordId(profile.getId()));
-    database.delete(database.detach(loadedProfile, true));
-
-    Assert.assertFalse(nickIndex.contains("NonProxiedObjectToDelete"));
-  }
-
-  @Test(dependsOnMethods = "testIndexRebuildDuringNonProxiedObjectDelete")
-  public void testIndexRebuildDuringDetachAllNonProxiedObjectDelete() {
-    Profile profile = new Profile("NonProxiedObjectToDelete", "NonProxiedObjectToDelete", "NonProxiedObjectToDelete", null);
-    profile = database.save(profile);
-
-    OIndexManager idxManager = database.getMetadata().getIndexManager();
-    OIndex<?> nickIndex = idxManager.getIndex("Profile.nick");
-
-    Assert.assertTrue(nickIndex.contains("NonProxiedObjectToDelete"));
-
-    final Profile loadedProfile = database.load(new ORecordId(profile.getId()));
-    database.delete(database.detachAll(loadedProfile, true));
-
-    Assert.assertFalse(nickIndex.contains("NonProxiedObjectToDelete"));
-  }
-
-  @Test(dependsOnMethods = "testIndexRebuildDuringDetachAllNonProxiedObjectDelete")
-  public void testRestoreUniqueIndex() {
-    database.getMetadata().getSchema().getClass("Profile").getProperty("nick").dropIndexes();
-    database.getMetadata().getSchema().getClass("Profile").getProperty("nick").createIndex(OClass.INDEX_TYPE.UNIQUE);
-  }
-
-  @Test
-  public void testIndexInCompositeQuery() {
-    OClass classOne = database.getMetadata().getSchema().createClass("CompoundSQLIndexTest1");
-    OClass classTwo = database.getMetadata().getSchema().createClass("CompoundSQLIndexTest2");
-
-    classTwo.createProperty("address", OType.LINK, classOne);
-
-    classTwo.createIndex("CompoundSQLIndexTestIndex", INDEX_TYPE.UNIQUE, "address");
-
-    ODocument docOne = new ODocument("CompoundSQLIndexTest1");
-    docOne.field("city", "Montreal");
-
-    docOne.save();
-
-    ODocument docTwo = new ODocument("CompoundSQLIndexTest2");
-    docTwo.field("address", docOne);
-    docTwo.save();
-
-    List<ODocument> result = database.getUnderlying().query(
-        new OSQLSynchQuery<ODocument>(
-            "select from CompoundSQLIndexTest2 where address in (select from CompoundSQLIndexTest1 where city='Montreal')"));
-    Assert.assertEquals(result.size(), 1);
-
-    Assert.assertEquals(result.get(0).getIdentity(), docTwo.getIdentity());
-  }
-
-  public void testIndexWithLimitAndOffset() {
-    ODatabaseDocumentTx databaseDocumentTx = (ODatabaseDocumentTx) database.getUnderlying();
-
-    final OSchema schema = databaseDocumentTx.getMetadata().getSchema();
-    final OClass indexWithLimitAndOffset = schema.createClass("IndexWithLimitAndOffsetClass");
-    indexWithLimitAndOffset.createProperty("val", OType.INTEGER);
-    indexWithLimitAndOffset.createProperty("index", OType.INTEGER);
-
-    databaseDocumentTx.command(new OCommandSQL(
-        "create index IndexWithLimitAndOffset on IndexWithLimitAndOffsetClass (val) notunique"));
-
-    for (int i = 0; i < 30; i++) {
-      final ODocument document = new ODocument("IndexWithLimitAndOffsetClass");
-      document.field("val", i / 10);
-      document.field("index", i);
-      document.save();
-    }
-
-    final List<ODocument> result = databaseDocumentTx.query(new OSQLSynchQuery<ODocument>(
-        "select from IndexWithLimitAndOffsetClass where val = 1 offset 5 limit 2"));
-    Assert.assertEquals(result.size(), 2);
-
-    for (int i = 0; i < 2; i++) {
-      final ODocument document = result.get(i);
-      Assert.assertEquals(document.field("val"), 1);
-      Assert.assertEquals(document.field("index"), 15 + i);
-    }
-  }
-
-  public void testIndexPaginationTest() {
-    ODatabaseDocumentTx databaseDocumentTx = (ODatabaseDocumentTx) database.getUnderlying();
-
-    final OSchema schema = databaseDocumentTx.getMetadata().getSchema();
-    final OClass indexPaginationTest = schema.createClass("IndexPaginationTestClass");
-    indexPaginationTest.createProperty("prop", OType.INTEGER);
-    indexPaginationTest.createIndex("IndexPaginationTest", INDEX_TYPE.UNIQUE, "prop", "@rid");
-
-    List<ORID> rids = new ArrayList<ORID>();
-
-    for (int i = 99; i >= 0; i--) {
-      final ODocument document = new ODocument("IndexPaginationTestClass");
-      document.field("prop", i / 2);
-      document.save();
-
-      rids.add(document.getIdentity());
-    }
-
-    List<ODocument> result = databaseDocumentTx.query(new OSQLSynchQuery<ODocument>(
-        "select from index:IndexPaginationTest limit 5 order by key"));
-
-    Assert.assertEquals(result.size(), 5);
-
-    int lastKey = -1;
-    ORID lastRid = null;
-    for (ODocument document : result) {
-      if (lastKey > -1)
-        Assert.assertTrue(lastKey <= (Integer) document.<OCompositeKey> field("key").getKeys().get(0));
-
-      lastKey = (Integer) document.<OCompositeKey> field("key").getKeys().get(0);
-      lastRid = document.field("rid", OType.LINK);
-
-      Assert.assertTrue(rids.remove(document.<ORID> field("rid")));
-    }
-
-    while (true) {
-      result = databaseDocumentTx.query(new OSQLSynchQuery<ODocument>(
-          "select from index:IndexPaginationTest where key > ? limit 5  order by key"), new OCompositeKey(lastKey, lastRid));
-      if (result.isEmpty())
-        break;
-
-      Assert.assertEquals(result.size(), 5);
-
-      for (ODocument document : result) {
-        if (lastKey > -1)
-          Assert.assertTrue(lastKey <= (Integer) document.<OCompositeKey> field("key").getKeys().get(0));
-
-        lastKey = (Integer) document.<OCompositeKey> field("key").getKeys().get(0);
-        lastRid = document.field("rid", OType.LINK);
-
-        Assert.assertTrue(rids.remove(document.<ORID> field("rid", OType.LINK)));
-      }
-    }
-
-    Assert.assertTrue(rids.isEmpty());
-  }
-
-  public void testIndexPaginationTestDescOrder() {
-    ODatabaseDocumentTx databaseDocumentTx = (ODatabaseDocumentTx) database.getUnderlying();
-
-    final OSchema schema = databaseDocumentTx.getMetadata().getSchema();
-    final OClass indexPaginationTest = schema.createClass("IndexPaginationTestDescOrderClass");
-    indexPaginationTest.createProperty("prop", OType.INTEGER);
-    indexPaginationTest.createIndex("IndexPaginationTestDescOrder", INDEX_TYPE.UNIQUE, "prop", "@rid");
-
-    List<ORID> rids = new ArrayList<ORID>();
-
-    for (int i = 99; i >= 0; i--) {
-      final ODocument document = new ODocument("IndexPaginationTestDescOrderClass");
-      document.field("prop", i / 2);
-      document.save();
-
-      rids.add(document.getIdentity());
-    }
-
-    List<ODocument> result = databaseDocumentTx.query(new OSQLSynchQuery<ODocument>(
-        "select from index:IndexPaginationTestDescOrder limit 5 order by key desc"));
-
-    Assert.assertEquals(result.size(), 5);
-
-    int lastKey = -1;
-    ORID lastRid = null;
-    for (ODocument document : result) {
-      if (lastKey > -1)
-        Assert.assertTrue(lastKey >= (Integer) document.<OCompositeKey> field("key").getKeys().get(0));
-
-      lastKey = (Integer) document.<OCompositeKey> field("key").getKeys().get(0);
-      lastRid = document.field("rid", OType.LINK);
-
-      Assert.assertTrue(rids.remove(document.<ORID> field("rid")));
-    }
-
-    while (true) {
-      result = databaseDocumentTx.query(new OSQLSynchQuery<ODocument>(
-          "select from index:IndexPaginationTestDescOrder where key < ? limit 5  order by key desc"), new OCompositeKey(lastKey,
-          lastRid));
-      if (result.isEmpty())
-        break;
-
-      Assert.assertEquals(result.size(), 5);
-
-      for (ODocument document : result) {
-        if (lastKey > -1)
-          Assert.assertTrue(lastKey >= (Integer) document.<OCompositeKey> field("key").getKeys().get(0));
-
-        lastKey = (Integer) document.<OCompositeKey> field("key").getKeys().get(0);
-        lastRid = document.field("rid", OType.LINK);
-
-        Assert.assertTrue(rids.remove(document.<ORID> field("rid", OType.LINK)));
-      }
-    }
-
-    Assert.assertTrue(rids.isEmpty());
-  }
-
-  public void testNullIndexKeysSupport() {
-    final ODatabaseDocumentTx databaseDocumentTx = (ODatabaseDocumentTx) database.getUnderlying();
-
-    final OSchema schema = databaseDocumentTx.getMetadata().getSchema();
-    final OClass clazz = schema.createClass("NullIndexKeysSupport");
-    clazz.createProperty("nullField", OType.STRING);
-
-    ODocument metadata = new ODocument();
-    metadata.field("ignoreNullValues", false);
-
-    clazz.createIndex("NullIndexKeysSupportIndex", INDEX_TYPE.NOTUNIQUE.toString(), null, metadata, new String[] { "nullField" });
-    for (int i = 0; i < 20; i++) {
-      if (i % 5 == 0) {
-        ODocument document = new ODocument("NullIndexKeysSupport");
-        document.field("nullField", (Object) null);
-        document.save();
-      } else {
-        ODocument document = new ODocument("NullIndexKeysSupport");
-        document.field("nullField", "val" + i);
-        document.save();
-      }
-    }
-
-    List<ODocument> result = databaseDocumentTx.query(new OSQLSynchQuery<ODocument>(
-        "select from NullIndexKeysSupport where nullField = 'val3'"));
-    Assert.assertEquals(result.size(), 1);
-
-    Assert.assertEquals(result.get(0).field("nullField"), "val3");
-
-    final String query = "select from NullIndexKeysSupport where nullField is null";
-    result = databaseDocumentTx.query(new OSQLSynchQuery<ODocument>("select from NullIndexKeysSupport where nullField is null"));
-
-    Assert.assertEquals(result.size(), 4);
-    for (ODocument document : result)
-      Assert.assertNull(document.field("nullField"));
-
-    final ODocument explain = databaseDocumentTx.command(new OCommandSQL("explain " + query)).execute();
-    Assert.assertTrue(explain.<Set<String>> field("involvedIndexes").contains("NullIndexKeysSupportIndex"));
-  }
-
-  public void testNullHashIndexKeysSupport() {
-    final ODatabaseDocumentTx databaseDocumentTx = (ODatabaseDocumentTx) database.getUnderlying();
-
-    final OSchema schema = databaseDocumentTx.getMetadata().getSchema();
-    final OClass clazz = schema.createClass("NullHashIndexKeysSupport");
-    clazz.createProperty("nullField", OType.STRING);
-
-    ODocument metadata = new ODocument();
-    metadata.field("ignoreNullValues", false);
-
-    clazz.createIndex("NullHashIndexKeysSupportIndex", INDEX_TYPE.NOTUNIQUE.toString(), null, metadata,
-        new String[] { "nullField" });
-    for (int i = 0; i < 20; i++) {
-      if (i % 5 == 0) {
-        ODocument document = new ODocument("NullHashIndexKeysSupport");
-        document.field("nullField", (Object) null);
-        document.save();
-      } else {
-        ODocument document = new ODocument("NullHashIndexKeysSupport");
-        document.field("nullField", "val" + i);
-        document.save();
-      }
-    }
-
-    List<ODocument> result = databaseDocumentTx.query(new OSQLSynchQuery<ODocument>(
-        "select from NullHashIndexKeysSupport where nullField = 'val3'"));
-    Assert.assertEquals(result.size(), 1);
-
-    Assert.assertEquals(result.get(0).field("nullField"), "val3");
-
-    final String query = "select from NullHashIndexKeysSupport where nullField is null";
-    result = databaseDocumentTx
-        .query(new OSQLSynchQuery<ODocument>("select from NullHashIndexKeysSupport where nullField is null"));
-
-    Assert.assertEquals(result.size(), 4);
-    for (ODocument document : result)
-      Assert.assertNull(document.field("nullField"));
-
-    final ODocument explain = databaseDocumentTx.command(new OCommandSQL("explain " + query)).execute();
-    Assert.assertTrue(explain.<Set<String>> field("involvedIndexes").contains("NullHashIndexKeysSupportIndex"));
-  }
-
-  public void testNullIndexKeysSupportInTx() {
-    final ODatabaseDocumentTx databaseDocumentTx = (ODatabaseDocumentTx) database.getUnderlying();
-
-    final OSchema schema = databaseDocumentTx.getMetadata().getSchema();
-    final OClass clazz = schema.createClass("NullIndexKeysSupportInTx");
-    clazz.createProperty("nullField", OType.STRING);
-
-    ODocument metadata = new ODocument();
-    metadata.field("ignoreNullValues", false);
-
-    clazz.createIndex("NullIndexKeysSupportInTxIndex", INDEX_TYPE.NOTUNIQUE.toString(), null, metadata,
-        new String[] { "nullField" });
-
-    database.begin();
-
-    for (int i = 0; i < 20; i++) {
-      if (i % 5 == 0) {
-        ODocument document = new ODocument("NullIndexKeysSupportInTx");
-        document.field("nullField", (Object) null);
-        document.save();
-      } else {
-        ODocument document = new ODocument("NullIndexKeysSupportInTx");
-        document.field("nullField", "val" + i);
-        document.save();
-      }
-    }
-
-    database.commit();
-
-    List<ODocument> result = databaseDocumentTx.query(new OSQLSynchQuery<ODocument>(
-        "select from NullIndexKeysSupportInTx where nullField = 'val3'"));
-    Assert.assertEquals(result.size(), 1);
-
-    Assert.assertEquals(result.get(0).field("nullField"), "val3");
-
-    final String query = "select from NullIndexKeysSupportInTx where nullField is null";
-    result = databaseDocumentTx
-        .query(new OSQLSynchQuery<ODocument>("select from NullIndexKeysSupportInTx where nullField is null"));
-
-    Assert.assertEquals(result.size(), 4);
-    for (ODocument document : result)
-      Assert.assertNull(document.field("nullField"));
-
-    final ODocument explain = databaseDocumentTx.command(new OCommandSQL("explain " + query)).execute();
-    Assert.assertTrue(explain.<Set<String>> field("involvedIndexes").contains("NullIndexKeysSupportInTxIndex"));
-  }
-
-  public void testNullIndexKeysSupportInMiddleTx() {
-    if (database.getURL().startsWith("remote:"))
-      return;
-
-    final ODatabaseDocumentTx databaseDocumentTx = (ODatabaseDocumentTx) database.getUnderlying();
-
-    final OSchema schema = databaseDocumentTx.getMetadata().getSchema();
-    final OClass clazz = schema.createClass("NullIndexKeysSupportInMiddleTx");
-    clazz.createProperty("nullField", OType.STRING);
-
-    ODocument metadata = new ODocument();
-    metadata.field("ignoreNullValues", false);
-
-    clazz.createIndex("NullIndexKeysSupportInMiddleTxIndex", INDEX_TYPE.NOTUNIQUE.toString(), null, metadata,
-        new String[] { "nullField" });
-
-    database.begin();
-
-    for (int i = 0; i < 20; i++) {
-      if (i % 5 == 0) {
-        ODocument document = new ODocument("NullIndexKeysSupportInMiddleTx");
-        document.field("nullField", (Object) null);
-        document.save();
-      } else {
-        ODocument document = new ODocument("NullIndexKeysSupportInMiddleTx");
-        document.field("nullField", "val" + i);
-        document.save();
-      }
-    }
-
-    List<ODocument> result = databaseDocumentTx.query(new OSQLSynchQuery<ODocument>(
-        "select from NullIndexKeysSupportInMiddleTx where nullField = 'val3'"));
-    Assert.assertEquals(result.size(), 1);
-
-    Assert.assertEquals(result.get(0).field("nullField"), "val3");
-
-    final String query = "select from NullIndexKeysSupportInMiddleTx where nullField is null";
-    result = databaseDocumentTx.query(new OSQLSynchQuery<ODocument>(
-        "select from NullIndexKeysSupportInMiddleTx where nullField is null"));
-
-    Assert.assertEquals(result.size(), 4);
-    for (ODocument document : result)
-      Assert.assertNull(document.field("nullField"));
-
-    final ODocument explain = databaseDocumentTx.command(new OCommandSQL("explain " + query)).execute();
-    Assert.assertTrue(explain.<Set<String>> field("involvedIndexes").contains("NullIndexKeysSupportInMiddleTxIndex"));
-
-    database.commit();
-  }
-
-  public void testCreateIndexAbstractClass() {
-    final ODatabaseDocumentTx databaseDocumentTx = (ODatabaseDocumentTx) database.getUnderlying();
-    final OSchema schema = databaseDocumentTx.getMetadata().getSchema();
-
-    OClass abstractClass = schema.createAbstractClass("TestCreateIndexAbstractClass");
-    abstractClass.createProperty("value", OType.STRING).setMandatory(true).createIndex(INDEX_TYPE.UNIQUE);
-
-    schema.createClass("TestCreateIndexAbstractClassChildOne", abstractClass);
-    schema.createClass("TestCreateIndexAbstractClassChildTwo", abstractClass);
-
-    ODocument docOne = new ODocument("TestCreateIndexAbstractClassChildOne");
-    docOne.field("value", "val1");
-    docOne.save();
-
-    ODocument docTwo = new ODocument("TestCreateIndexAbstractClassChildTwo");
-    docTwo.field("value", "val2");
-    docTwo.save();
-
-    final String queryOne = "select from TestCreateIndexAbstractClass where value = 'val1'";
-
-    List<ODocument> resultOne = databaseDocumentTx.query(new OSQLSynchQuery<ODocument>(queryOne));
-    Assert.assertEquals(resultOne.size(), 1);
-    Assert.assertEquals(resultOne.get(0), docOne);
-
-    ODocument explain = databaseDocumentTx.command(new OCommandSQL("explain " + queryOne)).execute();
-    Assert.assertTrue(explain.<Collection<String>> field("involvedIndexes").contains("TestCreateIndexAbstractClass.value"));
-
-    final String queryTwo = "select from TestCreateIndexAbstractClass where value = 'val2'";
-
-    List<ODocument> resultTwo = databaseDocumentTx.query(new OSQLSynchQuery<ODocument>(queryTwo));
-    Assert.assertEquals(resultTwo.size(), 1);
-    Assert.assertEquals(resultTwo.get(0), docTwo);
-
-    explain = databaseDocumentTx.command(new OCommandSQL("explain " + queryTwo)).execute();
-    Assert.assertTrue(explain.<Collection<String>> field("involvedIndexes").contains("TestCreateIndexAbstractClass.value"));
-  }
-
-  public void testValuesContainerIsRemovedIfIndexIsRemoved() {
-    if (database.getURL().startsWith("memory:") || database.getURL().startsWith("remote:"))
-      return;
-
-    final OSchema schema = database.getMetadata().getSchema();
-    OClass clazz = schema.createClass("ValuesContainerIsRemovedIfIndexIsRemovedClass");
-    clazz.createProperty("val", OType.STRING);
-
-    database
-        .command(
-            new OCommandSQL(
-                "create index ValuesContainerIsRemovedIfIndexIsRemovedIndex on ValuesContainerIsRemovedIfIndexIsRemovedClass (val) notunique"))
-        .execute();
-
-    for (int i = 0; i < 10; i++) {
-      for (int j = 0; j < 100; j++) {
-        ODocument document = new ODocument("ValuesContainerIsRemovedIfIndexIsRemovedClass");
-        document.field("val", "value" + i);
-        document.save();
-      }
-    }
-
-    final OStorageLocalAbstract storageLocalAbstract = (OStorageLocalAbstract) database.getStorage();
-    final ODiskCache diskCache = storageLocalAbstract.getDiskCache();
-
-    Assert.assertTrue(diskCache.exists("ValuesContainerIsRemovedIfIndexIsRemovedIndex.irs"));
-
-    database.command(new OCommandSQL("drop index ValuesContainerIsRemovedIfIndexIsRemovedIndex")).execute();
-
-    Assert.assertTrue(!diskCache.exists("ValuesContainerIsRemovedIfIndexIsRemovedIndex.irs"));
-  }
-
-  private List<OClusterPosition> getValidPositions(int clusterId) {
-    final List<OClusterPosition> positions = new ArrayList<OClusterPosition>();
-
-    final ORecordIteratorCluster<?> iteratorCluster = database.getUnderlying()
-        .browseCluster(database.getClusterNameById(clusterId));
-
-    for (int i = 0; i < 7; i++) {
-      if (!iteratorCluster.hasNext())
-        break;
-
-      ORecord<?> doc = iteratorCluster.next();
-      positions.add(doc.getIdentity().getClusterPosition());
-    }
-    return positions;
-  }
-}
+/*
+ * Copyright 2010-2012 Luca Garulli (l.garulli--at--orientechnologies.com)
+ *
+ * Licensed under the Apache License, Version 2.0 (the "License");
+ * you may not use this file except in compliance with the License.
+ * You may obtain a copy of the License at
+ *
+ *     http://www.apache.org/licenses/LICENSE-2.0
+ *
+ * Unless required by applicable law or agreed to in writing, software
+ * distributed under the License is distributed on an "AS IS" BASIS,
+ * WITHOUT WARRANTIES OR CONDITIONS OF ANY KIND, either express or implied.
+ * See the License for the specific language governing permissions and
+ * limitations under the License.
+ */
+package com.orientechnologies.orient.test.database.auto;
+
+import java.util.ArrayList;
+import java.util.Arrays;
+import java.util.Collection;
+import java.util.HashMap;
+import java.util.HashSet;
+import java.util.List;
+import java.util.Map;
+import java.util.Set;
+
+import org.testng.Assert;
+import org.testng.annotations.BeforeClass;
+import org.testng.annotations.Optional;
+import org.testng.annotations.Parameters;
+import org.testng.annotations.Test;
+
+import com.orientechnologies.orient.client.remote.OStorageRemote;
+import com.orientechnologies.orient.client.remote.OStorageRemoteThread;
+import com.orientechnologies.orient.core.Orient;
+import com.orientechnologies.orient.core.db.document.ODatabaseDocument;
+import com.orientechnologies.orient.core.db.document.ODatabaseDocumentTx;
+import com.orientechnologies.orient.core.db.record.OIdentifiable;
+import com.orientechnologies.orient.core.id.OClusterPosition;
+import com.orientechnologies.orient.core.id.ORID;
+import com.orientechnologies.orient.core.id.ORecordId;
+import com.orientechnologies.orient.core.index.OCompositeKey;
+import com.orientechnologies.orient.core.index.OIndex;
+import com.orientechnologies.orient.core.index.OIndexException;
+import com.orientechnologies.orient.core.index.OIndexManager;
+import com.orientechnologies.orient.core.index.OSimpleKeyIndexDefinition;
+import com.orientechnologies.orient.core.iterator.ORecordIteratorCluster;
+import com.orientechnologies.orient.core.metadata.schema.OClass;
+import com.orientechnologies.orient.core.metadata.schema.OClass.INDEX_TYPE;
+import com.orientechnologies.orient.core.metadata.schema.OProperty;
+import com.orientechnologies.orient.core.metadata.schema.OSchema;
+import com.orientechnologies.orient.core.metadata.schema.OType;
+import com.orientechnologies.orient.core.record.ORecord;
+import com.orientechnologies.orient.core.record.impl.ODocument;
+import com.orientechnologies.orient.core.sql.OCommandSQL;
+import com.orientechnologies.orient.core.sql.query.OSQLSynchQuery;
+import com.orientechnologies.orient.core.storage.ORecordDuplicatedException;
+import com.orientechnologies.orient.core.tx.OTransaction;
+import com.orientechnologies.orient.enterprise.channel.binary.OResponseProcessingException;
+import com.orientechnologies.orient.test.database.base.OrientTest;
+import com.orientechnologies.orient.test.domain.business.Account;
+import com.orientechnologies.orient.test.domain.whiz.Profile;
+
+@Test(groups = { "index" })
+public class IndexTest extends ObjectDBBaseTest {
+  @Parameters(value = "url")
+  public IndexTest(@Optional String url) {
+    super(url);
+  }
+
+  @BeforeClass
+  public void beforeClass() throws Exception {
+    super.beforeClass();
+
+    database.getEntityManager().registerEntityClasses("com.orientechnologies.orient.test.domain.business");
+    database.getEntityManager().registerEntityClasses("com.orientechnologies.orient.test.domain.whiz");
+    database.getEntityManager().registerEntityClasses("com.orientechnologies.orient.test.domain.base");
+  }
+
+  public void testDuplicatedIndexOnUnique() {
+    Profile jayMiner = new Profile("Jay", "Jay", "Miner", null);
+    database.save(jayMiner);
+
+    Profile jacobMiner = new Profile("Jay", "Jacob", "Miner", null);
+
+    try {
+      database.save(jacobMiner);
+
+      // IT SHOULD GIVE ERROR ON DUPLICATED KEY
+      Assert.assertTrue(false);
+
+    } catch (OResponseProcessingException e) {
+      Assert.assertTrue(e.getCause() instanceof ORecordDuplicatedException);
+    } catch (ORecordDuplicatedException e) {
+      Assert.assertTrue(true);
+    }
+  }
+
+  @Test(dependsOnMethods = "populateIndexDocuments")
+  public void testIndexInUniqueIndex() {
+    final OProperty nickProperty = database.getMetadata().getSchema().getClass("Profile").getProperty("nick");
+    Assert.assertEquals(nickProperty.getIndexes().iterator().next().getType(), OClass.INDEX_TYPE.UNIQUE.toString());
+
+    final boolean localStorage = !(database.getStorage() instanceof OStorageRemote || database.getStorage() instanceof OStorageRemoteThread);
+
+    boolean oldRecording = true;
+    long indexQueries = 0L;
+    if (localStorage) {
+      oldRecording = Orient.instance().getProfiler().isRecording();
+
+      if (!oldRecording) {
+        Orient.instance().getProfiler().startRecording();
+      }
+
+      indexQueries = Orient.instance().getProfiler().getCounter("db.demo.query.indexUsed");
+      if (indexQueries < 0) {
+        indexQueries = 0;
+      }
+    }
+
+    final List<Profile> result = database.command(
+        new OSQLSynchQuery<Profile>(
+            "SELECT * FROM Profile WHERE nick in ['ZZZJayLongNickIndex0' ,'ZZZJayLongNickIndex1', 'ZZZJayLongNickIndex2']"))
+        .execute();
+
+    final List<String> expectedSurnames = new ArrayList<String>(Arrays.asList("NolteIndex0", "NolteIndex1", "NolteIndex2"));
+
+    if (localStorage && !oldRecording) {
+      Orient.instance().getProfiler().stopRecording();
+    }
+
+    Assert.assertEquals(result.size(), 3);
+    for (final Profile profile : result) {
+      expectedSurnames.remove(profile.getSurname());
+    }
+
+    Assert.assertEquals(expectedSurnames.size(), 0);
+
+    if (localStorage) {
+      final long newIndexQueries = Orient.instance().getProfiler().getCounter("db.demo.query.indexUsed");
+      Assert.assertEquals(newIndexQueries, indexQueries + 1);
+    }
+  }
+
+  @Test(dependsOnMethods = "testDuplicatedIndexOnUnique")
+  public void testUseOfIndex() {
+    final List<Profile> result = database.command(new OSQLSynchQuery<Profile>("select * from Profile where nick = 'Jay'"))
+        .execute();
+
+    Assert.assertFalse(result.isEmpty());
+
+    Profile record;
+    for (int i = 0; i < result.size(); ++i) {
+      record = result.get(i);
+
+      OrientTest.printRecord(i, record);
+
+      Assert.assertTrue(record.getName().toString().equalsIgnoreCase("Jay"));
+    }
+  }
+
+  @Test(dependsOnMethods = "testDuplicatedIndexOnUnique")
+  public void testIndexEntries() {
+    List<Profile> result = database.command(new OSQLSynchQuery<Profile>("select * from Profile where nick is not null")).execute();
+
+    OIndex<?> idx = database.getMetadata().getIndexManager().getIndex("Profile.nick");
+
+    Assert.assertEquals(idx.getSize(), result.size());
+  }
+
+  @Test(dependsOnMethods = "testDuplicatedIndexOnUnique")
+  public void testIndexSize() {
+    List<Profile> result = database.command(new OSQLSynchQuery<Profile>("select * from Profile where nick is not null")).execute();
+
+    int profileSize = result.size();
+
+    database.getMetadata().getIndexManager().reload();
+    Assert.assertEquals(database.getMetadata().getIndexManager().getIndex("Profile.nick").getSize(), profileSize);
+    for (int i = 0; i < 10; i++) {
+      Profile profile = new Profile("Yay-" + i, "Jay", "Miner", null);
+      database.save(profile);
+      profileSize++;
+      Assert.assertNotNull(database.getMetadata().getIndexManager().getIndex("Profile.nick").get("Yay-" + i));
+    }
+  }
+
+  @Test(dependsOnMethods = "testUseOfIndex")
+  public void testChangeOfIndexToNotUnique() {
+    database.getMetadata().getSchema().getClass("Profile").getProperty("nick").dropIndexes();
+    database.getMetadata().getSchema().getClass("Profile").getProperty("nick").createIndex(OClass.INDEX_TYPE.NOTUNIQUE);
+  }
+
+  @Test(dependsOnMethods = "testChangeOfIndexToNotUnique")
+  public void testDuplicatedIndexOnNotUnique() {
+    Profile nickNolte = new Profile("Jay", "Nick", "Nolte", null);
+    database.save(nickNolte);
+  }
+
+  @Test(dependsOnMethods = "testDuplicatedIndexOnNotUnique")
+  public void testQueryIndex() {
+    List<?> result = database.query(new OSQLSynchQuery<Object>("select from index:profile.nick where key = 'Jay'"));
+    Assert.assertTrue(result.size() > 0);
+  }
+
+  @Test
+  public void testIndexSQL() {
+    database.command(new OCommandSQL("create index idx unique")).execute();
+    database.getMetadata().getIndexManager().reload();
+    Assert.assertNotNull(database.getMetadata().getIndexManager().getIndex("idx"));
+
+    final List<OClusterPosition> positions = getValidPositions(3);
+
+    database.command(new OCommandSQL("insert into index:IDX (key,rid) values (10,#3:" + positions.get(0) + ')')).execute();
+    database.command(new OCommandSQL("insert into index:IDX (key,rid) values (20,#3:" + positions.get(1) + ')')).execute();
+
+    List<ODocument> result = database.command(new OCommandSQL("select from index:IDX")).execute();
+    Assert.assertNotNull(result);
+    Assert.assertEquals(result.size(), 2);
+    for (ODocument d : result) {
+      Assert.assertTrue(d.containsField("key"));
+      Assert.assertTrue(d.containsField("rid"));
+
+      if (d.field("key").equals(10))
+        Assert.assertEquals(d.rawField("rid"), new ORecordId(3, positions.get(0)));
+      else if (d.field("key").equals(20))
+        Assert.assertEquals(d.rawField("rid"), new ORecordId(3, positions.get(1)));
+      else
+        Assert.assertTrue(false);
+    }
+
+    result = database.command(new OCommandSQL("select key, rid from index:IDX")).execute();
+    Assert.assertNotNull(result);
+    Assert.assertEquals(result.size(), 2);
+    for (ODocument d : result) {
+      Assert.assertTrue(d.containsField("key"));
+      Assert.assertTrue(d.containsField("rid"));
+
+      if (d.field("key").equals(10))
+        Assert.assertEquals(d.rawField("rid"), new ORecordId(3, positions.get(0)));
+      else if (d.field("key").equals(20))
+        Assert.assertEquals(d.rawField("rid"), new ORecordId(3, positions.get(1)));
+      else
+        Assert.assertTrue(false);
+    }
+
+    result = database.command(new OCommandSQL("select key from index:IDX")).execute();
+    Assert.assertNotNull(result);
+    Assert.assertEquals(result.size(), 2);
+    for (ODocument d : result) {
+      Assert.assertTrue(d.containsField("key"));
+      Assert.assertFalse(d.containsField("rid"));
+    }
+
+    result = database.command(new OCommandSQL("select rid from index:IDX")).execute();
+    Assert.assertNotNull(result);
+    Assert.assertEquals(result.size(), 2);
+    for (ODocument d : result) {
+      Assert.assertFalse(d.containsField("key"));
+      Assert.assertTrue(d.containsField("rid"));
+    }
+
+    result = database.command(new OCommandSQL("select rid from index:IDX where key = 10")).execute();
+    Assert.assertNotNull(result);
+    Assert.assertEquals(result.size(), 1);
+    for (ODocument d : result) {
+      Assert.assertFalse(d.containsField("key"));
+      Assert.assertTrue(d.containsField("rid"));
+    }
+  }
+
+  @Test(dependsOnMethods = "testQueryIndex")
+  public void testChangeOfIndexToUnique() {
+    try {
+      database.getMetadata().getSchema().getClass("Profile").getProperty("nick").dropIndexes();
+      database.getMetadata().getSchema().getClass("Profile").getProperty("nick").createIndex(OClass.INDEX_TYPE.UNIQUE);
+      Assert.assertTrue(false);
+    } catch (OResponseProcessingException e) {
+      Assert.assertTrue(e.getCause() instanceof OIndexException);
+    } catch (OIndexException e) {
+      Assert.assertTrue(true);
+    }
+  }
+
+  @Test(dependsOnMethods = "populateIndexDocuments")
+  public void testIndexInMajorSelect() {
+    if (database.getStorage() instanceof OStorageRemote || database.getStorage() instanceof OStorageRemoteThread) {
+      return;
+    }
+
+    final boolean oldRecording = Orient.instance().getProfiler().isRecording();
+
+    if (!oldRecording) {
+      Orient.instance().getProfiler().startRecording();
+    }
+
+    long indexQueries = Orient.instance().getProfiler().getCounter("db.demo.query.indexUsed");
+    if (indexQueries < 0) {
+      indexQueries = 0;
+    }
+
+    final List<Profile> result = database.command(
+        new OSQLSynchQuery<Profile>("select * from Profile where nick > 'ZZZJayLongNickIndex3'")).execute();
+    final List<String> expectedNicks = new ArrayList<String>(Arrays.asList("ZZZJayLongNickIndex4", "ZZZJayLongNickIndex5"));
+
+    if (!oldRecording) {
+      Orient.instance().getProfiler().stopRecording();
+    }
+
+    Assert.assertEquals(result.size(), 2);
+    for (Profile profile : result) {
+      expectedNicks.remove(profile.getNick());
+    }
+
+    Assert.assertEquals(expectedNicks.size(), 0);
+    long newIndexQueries = Orient.instance().getProfiler().getCounter("db.demo.query.indexUsed");
+    Assert.assertEquals(newIndexQueries, indexQueries + 1);
+  }
+
+  @Test(dependsOnMethods = "populateIndexDocuments")
+  public void testIndexInMajorEqualsSelect() {
+    if (database.getStorage() instanceof OStorageRemote || database.getStorage() instanceof OStorageRemoteThread) {
+      return;
+    }
+
+    final boolean oldRecording = Orient.instance().getProfiler().isRecording();
+
+    if (!oldRecording) {
+      Orient.instance().getProfiler().startRecording();
+    }
+
+    long indexQueries = Orient.instance().getProfiler().getCounter("db.demo.query.indexUsed");
+    if (indexQueries < 0) {
+      indexQueries = 0;
+    }
+
+    final List<Profile> result = database.command(
+        new OSQLSynchQuery<Profile>("select * from Profile where nick >= 'ZZZJayLongNickIndex3'")).execute();
+    final List<String> expectedNicks = new ArrayList<String>(Arrays.asList("ZZZJayLongNickIndex3", "ZZZJayLongNickIndex4",
+        "ZZZJayLongNickIndex5"));
+
+    if (!oldRecording) {
+      Orient.instance().getProfiler().stopRecording();
+    }
+
+    Assert.assertEquals(result.size(), 3);
+    for (Profile profile : result) {
+      expectedNicks.remove(profile.getNick());
+    }
+
+    Assert.assertEquals(expectedNicks.size(), 0);
+    long newIndexQueries = Orient.instance().getProfiler().getCounter("db.demo.query.indexUsed");
+    Assert.assertEquals(newIndexQueries, indexQueries + 1);
+  }
+
+  @Test(dependsOnMethods = "populateIndexDocuments")
+  public void testIndexInMinorSelect() {
+    if (database.getStorage() instanceof OStorageRemote || database.getStorage() instanceof OStorageRemoteThread) {
+      return;
+    }
+
+    final boolean oldRecording = Orient.instance().getProfiler().isRecording();
+
+    if (!oldRecording) {
+      Orient.instance().getProfiler().startRecording();
+    }
+
+    long indexQueries = Orient.instance().getProfiler().getCounter("db.demo.query.indexUsed");
+    if (indexQueries < 0) {
+      indexQueries = 0;
+    }
+
+    final List<Profile> result = database.command(new OSQLSynchQuery<Profile>("select * from Profile where nick < '002'"))
+        .execute();
+    final List<String> expectedNicks = new ArrayList<String>(Arrays.asList("000", "001"));
+
+    if (!oldRecording) {
+      Orient.instance().getProfiler().stopRecording();
+    }
+
+    Assert.assertEquals(result.size(), 2);
+    for (Profile profile : result) {
+      expectedNicks.remove(profile.getNick());
+    }
+
+    Assert.assertEquals(expectedNicks.size(), 0);
+    long newIndexQueries = Orient.instance().getProfiler().getCounter("db.demo.query.indexUsed");
+    Assert.assertEquals(newIndexQueries, indexQueries + 1);
+  }
+
+  @Test(dependsOnMethods = "populateIndexDocuments")
+  public void testIndexInMinorEqualsSelect() {
+    if (database.getStorage() instanceof OStorageRemote || database.getStorage() instanceof OStorageRemoteThread) {
+      return;
+    }
+
+    final boolean oldRecording = Orient.instance().getProfiler().isRecording();
+
+    if (!oldRecording) {
+      Orient.instance().getProfiler().startRecording();
+    }
+
+    long indexQueries = Orient.instance().getProfiler().getCounter("db.demo.query.indexUsed");
+    if (indexQueries < 0) {
+      indexQueries = 0;
+    }
+
+    final List<Profile> result = database.command(new OSQLSynchQuery<Profile>("select * from Profile where nick <= '002'"))
+        .execute();
+    final List<String> expectedNicks = new ArrayList<String>(Arrays.asList("000", "001", "002"));
+
+    if (!oldRecording) {
+      Orient.instance().getProfiler().stopRecording();
+    }
+
+    Assert.assertEquals(result.size(), 3);
+    for (Profile profile : result) {
+      expectedNicks.remove(profile.getNick());
+    }
+
+    Assert.assertEquals(expectedNicks.size(), 0);
+    long newIndexQueries = Orient.instance().getProfiler().getCounter("db.demo.query.indexUsed");
+    Assert.assertEquals(newIndexQueries, indexQueries + 1);
+  }
+
+  @Test(dependsOnMethods = "populateIndexDocuments")
+  public void testIndexBetweenSelect() {
+    if (database.getStorage() instanceof OStorageRemote || database.getStorage() instanceof OStorageRemoteThread) {
+      return;
+    }
+
+    final boolean oldRecording = Orient.instance().getProfiler().isRecording();
+
+    if (!oldRecording) {
+      Orient.instance().getProfiler().startRecording();
+    }
+
+    long indexQueries = Orient.instance().getProfiler().getCounter("db.demo.query.indexUsed");
+    if (indexQueries < 0) {
+      indexQueries = 0;
+    }
+
+    final List<Profile> result = database.command(
+        new OSQLSynchQuery<Profile>("select * from Profile where nick between '001' and '004'")).execute();
+    final List<String> expectedNicks = new ArrayList<String>(Arrays.asList("001", "002", "003", "004"));
+
+    if (!oldRecording) {
+      Orient.instance().getProfiler().stopRecording();
+    }
+
+    Assert.assertEquals(result.size(), 4);
+    for (Profile profile : result) {
+      expectedNicks.remove(profile.getNick());
+    }
+
+    Assert.assertEquals(expectedNicks.size(), 0);
+    long newIndexQueries = Orient.instance().getProfiler().getCounter("db.demo.query.indexUsed");
+    Assert.assertEquals(newIndexQueries, indexQueries + 1);
+  }
+
+  @Test(dependsOnMethods = "populateIndexDocuments")
+  public void testIndexInComplexSelectOne() {
+    if (database.getStorage() instanceof OStorageRemote || database.getStorage() instanceof OStorageRemoteThread) {
+      return;
+    }
+
+    final boolean oldRecording = Orient.instance().getProfiler().isRecording();
+
+    if (!oldRecording) {
+      Orient.instance().getProfiler().startRecording();
+    }
+
+    long indexQueries = Orient.instance().getProfiler().getCounter("db.demo.query.indexUsed");
+    if (indexQueries < 0) {
+      indexQueries = 0;
+    }
+
+    final List<Profile> result = database.command(
+        new OSQLSynchQuery<Profile>("select * from Profile where (name = 'Giuseppe' OR name <> 'Napoleone')"
+            + " AND (nick is not null AND (name = 'Giuseppe' OR name <> 'Napoleone') AND (nick >= 'ZZZJayLongNickIndex3'))"))
+        .execute();
+    if (!oldRecording) {
+      Orient.instance().getProfiler().stopRecording();
+    }
+
+    final List<String> expectedNicks = new ArrayList<String>(Arrays.asList("ZZZJayLongNickIndex3", "ZZZJayLongNickIndex4",
+        "ZZZJayLongNickIndex5"));
+    Assert.assertEquals(result.size(), 3);
+    for (Profile profile : result) {
+      expectedNicks.remove(profile.getNick());
+    }
+
+    Assert.assertEquals(expectedNicks.size(), 0);
+    long newIndexQueries = Orient.instance().getProfiler().getCounter("db.demo.query.indexUsed");
+    Assert.assertEquals(newIndexQueries, indexQueries + 1);
+  }
+
+  @Test(dependsOnMethods = "populateIndexDocuments")
+  public void testIndexInComplexSelectTwo() {
+    if (database.getStorage() instanceof OStorageRemote || database.getStorage() instanceof OStorageRemoteThread) {
+      return;
+    }
+
+    final boolean oldRecording = Orient.instance().getProfiler().isRecording();
+
+    if (!oldRecording) {
+      Orient.instance().getProfiler().startRecording();
+    }
+
+    long indexQueries = Orient.instance().getProfiler().getCounter("db.demo.query.indexUsed");
+    if (indexQueries < 0) {
+      indexQueries = 0;
+    }
+
+    final List<Profile> result = database
+        .command(
+            new OSQLSynchQuery<Profile>(
+                "select * from Profile where "
+                    + "((name = 'Giuseppe' OR name <> 'Napoleone')"
+                    + " AND (nick is not null AND (name = 'Giuseppe' OR name <> 'Napoleone') AND (nick >= 'ZZZJayLongNickIndex3' OR nick >= 'ZZZJayLongNickIndex4')))"))
+        .execute();
+    if (!oldRecording) {
+      Orient.instance().getProfiler().stopRecording();
+    }
+
+    final List<String> expectedNicks = new ArrayList<String>(Arrays.asList("ZZZJayLongNickIndex3", "ZZZJayLongNickIndex4",
+        "ZZZJayLongNickIndex5"));
+    Assert.assertEquals(result.size(), 3);
+    for (Profile profile : result) {
+      expectedNicks.remove(profile.getNick());
+    }
+
+    Assert.assertEquals(expectedNicks.size(), 0);
+    long newIndexQueries = Orient.instance().getProfiler().getCounter("db.demo.query.indexUsed");
+    Assert.assertEquals(newIndexQueries, indexQueries);
+  }
+
+  public void populateIndexDocuments() {
+    for (int i = 0; i <= 5; i++) {
+      final Profile profile = new Profile("ZZZJayLongNickIndex" + i, "NickIndex" + i, "NolteIndex" + i, null);
+      database.save(profile);
+    }
+
+    for (int i = 0; i <= 5; i++) {
+      final Profile profile = new Profile("00" + i, "NickIndex" + i, "NolteIndex" + i, null);
+      database.save(profile);
+    }
+  }
+
+  @Test(dependsOnMethods = "testChangeOfIndexToUnique")
+  public void removeNotUniqueIndexOnNick() {
+    database.getMetadata().getSchema().getClass("Profile").getProperty("nick").dropIndexes();
+    database.getMetadata().getSchema().save();
+  }
+
+  @Test(dependsOnMethods = "removeNotUniqueIndexOnNick")
+  public void testQueryingWithoutNickIndex() {
+    Assert.assertTrue(database.getMetadata().getSchema().getClass("Profile").getProperty("name").isIndexed());
+    Assert.assertTrue(!database.getMetadata().getSchema().getClass("Profile").getProperty("nick").isIndexed());
+
+    List<Profile> result = database.command(new OSQLSynchQuery<ODocument>("SELECT FROM Profile WHERE nick = 'Jay'")).execute();
+    Assert.assertEquals(result.size(), 2);
+
+    result = database.command(new OSQLSynchQuery<ODocument>("SELECT FROM Profile WHERE nick = 'Jay' AND name = 'Jay'")).execute();
+    Assert.assertEquals(result.size(), 1);
+
+    result = database.command(new OSQLSynchQuery<ODocument>("SELECT FROM Profile WHERE nick = 'Jay' AND name = 'Nick'")).execute();
+    Assert.assertEquals(result.size(), 1);
+  }
+
+  @Test(dependsOnMethods = "testQueryingWithoutNickIndex")
+  public void createNotUniqueIndexOnNick() {
+    database.getMetadata().getSchema().getClass("Profile").getProperty("nick").createIndex(OClass.INDEX_TYPE.NOTUNIQUE);
+    database.getMetadata().getSchema().save();
+  }
+
+  @Test(dependsOnMethods = { "createNotUniqueIndexOnNick", "populateIndexDocuments" })
+  public void testIndexInNotUniqueIndex() {
+    final OProperty nickProperty = database.getMetadata().getSchema().getClass("Profile").getProperty("nick");
+    Assert.assertEquals(nickProperty.getIndexes().iterator().next().getType(), OClass.INDEX_TYPE.NOTUNIQUE.toString());
+
+    final boolean localStorage = !(database.getStorage() instanceof OStorageRemote || database.getStorage() instanceof OStorageRemoteThread);
+
+    boolean oldRecording = true;
+    long indexQueries = 0L;
+    if (localStorage) {
+      oldRecording = Orient.instance().getProfiler().isRecording();
+
+      if (!oldRecording) {
+        Orient.instance().getProfiler().startRecording();
+      }
+
+      indexQueries = Orient.instance().getProfiler().getCounter("db.demo.query.indexUsed");
+      if (indexQueries < 0) {
+        indexQueries = 0;
+      }
+    }
+
+    final List<Profile> result = database.command(
+        new OSQLSynchQuery<Profile>(
+            "SELECT * FROM Profile WHERE nick in ['ZZZJayLongNickIndex0' ,'ZZZJayLongNickIndex1', 'ZZZJayLongNickIndex2']"))
+        .execute();
+
+    final List<String> expectedSurnames = new ArrayList<String>(Arrays.asList("NolteIndex0", "NolteIndex1", "NolteIndex2"));
+
+    if (localStorage && !oldRecording) {
+      Orient.instance().getProfiler().stopRecording();
+    }
+
+    Assert.assertEquals(result.size(), 3);
+    for (final Profile profile : result) {
+      expectedSurnames.remove(profile.getSurname());
+    }
+
+    Assert.assertEquals(expectedSurnames.size(), 0);
+
+    if (localStorage) {
+      final long newIndexQueries = Orient.instance().getProfiler().getCounter("db.demo.query.indexUsed");
+      Assert.assertEquals(newIndexQueries, indexQueries + 1);
+    }
+  }
+
+  @Test
+  public void testIndexCount() {
+    final OIndex<?> nickIndex = database.getMetadata().getIndexManager().getIndex("Profile.nick");
+    final List<ODocument> result = database.query(new OSQLSynchQuery<Object>("select count(*) from index:Profile.nick"));
+    Assert.assertEquals(result.size(), 1);
+    Assert.assertEquals(result.get(0).<Long> field("count").longValue(), nickIndex.getSize());
+  }
+
+  public void indexLinks() {
+    database.getMetadata().getSchema().getClass("Whiz").getProperty("account").createIndex(OClass.INDEX_TYPE.NOTUNIQUE);
+
+    final List<Account> result = database.command(new OSQLSynchQuery<Account>("select * from Account limit 1")).execute();
+
+    final OIndex<?> idx = database.getMetadata().getIndexManager().getIndex("Whiz.account");
+
+    for (int i = 0; i < 5; i++) {
+      final ODocument whiz = new ODocument("Whiz");
+
+      whiz.field("id", i);
+      whiz.field("text", "This is a test");
+      whiz.field("account", result.get(0).getRid());
+
+      whiz.save();
+    }
+
+    Assert.assertEquals(idx.getSize(), 5);
+
+    final List<ODocument> indexedResult = database.getUnderlying()
+        .command(new OSQLSynchQuery<Profile>("select * from Whiz where account = ?")).execute(result.get(0).getRid());
+
+    Assert.assertEquals(indexedResult.size(), 5);
+
+    for (final ODocument resDoc : indexedResult) {
+      resDoc.delete();
+    }
+
+    final ODocument whiz = new ODocument("Whiz");
+    whiz.field("id", 100);
+    whiz.field("text", "This is a test!");
+    whiz.field("account", new ODocument("Company").field("id", 9999));
+    whiz.save();
+
+    Assert.assertTrue(((ODocument) whiz.field("account")).getIdentity().isValid());
+
+    ((ODocument) whiz.field("account")).delete();
+    whiz.delete();
+  }
+
+  public void linkedIndexedProperty() {
+    ODatabaseDocument db = new ODatabaseDocumentTx(database.getURL());
+    db.open("admin", "admin");
+
+    if (!db.getMetadata().getSchema().existsClass("TestClass")) {
+      OClass testClass = db.getMetadata().getSchema().createClass("TestClass");
+      OClass testLinkClass = db.getMetadata().getSchema().createClass("TestLinkClass");
+      testClass.createProperty("testLink", OType.LINK, testLinkClass).createIndex(OClass.INDEX_TYPE.NOTUNIQUE);
+      testClass.createProperty("name", OType.STRING).createIndex(OClass.INDEX_TYPE.UNIQUE);
+      testLinkClass.createProperty("testBoolean", OType.BOOLEAN);
+      testLinkClass.createProperty("testString", OType.STRING);
+      db.getMetadata().getSchema().save();
+    }
+    ODocument testClassDocument = db.newInstance("TestClass");
+    testClassDocument.field("name", "Test Class 1");
+    ODocument testLinkClassDocument = new ODocument("TestLinkClass");
+    testLinkClassDocument.field("testString", "Test Link Class 1");
+    testLinkClassDocument.field("testBoolean", true);
+    testClassDocument.field("testLink", testLinkClassDocument);
+    testClassDocument.save();
+    // THIS WILL THROW A java.lang.ClassCastException: com.orientechnologies.orient.core.id.ORecordId cannot be cast to
+    // java.lang.Boolean
+    List<ODocument> result = db.query(new OSQLSynchQuery<ODocument>("select from TestClass where testLink.testBoolean = true"));
+    Assert.assertEquals(result.size(), 1);
+    // THIS WILL THROW A java.lang.ClassCastException: com.orientechnologies.orient.core.id.ORecordId cannot be cast to
+    // java.lang.String
+    result = db.query(new OSQLSynchQuery<ODocument>("select from TestClass where testLink.testString = 'Test Link Class 1'"));
+    Assert.assertEquals(result.size(), 1);
+
+    db.close();
+  }
+
+  @Test(dependsOnMethods = "linkedIndexedProperty")
+  public void testLinkedIndexedPropertyInTx() {
+    ODatabaseDocument db = new ODatabaseDocumentTx(database.getURL());
+    db.open("admin", "admin");
+
+    db.begin();
+    ODocument testClassDocument = db.newInstance("TestClass");
+    testClassDocument.field("name", "Test Class 2");
+    ODocument testLinkClassDocument = new ODocument("TestLinkClass");
+    testLinkClassDocument.field("testString", "Test Link Class 2");
+    testLinkClassDocument.field("testBoolean", true);
+    testClassDocument.field("testLink", testLinkClassDocument);
+    testClassDocument.save();
+    db.commit();
+
+    // THIS WILL THROW A java.lang.ClassCastException: com.orientechnologies.orient.core.id.ORecordId cannot be cast to
+    // java.lang.Boolean
+    List<ODocument> result = db.query(new OSQLSynchQuery<ODocument>("select from TestClass where testLink.testBoolean = true"));
+    Assert.assertEquals(result.size(), 2);
+    // THIS WILL THROW A java.lang.ClassCastException: com.orientechnologies.orient.core.id.ORecordId cannot be cast to
+    // java.lang.String
+    result = db.query(new OSQLSynchQuery<ODocument>("select from TestClass where testLink.testString = 'Test Link Class 2'"));
+    Assert.assertEquals(result.size(), 1);
+
+    db.close();
+  }
+
+  public void testDictionary() {
+    ODatabaseDocument db = new ODatabaseDocumentTx(database.getURL());
+    db.open("admin", "admin");
+
+    OClass pClass = db.getMetadata().getSchema().createClass("Person2");
+    pClass.createProperty("firstName", OType.STRING);
+    pClass.createProperty("lastName", OType.STRING);
+    pClass.createProperty("age", OType.INTEGER);
+    pClass.createIndex("testIdx", INDEX_TYPE.DICTIONARY, "firstName", "lastName");
+
+    ODocument person = new ODocument("Person2");
+    person.field("firstName", "foo").field("lastName", "bar").save();
+
+    person = new ODocument("Person2");
+    person.field("firstName", "foo").field("lastName", "bar").field("age", 32).save();
+
+    db.close();
+  }
+
+  public void testConcurrentRemoveDelete() {
+    ODatabaseDocument db = new ODatabaseDocumentTx(database.getURL());
+    db.open("admin", "admin");
+
+    if (!db.getMetadata().getSchema().existsClass("MyFruit")) {
+      OClass fruitClass = db.getMetadata().getSchema().createClass("MyFruit");
+      fruitClass.createProperty("name", OType.STRING);
+      fruitClass.createProperty("color", OType.STRING);
+
+      db.getMetadata().getSchema().getClass("MyFruit").getProperty("name").createIndex(OClass.INDEX_TYPE.UNIQUE);
+
+      db.getMetadata().getSchema().getClass("MyFruit").getProperty("color").createIndex(OClass.INDEX_TYPE.NOTUNIQUE);
+
+      db.getMetadata().getSchema().save();
+    }
+
+    long expectedIndexSize = 0;
+
+    final int passCount = 10;
+    final int chunkSize = 1000;
+    for (int pass = 0; pass < passCount; pass++) {
+      List<ODocument> recordsToDelete = new ArrayList<ODocument>();
+      db.begin();
+      for (int i = 0; i < chunkSize; i++) {
+        ODocument d = new ODocument("MyFruit").field("name", "ABC" + pass + 'K' + i).field("color", "FOO" + pass);
+        d.save();
+        if (i < chunkSize / 2) {
+          recordsToDelete.add(d);
+        }
+      }
+      db.commit();
+
+      expectedIndexSize += chunkSize;
+      Assert.assertEquals(db.getMetadata().getIndexManager().getClassIndex("MyFruit", "MyFruit.color").getSize(),
+          expectedIndexSize, "After add");
+
+      // do delete
+      db.begin();
+      for (final ODocument recordToDelete : recordsToDelete) {
+        Assert.assertNotNull(db.delete(recordToDelete));
+      }
+      db.commit();
+
+      expectedIndexSize -= recordsToDelete.size();
+      Assert.assertEquals(db.getMetadata().getIndexManager().getClassIndex("MyFruit", "MyFruit.color").getSize(),
+          expectedIndexSize, "After delete");
+    }
+
+    db.close();
+  }
+
+  public void testIndexParamsAutoConversion() {
+    ODatabaseDocument db = new ODatabaseDocumentTx(database.getURL());
+    db.open("admin", "admin");
+
+    if (!db.getMetadata().getSchema().existsClass("IndexTestTerm")) {
+      final OClass termClass = db.getMetadata().getSchema().createClass("IndexTestTerm");
+      termClass.createProperty("label", OType.STRING);
+      termClass.createIndex("idxTerm", INDEX_TYPE.UNIQUE, "label");
+
+      db.getMetadata().getSchema().save();
+    }
+
+    final ODocument doc = new ODocument("IndexTestTerm");
+    doc.field("label", "42");
+    doc.save();
+
+    final ORecordId result = (ORecordId) db.getMetadata().getIndexManager().getIndex("idxTerm").get("42");
+    Assert.assertNotNull(result);
+    Assert.assertEquals(result.getIdentity(), doc.getIdentity());
+  }
+
+  public void testTransactionUniqueIndexTestOne() {
+    ODatabaseDocumentTx db = new ODatabaseDocumentTx(database.getURL());
+    db.open("admin", "admin");
+
+    if (!db.getMetadata().getSchema().existsClass("TransactionUniqueIndexTest")) {
+      final OClass termClass = db.getMetadata().getSchema().createClass("TransactionUniqueIndexTest");
+      termClass.createProperty("label", OType.STRING);
+      termClass.createIndex("idxTransactionUniqueIndexTest", INDEX_TYPE.UNIQUE, "label");
+      db.getMetadata().getSchema().save();
+    }
+
+    ODocument docOne = new ODocument("TransactionUniqueIndexTest");
+    docOne.field("label", "A");
+    docOne.save();
+
+    final List<ODocument> resultBeforeCommit = db.query(new OSQLSynchQuery<ODocument>(
+        "select from index:idxTransactionUniqueIndexTest"));
+    Assert.assertEquals(resultBeforeCommit.size(), 1);
+
+    db.begin();
+    try {
+      ODocument docTwo = new ODocument("TransactionUniqueIndexTest");
+      docTwo.field("label", "A");
+      docTwo.save();
+
+      db.commit();
+      Assert.fail();
+    } catch (OResponseProcessingException e) {
+      Assert.assertTrue(e.getCause() instanceof ORecordDuplicatedException);
+    } catch (ORecordDuplicatedException oie) {
+    }
+
+    final List<ODocument> resultAfterCommit = db.query(new OSQLSynchQuery<ODocument>(
+        "select from index:idxTransactionUniqueIndexTest"));
+    Assert.assertEquals(resultAfterCommit.size(), 1);
+  }
+
+  @Test(dependsOnMethods = "testTransactionUniqueIndexTestOne")
+  public void testTransactionUniqueIndexTestTwo() {
+    ODatabaseDocumentTx db = new ODatabaseDocumentTx(database.getURL());
+    db.open("admin", "admin");
+
+    if (!db.getMetadata().getSchema().existsClass("TransactionUniqueIndexTest")) {
+      final OClass termClass = db.getMetadata().getSchema().createClass("TransactionUniqueIndexTest");
+      termClass.createProperty("label", OType.STRING);
+      termClass.createIndex("idxTransactionUniqueIndexTest", INDEX_TYPE.UNIQUE, "label");
+      db.getMetadata().getSchema().save();
+    }
+
+    final List<ODocument> resultBeforeCommit = db.query(new OSQLSynchQuery<ODocument>(
+        "select from index:idxTransactionUniqueIndexTest"));
+    Assert.assertEquals(resultBeforeCommit.size(), 1);
+
+    db.begin();
+
+    try {
+      ODocument docOne = new ODocument("TransactionUniqueIndexTest");
+      docOne.field("label", "B");
+      docOne.save();
+
+      ODocument docTwo = new ODocument("TransactionUniqueIndexTest");
+      docTwo.field("label", "B");
+      docTwo.save();
+
+      db.commit();
+      Assert.fail();
+    } catch (OResponseProcessingException e) {
+      Assert.assertTrue(e.getCause() instanceof ORecordDuplicatedException);
+      db.rollback();
+    } catch (ORecordDuplicatedException oie) {
+      db.rollback();
+    }
+
+    final List<ODocument> resultAfterCommit = db.query(new OSQLSynchQuery<ODocument>(
+        "select from index:idxTransactionUniqueIndexTest"));
+    Assert.assertEquals(resultAfterCommit.size(), 1);
+  }
+
+  public void testTransactionUniqueIndexTestWithDotNameOne() {
+    ODatabaseDocumentTx db = new ODatabaseDocumentTx(database.getURL());
+    db.open("admin", "admin");
+
+    if (!db.getMetadata().getSchema().existsClass("TransactionUniqueIndexWithDotTest")) {
+      final OClass termClass = db.getMetadata().getSchema().createClass("TransactionUniqueIndexWithDotTest");
+      termClass.createProperty("label", OType.STRING).createIndex(INDEX_TYPE.UNIQUE);
+      db.getMetadata().getSchema().save();
+    }
+
+    ODocument docOne = new ODocument("TransactionUniqueIndexWithDotTest");
+    docOne.field("label", "A");
+    docOne.save();
+
+    final List<ODocument> resultBeforeCommit = db.query(new OSQLSynchQuery<ODocument>(
+        "select from  index:TransactionUniqueIndexWithDotTest.label"));
+    Assert.assertEquals(resultBeforeCommit.size(), 1);
+
+    long countClassBefore = db.countClass("TransactionUniqueIndexWithDotTest");
+    db.begin();
+    try {
+      ODocument docTwo = new ODocument("TransactionUniqueIndexWithDotTest");
+      docTwo.field("label", "A");
+      docTwo.save();
+
+      db.commit();
+      Assert.fail();
+    } catch (OResponseProcessingException e) {
+      Assert.assertTrue(e.getCause() instanceof ORecordDuplicatedException);
+    } catch (ORecordDuplicatedException oie) {
+    }
+
+    Assert.assertEquals(
+        ((List<ODocument>) db.command(new OCommandSQL("select from TransactionUniqueIndexWithDotTest")).execute()).size(),
+        countClassBefore);
+
+    final List<ODocument> resultAfterCommit = db.query(new OSQLSynchQuery<ODocument>(
+        "select from  index:TransactionUniqueIndexWithDotTest.label"));
+    Assert.assertEquals(resultAfterCommit.size(), 1);
+  }
+
+  @Test(dependsOnMethods = "testTransactionUniqueIndexTestWithDotNameOne")
+  public void testTransactionUniqueIndexTestWithDotNameTwo() {
+    ODatabaseDocumentTx db = new ODatabaseDocumentTx(database.getURL());
+    db.open("admin", "admin");
+
+    if (!db.getMetadata().getSchema().existsClass("TransactionUniqueIndexWithDotTest")) {
+      final OClass termClass = db.getMetadata().getSchema().createClass("TransactionUniqueIndexWithDotTest");
+      termClass.createProperty("label", OType.STRING).createIndex(INDEX_TYPE.UNIQUE);
+      db.getMetadata().getSchema().save();
+    }
+
+    final List<ODocument> resultBeforeCommit = db.query(new OSQLSynchQuery<ODocument>(
+        "select from index:TransactionUniqueIndexWithDotTest.label"));
+    Assert.assertEquals(resultBeforeCommit.size(), 1);
+
+    db.begin();
+
+    try {
+      ODocument docOne = new ODocument("TransactionUniqueIndexWithDotTest");
+      docOne.field("label", "B");
+      docOne.save();
+
+      ODocument docTwo = new ODocument("TransactionUniqueIndexWithDotTest");
+      docTwo.field("label", "B");
+      docTwo.save();
+
+      db.commit();
+      Assert.fail();
+    } catch (OResponseProcessingException e) {
+      Assert.assertTrue(e.getCause() instanceof ORecordDuplicatedException);
+      db.rollback();
+    } catch (ORecordDuplicatedException oie) {
+      db.rollback();
+    }
+
+    final List<ODocument> resultAfterCommit = db.query(new OSQLSynchQuery<ODocument>(
+        "select from  index:TransactionUniqueIndexWithDotTest.label"));
+    Assert.assertEquals(resultAfterCommit.size(), 1);
+  }
+
+  @Test(dependsOnMethods = "linkedIndexedProperty")
+  public void testIndexRemoval() {
+    List<ODocument> result = database.command(new OCommandSQL("select rid from index:Profile.nick")).execute();
+    Assert.assertNotNull(result);
+
+    ODocument firstProfile = null;
+
+    for (ODocument d : result) {
+      if (firstProfile == null)
+        firstProfile = d.field("rid");
+
+      Assert.assertFalse(d.containsField("key"));
+      Assert.assertTrue(d.containsField("rid"));
+    }
+
+    result = database.command(new OCommandSQL("select rid from index:Profile.nick where key = ?")).execute(
+        firstProfile.field("nick"));
+
+    Assert.assertNotNull(result);
+    Assert.assertEquals(result.get(0).field("rid", OType.LINK), firstProfile.getIdentity());
+
+    firstProfile.delete();
+
+    result = database.command(new OCommandSQL("select rid from index:Profile.nick where key = ?")).execute(
+        firstProfile.field("nick"));
+    Assert.assertTrue(result.isEmpty());
+
+  }
+
+  public void createInheritanceIndex() {
+    ODatabaseDocument db = new ODatabaseDocumentTx(database.getURL());
+    try {
+      db.open("admin", "admin");
+
+      if (!db.getMetadata().getSchema().existsClass("BaseTestClass")) {
+        OClass baseClass = db.getMetadata().getSchema().createClass("BaseTestClass");
+        OClass childClass = db.getMetadata().getSchema().createClass("ChildTestClass");
+        OClass anotherChildClass = db.getMetadata().getSchema().createClass("AnotherChildTestClass");
+
+        if (!baseClass.isSuperClassOf(childClass))
+          childClass.setSuperClass(baseClass);
+        if (!baseClass.isSuperClassOf(anotherChildClass))
+          anotherChildClass.setSuperClass(baseClass);
+
+        baseClass.createProperty("testParentProperty", OType.LONG).createIndex(OClass.INDEX_TYPE.NOTUNIQUE);
+
+        db.getMetadata().getSchema().save();
+      }
+
+      ODocument childClassDocument = db.newInstance("ChildTestClass");
+      childClassDocument.field("testParentProperty", 10L);
+      childClassDocument.save();
+
+      ODocument anotherChildClassDocument = db.newInstance("AnotherChildTestClass");
+      anotherChildClassDocument.field("testParentProperty", 11L);
+      anotherChildClassDocument.save();
+
+      Assert.assertFalse(new ORecordId(-1, ORID.CLUSTER_POS_INVALID).equals(childClassDocument.getIdentity()));
+      Assert.assertFalse(new ORecordId(-1, ORID.CLUSTER_POS_INVALID).equals(anotherChildClassDocument.getIdentity()));
+    } finally {
+      db.close();
+    }
+  }
+
+  @Test(dependsOnMethods = "createInheritanceIndex")
+  public void testIndexReturnOnlySpecifiedClass() throws Exception {
+    List<ODocument> result;
+
+    ODatabaseDocument db = database.getUnderlying();
+
+    result = db.command(new OSQLSynchQuery("select * from ChildTestClass where testParentProperty = 10")).execute();
+    Assert.assertNotNull(result);
+    Assert.assertEquals(1, result.size());
+    Assert.assertEquals(10L, result.get(0).field("testParentProperty"));
+
+    result = db.command(new OCommandSQL("select * from AnotherChildTestClass where testParentProperty = 11")).execute();
+    Assert.assertNotNull(result);
+    Assert.assertEquals(1, result.size());
+    Assert.assertEquals(11L, result.get(0).field("testParentProperty"));
+  }
+
+  @Test
+  public void testManualIndexInTx() {
+    if (database.getURL().startsWith("remote:"))
+      return;
+
+    ODatabaseDocumentTx db = (ODatabaseDocumentTx) database.getUnderlying();
+
+    database.getMetadata().getSchema().createClass("ManualIndexTxClass");
+
+    OIndexManager idxManager = db.getMetadata().getIndexManager();
+    idxManager.createIndex("manualTxIndexTest", "UNIQUE", new OSimpleKeyIndexDefinition(OType.INTEGER), null, null, null);
+    OIndex<OIdentifiable> idx = (OIndex<OIdentifiable>) idxManager.getIndex("manualTxIndexTest");
+
+    ODocument v0 = new ODocument("ManualIndexTxClass");
+    v0.field("counter", 0);
+    v0.save();
+    idx.put(0, v0);
+    Assert.assertTrue(idx.contains(0));
+
+    db.begin(OTransaction.TXTYPE.OPTIMISTIC);
+    ODocument v = new ODocument("ManualIndexTxClass");
+    v.field("counter", 52);
+    v.save();
+
+    ODocument v2 = new ODocument("ManualIndexTxClass");
+    v2.field("counter", 54);
+    v2.save();
+
+    Assert.assertNotNull(idx);
+    idx.remove(0);
+    idx.put(52, v);
+
+    db.commit();
+
+    Assert.assertTrue(idx.contains(52));
+    Assert.assertFalse(idx.contains(0));
+    Assert.assertTrue(idx.get(52).getIdentity().isPersistent());
+    Assert.assertEquals(idx.get(52).getIdentity(), v.getIdentity());
+  }
+
+  @Test
+  public void testManualIndexInTxRecursiveStore() {
+    if (database.getURL().startsWith("remote:"))
+      return;
+
+    ODatabaseDocumentTx db = (ODatabaseDocumentTx) database.getUnderlying();
+
+    database.getMetadata().getSchema().createClass("ManualIndexTxRecursiveStoreClass");
+
+    OIndexManager idxManager = db.getMetadata().getIndexManager();
+    idxManager.createIndex("manualTxIndexRecursiveStoreTest", "UNIQUE", new OSimpleKeyIndexDefinition(OType.INTEGER), null, null,
+        null);
+
+    OIndex<OIdentifiable> idx = (OIndex<OIdentifiable>) idxManager.getIndex("manualTxIndexRecursiveStoreTest");
+
+    ODocument v0 = new ODocument("ManualIndexTxRecursiveStoreClass");
+    v0.field("counter", 0);
+    v0.save();
+    idx.put(0, v0);
+    Assert.assertTrue(idx.contains(0));
+
+    db.begin(OTransaction.TXTYPE.OPTIMISTIC);
+    ODocument v = new ODocument("ManualIndexTxRecursiveStoreClass");
+    v.field("counter", 52);
+
+    ODocument v2 = new ODocument("ManualIndexTxRecursiveStoreClass");
+    v2.field("counter", 54);
+    v2.field("link", v);
+    v2.save();
+
+    v.field("link", v2);
+    v.save();
+
+    Assert.assertNotNull(idx);
+    idx.remove(0);
+
+    idx.put(52, v);
+    idx.put(54, v2);
+
+    db.commit();
+
+    Assert.assertTrue(idx.contains(52));
+    Assert.assertTrue(idx.contains(54));
+
+    Assert.assertFalse(idx.contains(0));
+
+    Assert.assertTrue(idx.get(52).getIdentity().isPersistent());
+    Assert.assertEquals(idx.get(52).getIdentity(), v.getIdentity());
+
+    Assert.assertTrue(idx.get(54).getIdentity().isPersistent());
+    Assert.assertEquals(idx.get(54).getIdentity(), v2.getIdentity());
+  }
+
+  public void testIndexCountPlusCondition() {
+    OIndexManager idxManager = database.getMetadata().getIndexManager();
+    idxManager.createIndex("IndexCountPlusCondition", "NOTUNIQUE", new OSimpleKeyIndexDefinition(OType.INTEGER), null, null, null);
+
+    final OIndex<OIdentifiable> idx = (OIndex<OIdentifiable>) idxManager.getIndex("IndexCountPlusCondition");
+
+    final Map<Integer, Long> keyDocsCount = new HashMap<Integer, Long>();
+    for (int i = 1; i < 100; i++) {
+      final Integer key = (int) Math.log(i);
+
+      final ODocument doc = new ODocument();
+      doc.save();
+
+      idx.put(key, doc);
+
+      if (keyDocsCount.containsKey(key))
+        keyDocsCount.put(key, keyDocsCount.get(key) + 1);
+      else
+        keyDocsCount.put(key, 1L);
+    }
+
+    for (Map.Entry<Integer, Long> entry : keyDocsCount.entrySet()) {
+      List<ODocument> result = database.query(new OSQLSynchQuery<ODocument>(
+          "select count(*) from index:IndexCountPlusCondition where key = ?"), entry.getKey());
+      Assert.assertEquals(result.get(0).<Long> field("count"), entry.getValue());
+    }
+  }
+
+  public void testNotUniqueIndexKeySize() {
+    OIndexManager idxManager = database.getMetadata().getIndexManager();
+    idxManager.createIndex("IndexNotUniqueIndexKeySize", "NOTUNIQUE", new OSimpleKeyIndexDefinition(OType.INTEGER), null, null,
+        null);
+
+    final OIndex<OIdentifiable> idx = (OIndex<OIdentifiable>) idxManager.getIndex("IndexNotUniqueIndexKeySize");
+
+    final Set<Integer> keys = new HashSet<Integer>();
+    for (int i = 1; i < 100; i++) {
+      final Integer key = (int) Math.log(i);
+
+      final ODocument doc = new ODocument();
+      doc.save();
+
+      idx.put(key, doc);
+
+      keys.add(key);
+    }
+
+    Assert.assertEquals(idx.getKeySize(), keys.size());
+  }
+
+  public void testNotUniqueIndexSize() {
+    OIndexManager idxManager = database.getMetadata().getIndexManager();
+    idxManager.createIndex("IndexNotUniqueIndexSize", "NOTUNIQUE", new OSimpleKeyIndexDefinition(OType.INTEGER), null, null, null);
+
+    final OIndex<OIdentifiable> idx = (OIndex<OIdentifiable>) idxManager.getIndex("IndexNotUniqueIndexSize");
+
+    for (int i = 1; i < 100; i++) {
+      final Integer key = (int) Math.log(i);
+
+      final ODocument doc = new ODocument();
+      doc.save();
+
+      idx.put(key, doc);
+    }
+
+    Assert.assertEquals(idx.getSize(), 99);
+  }
+
+  @Test
+  public void testIndexRebuildDuringNonProxiedObjectDelete() {
+    Profile profile = new Profile("NonProxiedObjectToDelete", "NonProxiedObjectToDelete", "NonProxiedObjectToDelete", null);
+    profile = database.save(profile);
+
+    OIndexManager idxManager = database.getMetadata().getIndexManager();
+    OIndex<?> nickIndex = idxManager.getIndex("Profile.nick");
+
+    Assert.assertTrue(nickIndex.contains("NonProxiedObjectToDelete"));
+
+    final Profile loadedProfile = database.load(new ORecordId(profile.getId()));
+    database.delete(database.detach(loadedProfile, true));
+
+    Assert.assertFalse(nickIndex.contains("NonProxiedObjectToDelete"));
+  }
+
+  @Test(dependsOnMethods = "testIndexRebuildDuringNonProxiedObjectDelete")
+  public void testIndexRebuildDuringDetachAllNonProxiedObjectDelete() {
+    Profile profile = new Profile("NonProxiedObjectToDelete", "NonProxiedObjectToDelete", "NonProxiedObjectToDelete", null);
+    profile = database.save(profile);
+
+    OIndexManager idxManager = database.getMetadata().getIndexManager();
+    OIndex<?> nickIndex = idxManager.getIndex("Profile.nick");
+
+    Assert.assertTrue(nickIndex.contains("NonProxiedObjectToDelete"));
+
+    final Profile loadedProfile = database.load(new ORecordId(profile.getId()));
+    database.delete(database.detachAll(loadedProfile, true));
+
+    Assert.assertFalse(nickIndex.contains("NonProxiedObjectToDelete"));
+  }
+
+  @Test(dependsOnMethods = "testIndexRebuildDuringDetachAllNonProxiedObjectDelete")
+  public void testRestoreUniqueIndex() {
+    database.getMetadata().getSchema().getClass("Profile").getProperty("nick").dropIndexes();
+    database.getMetadata().getSchema().getClass("Profile").getProperty("nick").createIndex(OClass.INDEX_TYPE.UNIQUE);
+  }
+
+  @Test
+  public void testIndexInCompositeQuery() {
+    OClass classOne = database.getMetadata().getSchema().createClass("CompoundSQLIndexTest1");
+    OClass classTwo = database.getMetadata().getSchema().createClass("CompoundSQLIndexTest2");
+
+    classTwo.createProperty("address", OType.LINK, classOne);
+
+    classTwo.createIndex("CompoundSQLIndexTestIndex", INDEX_TYPE.UNIQUE, "address");
+
+    ODocument docOne = new ODocument("CompoundSQLIndexTest1");
+    docOne.field("city", "Montreal");
+
+    docOne.save();
+
+    ODocument docTwo = new ODocument("CompoundSQLIndexTest2");
+    docTwo.field("address", docOne);
+    docTwo.save();
+
+    List<ODocument> result = database.getUnderlying().query(
+        new OSQLSynchQuery<ODocument>(
+            "select from CompoundSQLIndexTest2 where address in (select from CompoundSQLIndexTest1 where city='Montreal')"));
+    Assert.assertEquals(result.size(), 1);
+
+    Assert.assertEquals(result.get(0).getIdentity(), docTwo.getIdentity());
+  }
+
+  public void testIndexWithLimitAndOffset() {
+    ODatabaseDocumentTx databaseDocumentTx = (ODatabaseDocumentTx) database.getUnderlying();
+
+    final OSchema schema = databaseDocumentTx.getMetadata().getSchema();
+    final OClass indexWithLimitAndOffset = schema.createClass("IndexWithLimitAndOffsetClass");
+    indexWithLimitAndOffset.createProperty("val", OType.INTEGER);
+    indexWithLimitAndOffset.createProperty("index", OType.INTEGER);
+
+    databaseDocumentTx.command(new OCommandSQL(
+        "create index IndexWithLimitAndOffset on IndexWithLimitAndOffsetClass (val) notunique"));
+
+    for (int i = 0; i < 30; i++) {
+      final ODocument document = new ODocument("IndexWithLimitAndOffsetClass");
+      document.field("val", i / 10);
+      document.field("index", i);
+      document.save();
+    }
+
+    final List<ODocument> result = databaseDocumentTx.query(new OSQLSynchQuery<ODocument>(
+        "select from IndexWithLimitAndOffsetClass where val = 1 offset 5 limit 2"));
+    Assert.assertEquals(result.size(), 2);
+
+    for (int i = 0; i < 2; i++) {
+      final ODocument document = result.get(i);
+      Assert.assertEquals(document.field("val"), 1);
+      Assert.assertEquals(document.field("index"), 15 + i);
+    }
+  }
+
+  public void testIndexPaginationTest() {
+    ODatabaseDocumentTx databaseDocumentTx = (ODatabaseDocumentTx) database.getUnderlying();
+
+    final OSchema schema = databaseDocumentTx.getMetadata().getSchema();
+    final OClass indexPaginationTest = schema.createClass("IndexPaginationTestClass");
+    indexPaginationTest.createProperty("prop", OType.INTEGER);
+    indexPaginationTest.createIndex("IndexPaginationTest", INDEX_TYPE.UNIQUE, "prop", "@rid");
+
+    List<ORID> rids = new ArrayList<ORID>();
+
+    for (int i = 99; i >= 0; i--) {
+      final ODocument document = new ODocument("IndexPaginationTestClass");
+      document.field("prop", i / 2);
+      document.save();
+
+      rids.add(document.getIdentity());
+    }
+
+    List<ODocument> result = databaseDocumentTx.query(new OSQLSynchQuery<ODocument>(
+        "select from index:IndexPaginationTest limit 5 order by key"));
+
+    Assert.assertEquals(result.size(), 5);
+
+    int lastKey = -1;
+    ORID lastRid = null;
+    for (ODocument document : result) {
+      if (lastKey > -1)
+        Assert.assertTrue(lastKey <= (Integer) document.<OCompositeKey> field("key").getKeys().get(0));
+
+      lastKey = (Integer) document.<OCompositeKey> field("key").getKeys().get(0);
+      lastRid = document.field("rid", OType.LINK);
+
+      Assert.assertTrue(rids.remove(document.<ORID> field("rid")));
+    }
+
+    while (true) {
+      result = databaseDocumentTx.query(new OSQLSynchQuery<ODocument>(
+          "select from index:IndexPaginationTest where key > ? limit 5  order by key"), new OCompositeKey(lastKey, lastRid));
+      if (result.isEmpty())
+        break;
+
+      Assert.assertEquals(result.size(), 5);
+
+      for (ODocument document : result) {
+        if (lastKey > -1)
+          Assert.assertTrue(lastKey <= (Integer) document.<OCompositeKey> field("key").getKeys().get(0));
+
+        lastKey = (Integer) document.<OCompositeKey> field("key").getKeys().get(0);
+        lastRid = document.field("rid", OType.LINK);
+
+        Assert.assertTrue(rids.remove(document.<ORID> field("rid", OType.LINK)));
+      }
+    }
+
+    Assert.assertTrue(rids.isEmpty());
+  }
+
+  public void testIndexPaginationTestDescOrder() {
+    ODatabaseDocumentTx databaseDocumentTx = (ODatabaseDocumentTx) database.getUnderlying();
+
+    final OSchema schema = databaseDocumentTx.getMetadata().getSchema();
+    final OClass indexPaginationTest = schema.createClass("IndexPaginationTestDescOrderClass");
+    indexPaginationTest.createProperty("prop", OType.INTEGER);
+    indexPaginationTest.createIndex("IndexPaginationTestDescOrder", INDEX_TYPE.UNIQUE, "prop", "@rid");
+
+    List<ORID> rids = new ArrayList<ORID>();
+
+    for (int i = 99; i >= 0; i--) {
+      final ODocument document = new ODocument("IndexPaginationTestDescOrderClass");
+      document.field("prop", i / 2);
+      document.save();
+
+      rids.add(document.getIdentity());
+    }
+
+    List<ODocument> result = databaseDocumentTx.query(new OSQLSynchQuery<ODocument>(
+        "select from index:IndexPaginationTestDescOrder limit 5 order by key desc"));
+
+    Assert.assertEquals(result.size(), 5);
+
+    int lastKey = -1;
+    ORID lastRid = null;
+    for (ODocument document : result) {
+      if (lastKey > -1)
+        Assert.assertTrue(lastKey >= (Integer) document.<OCompositeKey> field("key").getKeys().get(0));
+
+      lastKey = (Integer) document.<OCompositeKey> field("key").getKeys().get(0);
+      lastRid = document.field("rid", OType.LINK);
+
+      Assert.assertTrue(rids.remove(document.<ORID> field("rid")));
+    }
+
+    while (true) {
+      result = databaseDocumentTx.query(new OSQLSynchQuery<ODocument>(
+          "select from index:IndexPaginationTestDescOrder where key < ? limit 5  order by key desc"), new OCompositeKey(lastKey,
+          lastRid));
+      if (result.isEmpty())
+        break;
+
+      Assert.assertEquals(result.size(), 5);
+
+      for (ODocument document : result) {
+        if (lastKey > -1)
+          Assert.assertTrue(lastKey >= (Integer) document.<OCompositeKey> field("key").getKeys().get(0));
+
+        lastKey = (Integer) document.<OCompositeKey> field("key").getKeys().get(0);
+        lastRid = document.field("rid", OType.LINK);
+
+        Assert.assertTrue(rids.remove(document.<ORID> field("rid", OType.LINK)));
+      }
+    }
+
+    Assert.assertTrue(rids.isEmpty());
+  }
+
+  public void testNullIndexKeysSupport() {
+    final ODatabaseDocumentTx databaseDocumentTx = (ODatabaseDocumentTx) database.getUnderlying();
+
+    final OSchema schema = databaseDocumentTx.getMetadata().getSchema();
+    final OClass clazz = schema.createClass("NullIndexKeysSupport");
+    clazz.createProperty("nullField", OType.STRING);
+
+    ODocument metadata = new ODocument();
+    metadata.field("ignoreNullValues", false);
+
+    clazz.createIndex("NullIndexKeysSupportIndex", INDEX_TYPE.NOTUNIQUE.toString(), null, metadata, new String[] { "nullField" });
+    for (int i = 0; i < 20; i++) {
+      if (i % 5 == 0) {
+        ODocument document = new ODocument("NullIndexKeysSupport");
+        document.field("nullField", (Object) null);
+        document.save();
+      } else {
+        ODocument document = new ODocument("NullIndexKeysSupport");
+        document.field("nullField", "val" + i);
+        document.save();
+      }
+    }
+
+    List<ODocument> result = databaseDocumentTx.query(new OSQLSynchQuery<ODocument>(
+        "select from NullIndexKeysSupport where nullField = 'val3'"));
+    Assert.assertEquals(result.size(), 1);
+
+    Assert.assertEquals(result.get(0).field("nullField"), "val3");
+
+    final String query = "select from NullIndexKeysSupport where nullField is null";
+    result = databaseDocumentTx.query(new OSQLSynchQuery<ODocument>("select from NullIndexKeysSupport where nullField is null"));
+
+    Assert.assertEquals(result.size(), 4);
+    for (ODocument document : result)
+      Assert.assertNull(document.field("nullField"));
+
+    final ODocument explain = databaseDocumentTx.command(new OCommandSQL("explain " + query)).execute();
+    Assert.assertTrue(explain.<Set<String>> field("involvedIndexes").contains("NullIndexKeysSupportIndex"));
+  }
+
+  public void testNullHashIndexKeysSupport() {
+    final ODatabaseDocumentTx databaseDocumentTx = (ODatabaseDocumentTx) database.getUnderlying();
+
+    final OSchema schema = databaseDocumentTx.getMetadata().getSchema();
+    final OClass clazz = schema.createClass("NullHashIndexKeysSupport");
+    clazz.createProperty("nullField", OType.STRING);
+
+    ODocument metadata = new ODocument();
+    metadata.field("ignoreNullValues", false);
+
+    clazz.createIndex("NullHashIndexKeysSupportIndex", INDEX_TYPE.NOTUNIQUE.toString(), null, metadata,
+        new String[] { "nullField" });
+    for (int i = 0; i < 20; i++) {
+      if (i % 5 == 0) {
+        ODocument document = new ODocument("NullHashIndexKeysSupport");
+        document.field("nullField", (Object) null);
+        document.save();
+      } else {
+        ODocument document = new ODocument("NullHashIndexKeysSupport");
+        document.field("nullField", "val" + i);
+        document.save();
+      }
+    }
+
+    List<ODocument> result = databaseDocumentTx.query(new OSQLSynchQuery<ODocument>(
+        "select from NullHashIndexKeysSupport where nullField = 'val3'"));
+    Assert.assertEquals(result.size(), 1);
+
+    Assert.assertEquals(result.get(0).field("nullField"), "val3");
+
+    final String query = "select from NullHashIndexKeysSupport where nullField is null";
+    result = databaseDocumentTx
+        .query(new OSQLSynchQuery<ODocument>("select from NullHashIndexKeysSupport where nullField is null"));
+
+    Assert.assertEquals(result.size(), 4);
+    for (ODocument document : result)
+      Assert.assertNull(document.field("nullField"));
+
+    final ODocument explain = databaseDocumentTx.command(new OCommandSQL("explain " + query)).execute();
+    Assert.assertTrue(explain.<Set<String>> field("involvedIndexes").contains("NullHashIndexKeysSupportIndex"));
+  }
+
+  public void testNullIndexKeysSupportInTx() {
+    final ODatabaseDocumentTx databaseDocumentTx = (ODatabaseDocumentTx) database.getUnderlying();
+
+    final OSchema schema = databaseDocumentTx.getMetadata().getSchema();
+    final OClass clazz = schema.createClass("NullIndexKeysSupportInTx");
+    clazz.createProperty("nullField", OType.STRING);
+
+    ODocument metadata = new ODocument();
+    metadata.field("ignoreNullValues", false);
+
+    clazz.createIndex("NullIndexKeysSupportInTxIndex", INDEX_TYPE.NOTUNIQUE.toString(), null, metadata,
+        new String[] { "nullField" });
+
+    database.begin();
+
+    for (int i = 0; i < 20; i++) {
+      if (i % 5 == 0) {
+        ODocument document = new ODocument("NullIndexKeysSupportInTx");
+        document.field("nullField", (Object) null);
+        document.save();
+      } else {
+        ODocument document = new ODocument("NullIndexKeysSupportInTx");
+        document.field("nullField", "val" + i);
+        document.save();
+      }
+    }
+
+    database.commit();
+
+    List<ODocument> result = databaseDocumentTx.query(new OSQLSynchQuery<ODocument>(
+        "select from NullIndexKeysSupportInTx where nullField = 'val3'"));
+    Assert.assertEquals(result.size(), 1);
+
+    Assert.assertEquals(result.get(0).field("nullField"), "val3");
+
+    final String query = "select from NullIndexKeysSupportInTx where nullField is null";
+    result = databaseDocumentTx
+        .query(new OSQLSynchQuery<ODocument>("select from NullIndexKeysSupportInTx where nullField is null"));
+
+    Assert.assertEquals(result.size(), 4);
+    for (ODocument document : result)
+      Assert.assertNull(document.field("nullField"));
+
+    final ODocument explain = databaseDocumentTx.command(new OCommandSQL("explain " + query)).execute();
+    Assert.assertTrue(explain.<Set<String>> field("involvedIndexes").contains("NullIndexKeysSupportInTxIndex"));
+  }
+
+  public void testNullIndexKeysSupportInMiddleTx() {
+    if (database.getURL().startsWith("remote:"))
+      return;
+
+    final ODatabaseDocumentTx databaseDocumentTx = (ODatabaseDocumentTx) database.getUnderlying();
+
+    final OSchema schema = databaseDocumentTx.getMetadata().getSchema();
+    final OClass clazz = schema.createClass("NullIndexKeysSupportInMiddleTx");
+    clazz.createProperty("nullField", OType.STRING);
+
+    ODocument metadata = new ODocument();
+    metadata.field("ignoreNullValues", false);
+
+    clazz.createIndex("NullIndexKeysSupportInMiddleTxIndex", INDEX_TYPE.NOTUNIQUE.toString(), null, metadata,
+        new String[] { "nullField" });
+
+    database.begin();
+
+    for (int i = 0; i < 20; i++) {
+      if (i % 5 == 0) {
+        ODocument document = new ODocument("NullIndexKeysSupportInMiddleTx");
+        document.field("nullField", (Object) null);
+        document.save();
+      } else {
+        ODocument document = new ODocument("NullIndexKeysSupportInMiddleTx");
+        document.field("nullField", "val" + i);
+        document.save();
+      }
+    }
+
+    List<ODocument> result = databaseDocumentTx.query(new OSQLSynchQuery<ODocument>(
+        "select from NullIndexKeysSupportInMiddleTx where nullField = 'val3'"));
+    Assert.assertEquals(result.size(), 1);
+
+    Assert.assertEquals(result.get(0).field("nullField"), "val3");
+
+    final String query = "select from NullIndexKeysSupportInMiddleTx where nullField is null";
+    result = databaseDocumentTx.query(new OSQLSynchQuery<ODocument>(
+        "select from NullIndexKeysSupportInMiddleTx where nullField is null"));
+
+    Assert.assertEquals(result.size(), 4);
+    for (ODocument document : result)
+      Assert.assertNull(document.field("nullField"));
+
+    final ODocument explain = databaseDocumentTx.command(new OCommandSQL("explain " + query)).execute();
+    Assert.assertTrue(explain.<Set<String>> field("involvedIndexes").contains("NullIndexKeysSupportInMiddleTxIndex"));
+
+    database.commit();
+  }
+
+  public void testCreateIndexAbstractClass() {
+    final ODatabaseDocumentTx databaseDocumentTx = (ODatabaseDocumentTx) database.getUnderlying();
+    final OSchema schema = databaseDocumentTx.getMetadata().getSchema();
+
+    OClass abstractClass = schema.createAbstractClass("TestCreateIndexAbstractClass");
+    abstractClass.createProperty("value", OType.STRING).setMandatory(true).createIndex(INDEX_TYPE.UNIQUE);
+
+    schema.createClass("TestCreateIndexAbstractClassChildOne", abstractClass);
+    schema.createClass("TestCreateIndexAbstractClassChildTwo", abstractClass);
+
+    ODocument docOne = new ODocument("TestCreateIndexAbstractClassChildOne");
+    docOne.field("value", "val1");
+    docOne.save();
+
+    ODocument docTwo = new ODocument("TestCreateIndexAbstractClassChildTwo");
+    docTwo.field("value", "val2");
+    docTwo.save();
+
+    final String queryOne = "select from TestCreateIndexAbstractClass where value = 'val1'";
+
+    List<ODocument> resultOne = databaseDocumentTx.query(new OSQLSynchQuery<ODocument>(queryOne));
+    Assert.assertEquals(resultOne.size(), 1);
+    Assert.assertEquals(resultOne.get(0), docOne);
+
+    ODocument explain = databaseDocumentTx.command(new OCommandSQL("explain " + queryOne)).execute();
+    Assert.assertTrue(explain.<Collection<String>> field("involvedIndexes").contains("TestCreateIndexAbstractClass.value"));
+
+    final String queryTwo = "select from TestCreateIndexAbstractClass where value = 'val2'";
+
+    List<ODocument> resultTwo = databaseDocumentTx.query(new OSQLSynchQuery<ODocument>(queryTwo));
+    Assert.assertEquals(resultTwo.size(), 1);
+    Assert.assertEquals(resultTwo.get(0), docTwo);
+
+    explain = databaseDocumentTx.command(new OCommandSQL("explain " + queryTwo)).execute();
+    Assert.assertTrue(explain.<Collection<String>> field("involvedIndexes").contains("TestCreateIndexAbstractClass.value"));
+  }
+
+  public void testValuesContainerIsRemovedIfIndexIsRemoved() {
+    if (database.getURL().startsWith("memory:") || database.getURL().startsWith("remote:"))
+      return;
+
+    final OSchema schema = database.getMetadata().getSchema();
+    OClass clazz = schema.createClass("ValuesContainerIsRemovedIfIndexIsRemovedClass");
+    clazz.createProperty("val", OType.STRING);
+
+    database
+        .command(
+            new OCommandSQL(
+                "create index ValuesContainerIsRemovedIfIndexIsRemovedIndex on ValuesContainerIsRemovedIfIndexIsRemovedClass (val) notunique"))
+        .execute();
+
+    for (int i = 0; i < 10; i++) {
+      for (int j = 0; j < 100; j++) {
+        ODocument document = new ODocument("ValuesContainerIsRemovedIfIndexIsRemovedClass");
+        document.field("val", "value" + i);
+        document.save();
+      }
+    }
+
+    final OStorageLocalAbstract storageLocalAbstract = (OStorageLocalAbstract) database.getStorage();
+    final ODiskCache diskCache = storageLocalAbstract.getDiskCache();
+
+    Assert.assertTrue(diskCache.exists("ValuesContainerIsRemovedIfIndexIsRemovedIndex.irs"));
+
+    database.command(new OCommandSQL("drop index ValuesContainerIsRemovedIfIndexIsRemovedIndex")).execute();
+
+    Assert.assertTrue(!diskCache.exists("ValuesContainerIsRemovedIfIndexIsRemovedIndex.irs"));
+  }
+
+  private List<OClusterPosition> getValidPositions(int clusterId) {
+    final List<OClusterPosition> positions = new ArrayList<OClusterPosition>();
+
+    final ORecordIteratorCluster<?> iteratorCluster = database.getUnderlying()
+        .browseCluster(database.getClusterNameById(clusterId));
+
+    for (int i = 0; i < 7; i++) {
+      if (!iteratorCluster.hasNext())
+        break;
+
+      ORecord<?> doc = iteratorCluster.next();
+      positions.add(doc.getIdentity().getClusterPosition());
+    }
+    return positions;
+  }
+}