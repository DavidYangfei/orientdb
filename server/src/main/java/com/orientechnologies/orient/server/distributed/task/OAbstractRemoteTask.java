--- conflicted
+++ resolved
@@ -1,120 +1,93 @@
-/*
- * Copyright 2010-2012 Luca Garulli (l.garulli--at--orientechnologies.com)
- *
- * Licensed under the Apache License, Version 2.0 (the "License");
- * you may not use this file except in compliance with the License.
- * You may obtain a copy of the License at
- *
- *     http://www.apache.org/licenses/LICENSE-2.0
- *
- * Unless required by applicable law or agreed to in writing, software
- * distributed under the License is distributed on an "AS IS" BASIS,
- * WITHOUT WARRANTIES OR CONDITIONS OF ANY KIND, either express or implied.
- * See the License for the specific language governing permissions and
- * limitations under the License.
- */
-package com.orientechnologies.orient.server.distributed.task;
-
-import java.io.Externalizable;
-
-import com.orientechnologies.orient.core.config.OGlobalConfiguration;
-import com.orientechnologies.orient.core.db.document.ODatabaseDocumentTx;
-import com.orientechnologies.orient.server.OServer;
-import com.orientechnologies.orient.server.distributed.ODistributedServerManager;
-
-/**
- * Base class for Tasks to be executed remotely.
- * 
- * @author Luca Garulli (l.garulli--at--orientechnologies.com)
- * 
- */
-public abstract class OAbstractRemoteTask implements Externalizable {
-  private static final long serialVersionUID = 1L;
-
-  public enum RESULT_STRATEGY {
-    ANY, MERGE, UNION
-  }
-
-  public enum QUORUM_TYPE {
-    NONE, READ, WRITE, ALL
-  }
-
-  protected transient boolean inheritedDatabase;
-  protected transient String  nodeSource;
-
-  /**
-   * Constructor used from unmarshalling.
-   */
-  public OAbstractRemoteTask() {
-  }
-
-  public abstract String getName();
-
-  public abstract QUORUM_TYPE getQuorumType();
-
-  public abstract Object execute(OServer iServer, ODistributedServerManager iManager, ODatabaseDocumentTx database)
-      throws Exception;
-
-  public long getTimeout() {
-    return OGlobalConfiguration.DISTRIBUTED_CRUD_TASK_SYNCH_TIMEOUT.getValueAsLong();
-  }
-
-  public long getSynchronousTimeout(final int iSynchNodes) {
-    return getTimeout() * iSynchNodes;
-  }
-
-  public long getTotalTimeout(final int iTotalNodes) {
-    return getTimeout() * iTotalNodes;
-  }
-
-  public RESULT_STRATEGY getResultStrategy() {
-    return RESULT_STRATEGY.ANY;
-  }
-
-  @Override
-  public String toString() {
-    return getName();
-  }
-
-<<<<<<< HEAD
-  protected ODatabaseDocumentTx openDatabase() {
-    inheritedDatabase = true;
-
-    final ODatabaseRecord db = ODatabaseRecordThreadLocal.INSTANCE.getIfDefined();
-    if (db != null && db.getName().equals(databaseName) && !db.isClosed()) {
-      if (db instanceof ODatabaseDocumentTx)
-        return (ODatabaseDocumentTx) db;
-      else if (db.getDatabaseOwner() instanceof ODatabaseDocumentTx)
-        return (ODatabaseDocumentTx) db.getDatabaseOwner();
-    }
-
-    inheritedDatabase = false;
-    final OServerUserConfiguration replicatorUser = serverInstance.getUser(ODistributedAbstractPlugin.REPLICATOR_USER);
-    return (ODatabaseDocumentTx) serverInstance
-        .openDatabase("document", databaseName, replicatorUser.name, replicatorUser.password);
-  }
-
-  protected void closeDatabase(final ODatabaseDocumentTx iDatabase) {
-    if (!inheritedDatabase)
-      iDatabase.close();
-  }
-
-  public OServer getServerInstance() {
-    return serverInstance;
-=======
-  public String getNodeSource() {
-    return nodeSource;
->>>>>>> 29716bd9
-  }
-
-  public void setNodeSource(String nodeSource) {
-    this.nodeSource = nodeSource;
-  }
-
-  public void undo() {
-  }
-
-  public boolean isRequireNodeOnline() {
-    return true;
-  }
-}
+/*
+ * Copyright 2010-2012 Luca Garulli (l.garulli--at--orientechnologies.com)
+ *
+ * Licensed under the Apache License, Version 2.0 (the "License");
+ * you may not use this file except in compliance with the License.
+ * You may obtain a copy of the License at
+ *
+ *     http://www.apache.org/licenses/LICENSE-2.0
+ *
+ * Unless required by applicable law or agreed to in writing, software
+ * distributed under the License is distributed on an "AS IS" BASIS,
+ * WITHOUT WARRANTIES OR CONDITIONS OF ANY KIND, either express or implied.
+ * See the License for the specific language governing permissions and
+ * limitations under the License.
+ */
+package com.orientechnologies.orient.server.distributed.task;
+
+import java.io.Externalizable;
+
+import com.orientechnologies.orient.core.config.OGlobalConfiguration;
+import com.orientechnologies.orient.core.db.document.ODatabaseDocumentTx;
+import com.orientechnologies.orient.server.OServer;
+import com.orientechnologies.orient.server.distributed.ODistributedServerManager;
+
+/**
+ * Base class for Tasks to be executed remotely.
+ * 
+ * @author Luca Garulli (l.garulli--at--orientechnologies.com)
+ * 
+ */
+public abstract class OAbstractRemoteTask implements Externalizable {
+  private static final long serialVersionUID = 1L;
+
+  public enum RESULT_STRATEGY {
+    ANY, MERGE, UNION
+  }
+
+  public enum QUORUM_TYPE {
+    NONE, READ, WRITE, ALL
+  }
+
+  protected transient boolean inheritedDatabase;
+  protected transient String  nodeSource;
+
+  /**
+   * Constructor used from unmarshalling.
+   */
+  public OAbstractRemoteTask() {
+  }
+
+  public abstract String getName();
+
+  public abstract QUORUM_TYPE getQuorumType();
+
+  public abstract Object execute(OServer iServer, ODistributedServerManager iManager, ODatabaseDocumentTx database)
+      throws Exception;
+
+  public long getTimeout() {
+    return OGlobalConfiguration.DISTRIBUTED_CRUD_TASK_SYNCH_TIMEOUT.getValueAsLong();
+  }
+
+  public long getSynchronousTimeout(final int iSynchNodes) {
+    return getTimeout() * iSynchNodes;
+  }
+
+  public long getTotalTimeout(final int iTotalNodes) {
+    return getTimeout() * iTotalNodes;
+  }
+
+  public RESULT_STRATEGY getResultStrategy() {
+    return RESULT_STRATEGY.ANY;
+  }
+
+  @Override
+  public String toString() {
+    return getName();
+  }
+
+  public String getNodeSource() {
+    return nodeSource;
+  }
+
+  public void setNodeSource(String nodeSource) {
+    this.nodeSource = nodeSource;
+  }
+
+  public void undo() {
+  }
+
+  public boolean isRequireNodeOnline() {
+    return true;
+  }
+}