/*
 * Copyright 2010-2012 Luca Garulli (l.garulli--at--orientechnologies.com)
 *
 * Licensed under the Apache License, Version 2.0 (the "License");
 * you may not use this file except in compliance with the License.
 * You may obtain a copy of the License at
 *
 *     http://www.apache.org/licenses/LICENSE-2.0
 *
 * Unless required by applicable law or agreed to in writing, software
 * distributed under the License is distributed on an "AS IS" BASIS,
 * WITHOUT WARRANTIES OR CONDITIONS OF ANY KIND, either express or implied.
 * See the License for the specific language governing permissions and
 * limitations under the License.
 */
package com.orientechnologies.orient.server.distributed;

import java.io.IOException;
import java.util.Collection;
import java.util.Map;
import java.util.Set;
import java.util.concurrent.Callable;
import java.util.concurrent.ExecutionException;

import com.orientechnologies.common.concur.resource.OSharedResourceAdaptiveExternal;
import com.orientechnologies.common.exception.OException;
import com.orientechnologies.common.log.OLogManager;
import com.orientechnologies.orient.core.cache.OLevel2RecordCache;
import com.orientechnologies.orient.core.command.*;
import com.orientechnologies.orient.core.config.OStorageConfiguration;
import com.orientechnologies.orient.core.exception.OStorageException;
import com.orientechnologies.orient.core.id.OClusterPosition;
import com.orientechnologies.orient.core.id.ORID;
import com.orientechnologies.orient.core.id.ORecordId;
import com.orientechnologies.orient.core.sql.OCommandExecutorSQLDelegate;
import com.orientechnologies.orient.core.storage.*;
import com.orientechnologies.orient.core.tx.OTransaction;
import com.orientechnologies.orient.core.version.ORecordVersion;
import com.orientechnologies.orient.server.OServer;
import com.orientechnologies.orient.server.distributed.ODistributedServerManager.EXECUTION_MODE;
<<<<<<< HEAD
import com.orientechnologies.orient.server.distributed.task.*;
=======
import com.orientechnologies.orient.server.distributed.task.OCreateRecordTask;
import com.orientechnologies.orient.server.distributed.task.ODeleteRecordTask;
import com.orientechnologies.orient.server.distributed.task.OReadRecordTask;
import com.orientechnologies.orient.server.distributed.task.OSQLCommandTask;
import com.orientechnologies.orient.server.distributed.task.OUpdateRecordTask;
>>>>>>> 7c217f28

/**
 * Distributed storage implementation that routes to the owner node the request.
 * 
 * @author Luca Garulli (l.garulli--at--orientechnologies.com)
 */
public class ODistributedStorage implements OStorage {
  protected final OServer                   serverInstance;
  protected final ODistributedServerManager dManager;
  protected final OStorageEmbedded          wrapped;
  protected final OStorageSynchronizer      dbSynchronizer;

  protected boolean                         eventuallyConsistent = true;
  protected EXECUTION_MODE                  createRecordMode     = EXECUTION_MODE.SYNCHRONOUS;
  protected EXECUTION_MODE                  updateRecordMode     = EXECUTION_MODE.SYNCHRONOUS;
  protected EXECUTION_MODE                  deleteRecordMode     = EXECUTION_MODE.SYNCHRONOUS;

  public ODistributedStorage(final OServer iServer, final OStorageSynchronizer dbSynchronizer, final OStorageEmbedded wrapped) {
    this.serverInstance = iServer;
    this.dManager = iServer.getDistributedManager();
    this.wrapped = wrapped;
    this.dbSynchronizer = dbSynchronizer;
  }

  public Object command(final OCommandRequestText iCommand) {
    if (ODistributedThreadLocal.INSTANCE.get() != null)
      // ALREADY DISTRIBUTED
      return wrapped.command(iCommand);

    // ASSIGN DESTINATION NODE
    final OReplicationConfig replicationData = dManager.getReplicationData(getName(), null, null, dManager.getLocalNodeId(), null);

    if (replicationData == null)
      // DON'T REPLICATE
      return wrapped.command(iCommand);

    final OCommandExecutor executor = OCommandManager.instance().getExecutor(iCommand);

    executor.setProgressListener(iCommand.getProgressListener());
    executor.parse(iCommand);

    boolean distribute = false;
    final OCommandExecutor exec = executor instanceof OCommandExecutorSQLDelegate ? ((OCommandExecutorSQLDelegate) executor)
        .getDelegate() : executor;

    if (ODistributedThreadLocal.INSTANCE.get() == null)
      if (exec instanceof OCommandDistributedConditionalReplicateRequest)
        distribute = ((OCommandDistributedConditionalReplicateRequest) exec).isReplicated();
      else if (exec instanceof OCommandDistributedReplicateRequest)
        distribute = true;

    if (!distribute)
      // DON'T REPLICATE
      return wrapped.executeCommand(iCommand, executor);

    try {
      // EXECUTE IT LOCALLY
      return dManager.execute(
          null,
          null,
          new OSQLCommandTask(serverInstance, serverInstance.getDistributedManager(), wrapped.getName(), createRecordMode, iCommand
              .getText()), replicationData);

    } catch (ExecutionException e) {
      handleDistributedException("Cannot route COMMAND operation to the distributed node", e);
    }

    return null;
  }

  public OStorageOperationResult<OPhysicalPosition> createRecord(final int iDataSegmentId, final ORecordId iRecordId,
      final byte[] iContent, final ORecordVersion iRecordVersion, final byte iRecordType, final int iMode,
      final ORecordCallback<OClusterPosition> iCallback) {
    if (ODistributedThreadLocal.INSTANCE.get() != null)
      // ALREADY DISTRIBUTED
      return wrapped.createRecord(iDataSegmentId, iRecordId, iContent, iRecordVersion, iRecordType, iMode, iCallback);

    Object result = null;

    try {
      // ASSIGN DESTINATION NODE
      final String clusterName = getClusterNameFromRID(iRecordId);
      final OReplicationConfig replicationData = dManager.getReplicationData(getName(), clusterName, iRecordId,
          dManager.getLocalNodeId(), null);

      if (replicationData == null)
        // DON'T REPLICATE
        return wrapped.createRecord(iDataSegmentId, iRecordId, iContent, iRecordVersion, iRecordType, iMode, iCallback);
      else
        result = dManager.execute(clusterName, iRecordId,
            new OCreateRecordTask(serverInstance, serverInstance.getDistributedManager(), wrapped.getName(), createRecordMode,
                iRecordId, iContent, iRecordVersion, iRecordType), replicationData);

      iRecordId.clusterPosition = ((OPhysicalPosition) result).clusterPosition;

    } catch (ExecutionException e) {
      handleDistributedException("Cannot route CREATE_RECORD operation against %s to the distributed node", e, iRecordId);
    }

    return new OStorageOperationResult<OPhysicalPosition>((OPhysicalPosition) result);
  }

  public OStorageOperationResult<ORawBuffer> readRecord(final ORecordId iRecordId, final String iFetchPlan,
      final boolean iIgnoreCache, final ORecordCallback<ORawBuffer> iCallback, boolean loadTombstones) {
    if (ODistributedThreadLocal.INSTANCE.get() != null)
      // ALREADY DISTRIBUTED
      return wrapped.readRecord(iRecordId, iFetchPlan, iIgnoreCache, iCallback, loadTombstones);

    if (eventuallyConsistent || dManager.isLocalNodeMaster(iRecordId))
      return wrapped.readRecord(iRecordId, iFetchPlan, iIgnoreCache, iCallback, loadTombstones);

    try {
      final String clusterName = getClusterNameFromRID(iRecordId);
      final OReplicationConfig replicationData = dManager.getReplicationData(getName(), clusterName, iRecordId,
          dManager.getLocalNodeId(), null);

      if (replicationData == null)
        // DON'T REPLICATE
        return wrapped.readRecord(iRecordId, iFetchPlan, iIgnoreCache, iCallback, loadTombstones);
      else
        return new OStorageOperationResult<ORawBuffer>((ORawBuffer) dManager.execute(clusterName, iRecordId, new OReadRecordTask(
            serverInstance, serverInstance.getDistributedManager(), wrapped.getName(), iRecordId), replicationData));

    } catch (ExecutionException e) {
      handleDistributedException("Cannot route READ_RECORD operation against %s to the distributed node", e, iRecordId);
    }
    return new OStorageOperationResult<ORawBuffer>(null);
  }

  public OStorageOperationResult<ORecordVersion> updateRecord(final ORecordId iRecordId, final byte[] iContent,
      final ORecordVersion iVersion, final byte iRecordType, final int iMode, final ORecordCallback<ORecordVersion> iCallback) {
    if (ODistributedThreadLocal.INSTANCE.get() != null)
      // ALREADY DISTRIBUTED
      return wrapped.updateRecord(iRecordId, iContent, iVersion, iRecordType, iMode, iCallback);

    Object result = null;

    try {
      final String clusterName = getClusterNameFromRID(iRecordId);
      final OReplicationConfig replicationData = dManager.getReplicationData(getName(), clusterName, iRecordId,
          dManager.getLocalNodeId(), null);

      if (replicationData == null)
        // DON'T REPLICATE
        return wrapped.updateRecord(iRecordId, iContent, iVersion, iRecordType, iMode, iCallback);
      else
        result = dManager.execute(clusterName, iRecordId,
            new OUpdateRecordTask(serverInstance, serverInstance.getDistributedManager(), wrapped.getName(), updateRecordMode,
                iRecordId, iContent, iVersion, iRecordType), replicationData);
    } catch (ExecutionException e) {
      handleDistributedException("Cannot route UPDATE_RECORD operation against %s to the distributed node", e, iRecordId);
    }

    // UPDATE LOCALLY
    return new OStorageOperationResult<ORecordVersion>((ORecordVersion) result);
  }

  public OStorageOperationResult<Boolean> deleteRecord(final ORecordId iRecordId, final ORecordVersion iVersion, final int iMode,
      final ORecordCallback<Boolean> iCallback) {
    if (ODistributedThreadLocal.INSTANCE.get() != null)
      // ALREADY DISTRIBUTED
      return wrapped.deleteRecord(iRecordId, iVersion, iMode, iCallback);

    Object result = null;

    try {
      final String clusterName = getClusterNameFromRID(iRecordId);
      final OReplicationConfig replicationData = dManager.getReplicationData(getName(), clusterName, iRecordId,
          dManager.getLocalNodeId(), null);

      if (replicationData == null)
        // DON'T REPLICATE
        return wrapped.deleteRecord(iRecordId, iVersion, iMode, iCallback);
      else
        result = dManager.execute(clusterName, iRecordId,
            new ODeleteRecordTask(serverInstance, serverInstance.getDistributedManager(), wrapped.getName(), updateRecordMode,
                iRecordId, iVersion), replicationData);
    } catch (ExecutionException e) {
      handleDistributedException("Cannot route DELETE_RECORD operation against %s to the distributed node", e, iRecordId);
    }

    // DELETE LOCALLY
    return new OStorageOperationResult<Boolean>((Boolean) result);
  }

  @Override
  public boolean updateReplica(int dataSegmentId, ORecordId rid, byte[] content, ORecordVersion recordVersion, byte recordType)
      throws IOException {
    return wrapped.updateReplica(dataSegmentId, rid, content, recordVersion, recordType);
  }

  @Override
  public ORecordMetadata getRecordMetadata(ORID rid) {
    return wrapped.getRecordMetadata(rid);
  }

  @Override
  public boolean cleanOutRecord(ORecordId recordId, ORecordVersion recordVersion, int iMode, ORecordCallback<Boolean> callback) {
    return wrapped.cleanOutRecord(recordId, recordVersion, iMode, callback);
  }

  public boolean existsResource(final String iName) {
    return wrapped.existsResource(iName);
  }

  @SuppressWarnings("unchecked")
  public <T> T removeResource(final String iName) {
    return (T) wrapped.removeResource(iName);
  }

  public <T> T getResource(final String iName, final Callable<T> iCallback) {
    return (T) wrapped.getResource(iName, iCallback);
  }

  public void open(final String iUserName, final String iUserPassword, final Map<String, Object> iProperties) {
    wrapped.open(iUserName, iUserPassword, iProperties);
  }

  public void create(final Map<String, Object> iProperties) {
    wrapped.create(iProperties);
  }

  public boolean exists() {
    return wrapped.exists();
  }

  public void reload() {
    wrapped.reload();
  }

  public void delete() {
    wrapped.delete();
  }

  public void close() {
    wrapped.close();
  }

  public void close(final boolean iForce) {
    wrapped.close(iForce);
  }

  public boolean isClosed() {
    return wrapped.isClosed();
  }

  public OLevel2RecordCache getLevel2Cache() {
    return wrapped.getLevel2Cache();
  }

  public void commit(final OTransaction iTx) {
    throw new ODistributedException("Transactions are not supported in distributed environment");
  }

  public void rollback(final OTransaction iTx) {
    throw new ODistributedException("Transactions are not supported in distributed environment");
  }

  public OStorageConfiguration getConfiguration() {
    return wrapped.getConfiguration();
  }

  public int getClusters() {
    return wrapped.getClusters();
  }

  public Set<String> getClusterNames() {
    return wrapped.getClusterNames();
  }

  public OCluster getClusterById(int iId) {
    return wrapped.getClusterById(iId);
  }

  public Collection<? extends OCluster> getClusterInstances() {
    return wrapped.getClusterInstances();
  }

  public int addCluster(final String iClusterType, final String iClusterName, final String iLocation,
      final String iDataSegmentName, boolean forceListBased, final Object... iParameters) {
    return wrapped.addCluster(iClusterType, iClusterName, iLocation, iDataSegmentName, false, iParameters);
  }

  public int addCluster(String iClusterType, String iClusterName, int iRequestedId, String iLocation, String iDataSegmentName,
      boolean forceListBased, Object... iParameters) {
    return wrapped.addCluster(iClusterType, iClusterName, iRequestedId, iLocation, iDataSegmentName, forceListBased, iParameters);
  }

  public boolean dropCluster(final String iClusterName, final boolean iTruncate) {
    return wrapped.dropCluster(iClusterName, iTruncate);
  }

  public boolean dropCluster(final int iId, final boolean iTruncate) {
    return wrapped.dropCluster(iId, iTruncate);
  }

  public int addDataSegment(final String iDataSegmentName) {
    return wrapped.addDataSegment(iDataSegmentName);
  }

  public int addDataSegment(final String iSegmentName, final String iDirectory) {
    return wrapped.addDataSegment(iSegmentName, iDirectory);
  }

  public long count(final int iClusterId) {
    return wrapped.count(iClusterId);
  }

  @Override
  public long count(int iClusterId, boolean countTombstones) {
    return wrapped.count(iClusterId, countTombstones);
  }

  public long count(final int[] iClusterIds) {
    return wrapped.count(iClusterIds);
  }

  @Override
  public long count(int[] iClusterIds, boolean countTombstones) {
    return wrapped.count(iClusterIds, countTombstones);
  }

  public long getSize() {
    return wrapped.getSize();
  }

  public long countRecords() {
    return wrapped.countRecords();
  }

  public int getDefaultClusterId() {
    return wrapped.getDefaultClusterId();
  }

  public void setDefaultClusterId(final int defaultClusterId) {
    wrapped.setDefaultClusterId(defaultClusterId);
  }

  public int getClusterIdByName(String iClusterName) {
    return wrapped.getClusterIdByName(iClusterName);
  }

  public String getClusterTypeByName(final String iClusterName) {
    return wrapped.getClusterTypeByName(iClusterName);
  }

  public String getPhysicalClusterNameById(final int iClusterId) {
    return wrapped.getPhysicalClusterNameById(iClusterId);
  }

  public boolean checkForRecordValidity(final OPhysicalPosition ppos) {
    return wrapped.checkForRecordValidity(ppos);
  }

  public String getName() {
    return wrapped.getName();
  }

  public String getURL() {
    return wrapped.getURL();
  }

  public long getVersion() {
    return wrapped.getVersion();
  }

  public void synch() {
    wrapped.synch();
  }

  public int getUsers() {
    return wrapped.getUsers();
  }

  public int addUser() {
    return wrapped.addUser();
  }

  public int removeUser() {
    return wrapped.removeUser();
  }

  public OClusterPosition[] getClusterDataRange(final int currentClusterId) {
    return wrapped.getClusterDataRange(currentClusterId);
  }

  public <V> V callInLock(final Callable<V> iCallable, final boolean iExclusiveLock) {
    return wrapped.callInLock(iCallable, iExclusiveLock);
  }

  @Override
  public <V> V callInRecordLock(Callable<V> iCallable, ORID rid, boolean iExclusiveLock) {
    return wrapped.callInRecordLock(iCallable, rid, iExclusiveLock);
  }

  public ODataSegment getDataSegmentById(final int iDataSegmentId) {
    return wrapped.getDataSegmentById(iDataSegmentId);
  }

  public int getDataSegmentIdByName(final String iDataSegmentName) {
    return wrapped.getDataSegmentIdByName(iDataSegmentName);
  }

  public boolean dropDataSegment(final String iName) {
    return wrapped.dropDataSegment(iName);
  }

  public STATUS getStatus() {
    return wrapped.getStatus();
  }

	@Override
  public void checkForClusterPermissions(final String iClusterName) {
    wrapped.checkForClusterPermissions(iClusterName);
  }

  @Override
  public boolean isHashClustersAreUsed() {
    return wrapped.isHashClustersAreUsed();
  }

  @Override
  public OPhysicalPosition[] higherPhysicalPositions(int currentClusterId, OPhysicalPosition entry) {
    return wrapped.higherPhysicalPositions(currentClusterId, entry);
  }

  @Override
  public OPhysicalPosition[] ceilingPhysicalPositions(int clusterId, OPhysicalPosition physicalPosition) {
    return wrapped.ceilingPhysicalPositions(clusterId, physicalPosition);
  }

  @Override
  public OPhysicalPosition[] floorPhysicalPositions(int clusterId, OPhysicalPosition physicalPosition) {
    return wrapped.floorPhysicalPositions(clusterId, physicalPosition);
  }

  @Override
  public OPhysicalPosition[] lowerPhysicalPositions(int currentClusterId, OPhysicalPosition entry) {
    return wrapped.lowerPhysicalPositions(currentClusterId, entry);
  }

  @Override
  public OSharedResourceAdaptiveExternal getLock() {
    return wrapped.getLock();
  }

  @Override
  public String getType() {
    return "distributed";
  }

  protected String getClusterNameFromRID(final ORecordId iRecordId) {
    return OStorageSynchronizer.getClusterNameByRID(wrapped, iRecordId);
  }

  protected void handleDistributedException(final String iMessage, ExecutionException e, Object... iParams) {
    OLogManager.instance().error(this, iMessage, e, iParams);
    final Throwable t = e.getCause();
    if (t instanceof OException)
      throw (OException) t;
    throw new OStorageException(String.format(iMessage, iParams), e);
  }
}
<|MERGE_RESOLUTION|>--- conflicted
+++ resolved
@@ -1,512 +1,520 @@
-/*
- * Copyright 2010-2012 Luca Garulli (l.garulli--at--orientechnologies.com)
- *
- * Licensed under the Apache License, Version 2.0 (the "License");
- * you may not use this file except in compliance with the License.
- * You may obtain a copy of the License at
- *
- *     http://www.apache.org/licenses/LICENSE-2.0
- *
- * Unless required by applicable law or agreed to in writing, software
- * distributed under the License is distributed on an "AS IS" BASIS,
- * WITHOUT WARRANTIES OR CONDITIONS OF ANY KIND, either express or implied.
- * See the License for the specific language governing permissions and
- * limitations under the License.
- */
-package com.orientechnologies.orient.server.distributed;
-
-import java.io.IOException;
-import java.util.Collection;
-import java.util.Map;
-import java.util.Set;
-import java.util.concurrent.Callable;
-import java.util.concurrent.ExecutionException;
-
-import com.orientechnologies.common.concur.resource.OSharedResourceAdaptiveExternal;
-import com.orientechnologies.common.exception.OException;
-import com.orientechnologies.common.log.OLogManager;
-import com.orientechnologies.orient.core.cache.OLevel2RecordCache;
-import com.orientechnologies.orient.core.command.*;
-import com.orientechnologies.orient.core.config.OStorageConfiguration;
-import com.orientechnologies.orient.core.exception.OStorageException;
-import com.orientechnologies.orient.core.id.OClusterPosition;
-import com.orientechnologies.orient.core.id.ORID;
-import com.orientechnologies.orient.core.id.ORecordId;
-import com.orientechnologies.orient.core.sql.OCommandExecutorSQLDelegate;
-import com.orientechnologies.orient.core.storage.*;
-import com.orientechnologies.orient.core.tx.OTransaction;
-import com.orientechnologies.orient.core.version.ORecordVersion;
-import com.orientechnologies.orient.server.OServer;
-import com.orientechnologies.orient.server.distributed.ODistributedServerManager.EXECUTION_MODE;
-<<<<<<< HEAD
-import com.orientechnologies.orient.server.distributed.task.*;
-=======
-import com.orientechnologies.orient.server.distributed.task.OCreateRecordTask;
-import com.orientechnologies.orient.server.distributed.task.ODeleteRecordTask;
-import com.orientechnologies.orient.server.distributed.task.OReadRecordTask;
-import com.orientechnologies.orient.server.distributed.task.OSQLCommandTask;
-import com.orientechnologies.orient.server.distributed.task.OUpdateRecordTask;
->>>>>>> 7c217f28
-
-/**
- * Distributed storage implementation that routes to the owner node the request.
- * 
- * @author Luca Garulli (l.garulli--at--orientechnologies.com)
- */
-public class ODistributedStorage implements OStorage {
-  protected final OServer                   serverInstance;
-  protected final ODistributedServerManager dManager;
-  protected final OStorageEmbedded          wrapped;
-  protected final OStorageSynchronizer      dbSynchronizer;
-
-  protected boolean                         eventuallyConsistent = true;
-  protected EXECUTION_MODE                  createRecordMode     = EXECUTION_MODE.SYNCHRONOUS;
-  protected EXECUTION_MODE                  updateRecordMode     = EXECUTION_MODE.SYNCHRONOUS;
-  protected EXECUTION_MODE                  deleteRecordMode     = EXECUTION_MODE.SYNCHRONOUS;
-
-  public ODistributedStorage(final OServer iServer, final OStorageSynchronizer dbSynchronizer, final OStorageEmbedded wrapped) {
-    this.serverInstance = iServer;
-    this.dManager = iServer.getDistributedManager();
-    this.wrapped = wrapped;
-    this.dbSynchronizer = dbSynchronizer;
-  }
-
-  public Object command(final OCommandRequestText iCommand) {
-    if (ODistributedThreadLocal.INSTANCE.get() != null)
-      // ALREADY DISTRIBUTED
-      return wrapped.command(iCommand);
-
-    // ASSIGN DESTINATION NODE
-    final OReplicationConfig replicationData = dManager.getReplicationData(getName(), null, null, dManager.getLocalNodeId(), null);
-
-    if (replicationData == null)
-      // DON'T REPLICATE
-      return wrapped.command(iCommand);
-
-    final OCommandExecutor executor = OCommandManager.instance().getExecutor(iCommand);
-
-    executor.setProgressListener(iCommand.getProgressListener());
-    executor.parse(iCommand);
-
-    boolean distribute = false;
-    final OCommandExecutor exec = executor instanceof OCommandExecutorSQLDelegate ? ((OCommandExecutorSQLDelegate) executor)
-        .getDelegate() : executor;
-
-    if (ODistributedThreadLocal.INSTANCE.get() == null)
-      if (exec instanceof OCommandDistributedConditionalReplicateRequest)
-        distribute = ((OCommandDistributedConditionalReplicateRequest) exec).isReplicated();
-      else if (exec instanceof OCommandDistributedReplicateRequest)
-        distribute = true;
-
-    if (!distribute)
-      // DON'T REPLICATE
-      return wrapped.executeCommand(iCommand, executor);
-
-    try {
-      // EXECUTE IT LOCALLY
-      return dManager.execute(
-          null,
-          null,
-          new OSQLCommandTask(serverInstance, serverInstance.getDistributedManager(), wrapped.getName(), createRecordMode, iCommand
-              .getText()), replicationData);
-
-    } catch (ExecutionException e) {
-      handleDistributedException("Cannot route COMMAND operation to the distributed node", e);
-    }
-
-    return null;
-  }
-
-  public OStorageOperationResult<OPhysicalPosition> createRecord(final int iDataSegmentId, final ORecordId iRecordId,
-      final byte[] iContent, final ORecordVersion iRecordVersion, final byte iRecordType, final int iMode,
-      final ORecordCallback<OClusterPosition> iCallback) {
-    if (ODistributedThreadLocal.INSTANCE.get() != null)
-      // ALREADY DISTRIBUTED
-      return wrapped.createRecord(iDataSegmentId, iRecordId, iContent, iRecordVersion, iRecordType, iMode, iCallback);
-
-    Object result = null;
-
-    try {
-      // ASSIGN DESTINATION NODE
-      final String clusterName = getClusterNameFromRID(iRecordId);
-      final OReplicationConfig replicationData = dManager.getReplicationData(getName(), clusterName, iRecordId,
-          dManager.getLocalNodeId(), null);
-
-      if (replicationData == null)
-        // DON'T REPLICATE
-        return wrapped.createRecord(iDataSegmentId, iRecordId, iContent, iRecordVersion, iRecordType, iMode, iCallback);
-      else
-        result = dManager.execute(clusterName, iRecordId,
-            new OCreateRecordTask(serverInstance, serverInstance.getDistributedManager(), wrapped.getName(), createRecordMode,
-                iRecordId, iContent, iRecordVersion, iRecordType), replicationData);
-
-      iRecordId.clusterPosition = ((OPhysicalPosition) result).clusterPosition;
-
-    } catch (ExecutionException e) {
-      handleDistributedException("Cannot route CREATE_RECORD operation against %s to the distributed node", e, iRecordId);
-    }
-
-    return new OStorageOperationResult<OPhysicalPosition>((OPhysicalPosition) result);
-  }
-
-  public OStorageOperationResult<ORawBuffer> readRecord(final ORecordId iRecordId, final String iFetchPlan,
-      final boolean iIgnoreCache, final ORecordCallback<ORawBuffer> iCallback, boolean loadTombstones) {
-    if (ODistributedThreadLocal.INSTANCE.get() != null)
-      // ALREADY DISTRIBUTED
-      return wrapped.readRecord(iRecordId, iFetchPlan, iIgnoreCache, iCallback, loadTombstones);
-
-    if (eventuallyConsistent || dManager.isLocalNodeMaster(iRecordId))
-      return wrapped.readRecord(iRecordId, iFetchPlan, iIgnoreCache, iCallback, loadTombstones);
-
-    try {
-      final String clusterName = getClusterNameFromRID(iRecordId);
-      final OReplicationConfig replicationData = dManager.getReplicationData(getName(), clusterName, iRecordId,
-          dManager.getLocalNodeId(), null);
-
-      if (replicationData == null)
-        // DON'T REPLICATE
-        return wrapped.readRecord(iRecordId, iFetchPlan, iIgnoreCache, iCallback, loadTombstones);
-      else
-        return new OStorageOperationResult<ORawBuffer>((ORawBuffer) dManager.execute(clusterName, iRecordId, new OReadRecordTask(
-            serverInstance, serverInstance.getDistributedManager(), wrapped.getName(), iRecordId), replicationData));
-
-    } catch (ExecutionException e) {
-      handleDistributedException("Cannot route READ_RECORD operation against %s to the distributed node", e, iRecordId);
-    }
-    return new OStorageOperationResult<ORawBuffer>(null);
-  }
-
-  public OStorageOperationResult<ORecordVersion> updateRecord(final ORecordId iRecordId, final byte[] iContent,
-      final ORecordVersion iVersion, final byte iRecordType, final int iMode, final ORecordCallback<ORecordVersion> iCallback) {
-    if (ODistributedThreadLocal.INSTANCE.get() != null)
-      // ALREADY DISTRIBUTED
-      return wrapped.updateRecord(iRecordId, iContent, iVersion, iRecordType, iMode, iCallback);
-
-    Object result = null;
-
-    try {
-      final String clusterName = getClusterNameFromRID(iRecordId);
-      final OReplicationConfig replicationData = dManager.getReplicationData(getName(), clusterName, iRecordId,
-          dManager.getLocalNodeId(), null);
-
-      if (replicationData == null)
-        // DON'T REPLICATE
-        return wrapped.updateRecord(iRecordId, iContent, iVersion, iRecordType, iMode, iCallback);
-      else
-        result = dManager.execute(clusterName, iRecordId,
-            new OUpdateRecordTask(serverInstance, serverInstance.getDistributedManager(), wrapped.getName(), updateRecordMode,
-                iRecordId, iContent, iVersion, iRecordType), replicationData);
-    } catch (ExecutionException e) {
-      handleDistributedException("Cannot route UPDATE_RECORD operation against %s to the distributed node", e, iRecordId);
-    }
-
-    // UPDATE LOCALLY
-    return new OStorageOperationResult<ORecordVersion>((ORecordVersion) result);
-  }
-
-  public OStorageOperationResult<Boolean> deleteRecord(final ORecordId iRecordId, final ORecordVersion iVersion, final int iMode,
-      final ORecordCallback<Boolean> iCallback) {
-    if (ODistributedThreadLocal.INSTANCE.get() != null)
-      // ALREADY DISTRIBUTED
-      return wrapped.deleteRecord(iRecordId, iVersion, iMode, iCallback);
-
-    Object result = null;
-
-    try {
-      final String clusterName = getClusterNameFromRID(iRecordId);
-      final OReplicationConfig replicationData = dManager.getReplicationData(getName(), clusterName, iRecordId,
-          dManager.getLocalNodeId(), null);
-
-      if (replicationData == null)
-        // DON'T REPLICATE
-        return wrapped.deleteRecord(iRecordId, iVersion, iMode, iCallback);
-      else
-        result = dManager.execute(clusterName, iRecordId,
-            new ODeleteRecordTask(serverInstance, serverInstance.getDistributedManager(), wrapped.getName(), updateRecordMode,
-                iRecordId, iVersion), replicationData);
-    } catch (ExecutionException e) {
-      handleDistributedException("Cannot route DELETE_RECORD operation against %s to the distributed node", e, iRecordId);
-    }
-
-    // DELETE LOCALLY
-    return new OStorageOperationResult<Boolean>((Boolean) result);
-  }
-
-  @Override
-  public boolean updateReplica(int dataSegmentId, ORecordId rid, byte[] content, ORecordVersion recordVersion, byte recordType)
-      throws IOException {
-    return wrapped.updateReplica(dataSegmentId, rid, content, recordVersion, recordType);
-  }
-
-  @Override
-  public ORecordMetadata getRecordMetadata(ORID rid) {
-    return wrapped.getRecordMetadata(rid);
-  }
-
-  @Override
-  public boolean cleanOutRecord(ORecordId recordId, ORecordVersion recordVersion, int iMode, ORecordCallback<Boolean> callback) {
-    return wrapped.cleanOutRecord(recordId, recordVersion, iMode, callback);
-  }
-
-  public boolean existsResource(final String iName) {
-    return wrapped.existsResource(iName);
-  }
-
-  @SuppressWarnings("unchecked")
-  public <T> T removeResource(final String iName) {
-    return (T) wrapped.removeResource(iName);
-  }
-
-  public <T> T getResource(final String iName, final Callable<T> iCallback) {
-    return (T) wrapped.getResource(iName, iCallback);
-  }
-
-  public void open(final String iUserName, final String iUserPassword, final Map<String, Object> iProperties) {
-    wrapped.open(iUserName, iUserPassword, iProperties);
-  }
-
-  public void create(final Map<String, Object> iProperties) {
-    wrapped.create(iProperties);
-  }
-
-  public boolean exists() {
-    return wrapped.exists();
-  }
-
-  public void reload() {
-    wrapped.reload();
-  }
-
-  public void delete() {
-    wrapped.delete();
-  }
-
-  public void close() {
-    wrapped.close();
-  }
-
-  public void close(final boolean iForce) {
-    wrapped.close(iForce);
-  }
-
-  public boolean isClosed() {
-    return wrapped.isClosed();
-  }
-
-  public OLevel2RecordCache getLevel2Cache() {
-    return wrapped.getLevel2Cache();
-  }
-
-  public void commit(final OTransaction iTx) {
-    throw new ODistributedException("Transactions are not supported in distributed environment");
-  }
-
-  public void rollback(final OTransaction iTx) {
-    throw new ODistributedException("Transactions are not supported in distributed environment");
-  }
-
-  public OStorageConfiguration getConfiguration() {
-    return wrapped.getConfiguration();
-  }
-
-  public int getClusters() {
-    return wrapped.getClusters();
-  }
-
-  public Set<String> getClusterNames() {
-    return wrapped.getClusterNames();
-  }
-
-  public OCluster getClusterById(int iId) {
-    return wrapped.getClusterById(iId);
-  }
-
-  public Collection<? extends OCluster> getClusterInstances() {
-    return wrapped.getClusterInstances();
-  }
-
-  public int addCluster(final String iClusterType, final String iClusterName, final String iLocation,
-      final String iDataSegmentName, boolean forceListBased, final Object... iParameters) {
-    return wrapped.addCluster(iClusterType, iClusterName, iLocation, iDataSegmentName, false, iParameters);
-  }
-
-  public int addCluster(String iClusterType, String iClusterName, int iRequestedId, String iLocation, String iDataSegmentName,
-      boolean forceListBased, Object... iParameters) {
-    return wrapped.addCluster(iClusterType, iClusterName, iRequestedId, iLocation, iDataSegmentName, forceListBased, iParameters);
-  }
-
-  public boolean dropCluster(final String iClusterName, final boolean iTruncate) {
-    return wrapped.dropCluster(iClusterName, iTruncate);
-  }
-
-  public boolean dropCluster(final int iId, final boolean iTruncate) {
-    return wrapped.dropCluster(iId, iTruncate);
-  }
-
-  public int addDataSegment(final String iDataSegmentName) {
-    return wrapped.addDataSegment(iDataSegmentName);
-  }
-
-  public int addDataSegment(final String iSegmentName, final String iDirectory) {
-    return wrapped.addDataSegment(iSegmentName, iDirectory);
-  }
-
-  public long count(final int iClusterId) {
-    return wrapped.count(iClusterId);
-  }
-
-  @Override
-  public long count(int iClusterId, boolean countTombstones) {
-    return wrapped.count(iClusterId, countTombstones);
-  }
-
-  public long count(final int[] iClusterIds) {
-    return wrapped.count(iClusterIds);
-  }
-
-  @Override
-  public long count(int[] iClusterIds, boolean countTombstones) {
-    return wrapped.count(iClusterIds, countTombstones);
-  }
-
-  public long getSize() {
-    return wrapped.getSize();
-  }
-
-  public long countRecords() {
-    return wrapped.countRecords();
-  }
-
-  public int getDefaultClusterId() {
-    return wrapped.getDefaultClusterId();
-  }
-
-  public void setDefaultClusterId(final int defaultClusterId) {
-    wrapped.setDefaultClusterId(defaultClusterId);
-  }
-
-  public int getClusterIdByName(String iClusterName) {
-    return wrapped.getClusterIdByName(iClusterName);
-  }
-
-  public String getClusterTypeByName(final String iClusterName) {
-    return wrapped.getClusterTypeByName(iClusterName);
-  }
-
-  public String getPhysicalClusterNameById(final int iClusterId) {
-    return wrapped.getPhysicalClusterNameById(iClusterId);
-  }
-
-  public boolean checkForRecordValidity(final OPhysicalPosition ppos) {
-    return wrapped.checkForRecordValidity(ppos);
-  }
-
-  public String getName() {
-    return wrapped.getName();
-  }
-
-  public String getURL() {
-    return wrapped.getURL();
-  }
-
-  public long getVersion() {
-    return wrapped.getVersion();
-  }
-
-  public void synch() {
-    wrapped.synch();
-  }
-
-  public int getUsers() {
-    return wrapped.getUsers();
-  }
-
-  public int addUser() {
-    return wrapped.addUser();
-  }
-
-  public int removeUser() {
-    return wrapped.removeUser();
-  }
-
-  public OClusterPosition[] getClusterDataRange(final int currentClusterId) {
-    return wrapped.getClusterDataRange(currentClusterId);
-  }
-
-  public <V> V callInLock(final Callable<V> iCallable, final boolean iExclusiveLock) {
-    return wrapped.callInLock(iCallable, iExclusiveLock);
-  }
-
-  @Override
-  public <V> V callInRecordLock(Callable<V> iCallable, ORID rid, boolean iExclusiveLock) {
-    return wrapped.callInRecordLock(iCallable, rid, iExclusiveLock);
-  }
-
-  public ODataSegment getDataSegmentById(final int iDataSegmentId) {
-    return wrapped.getDataSegmentById(iDataSegmentId);
-  }
-
-  public int getDataSegmentIdByName(final String iDataSegmentName) {
-    return wrapped.getDataSegmentIdByName(iDataSegmentName);
-  }
-
-  public boolean dropDataSegment(final String iName) {
-    return wrapped.dropDataSegment(iName);
-  }
-
-  public STATUS getStatus() {
-    return wrapped.getStatus();
-  }
-
-	@Override
-  public void checkForClusterPermissions(final String iClusterName) {
-    wrapped.checkForClusterPermissions(iClusterName);
-  }
-
-  @Override
-  public boolean isHashClustersAreUsed() {
-    return wrapped.isHashClustersAreUsed();
-  }
-
-  @Override
-  public OPhysicalPosition[] higherPhysicalPositions(int currentClusterId, OPhysicalPosition entry) {
-    return wrapped.higherPhysicalPositions(currentClusterId, entry);
-  }
-
-  @Override
-  public OPhysicalPosition[] ceilingPhysicalPositions(int clusterId, OPhysicalPosition physicalPosition) {
-    return wrapped.ceilingPhysicalPositions(clusterId, physicalPosition);
-  }
-
-  @Override
-  public OPhysicalPosition[] floorPhysicalPositions(int clusterId, OPhysicalPosition physicalPosition) {
-    return wrapped.floorPhysicalPositions(clusterId, physicalPosition);
-  }
-
-  @Override
-  public OPhysicalPosition[] lowerPhysicalPositions(int currentClusterId, OPhysicalPosition entry) {
-    return wrapped.lowerPhysicalPositions(currentClusterId, entry);
-  }
-
-  @Override
-  public OSharedResourceAdaptiveExternal getLock() {
-    return wrapped.getLock();
-  }
-
-  @Override
-  public String getType() {
-    return "distributed";
-  }
-
-  protected String getClusterNameFromRID(final ORecordId iRecordId) {
-    return OStorageSynchronizer.getClusterNameByRID(wrapped, iRecordId);
-  }
-
-  protected void handleDistributedException(final String iMessage, ExecutionException e, Object... iParams) {
-    OLogManager.instance().error(this, iMessage, e, iParams);
-    final Throwable t = e.getCause();
-    if (t instanceof OException)
-      throw (OException) t;
-    throw new OStorageException(String.format(iMessage, iParams), e);
-  }
-}
+/*
+ * Copyright 2010-2012 Luca Garulli (l.garulli--at--orientechnologies.com)
+ *
+ * Licensed under the Apache License, Version 2.0 (the "License");
+ * you may not use this file except in compliance with the License.
+ * You may obtain a copy of the License at
+ *
+ *     http://www.apache.org/licenses/LICENSE-2.0
+ *
+ * Unless required by applicable law or agreed to in writing, software
+ * distributed under the License is distributed on an "AS IS" BASIS,
+ * WITHOUT WARRANTIES OR CONDITIONS OF ANY KIND, either express or implied.
+ * See the License for the specific language governing permissions and
+ * limitations under the License.
+ */
+package com.orientechnologies.orient.server.distributed;
+
+import java.io.IOException;
+import java.util.Collection;
+import java.util.Map;
+import java.util.Set;
+import java.util.concurrent.Callable;
+import java.util.concurrent.ExecutionException;
+
+import com.orientechnologies.common.concur.resource.OSharedResourceAdaptiveExternal;
+import com.orientechnologies.common.exception.OException;
+import com.orientechnologies.common.log.OLogManager;
+import com.orientechnologies.orient.core.cache.OLevel2RecordCache;
+import com.orientechnologies.orient.core.command.OCommandDistributedConditionalReplicateRequest;
+import com.orientechnologies.orient.core.command.OCommandDistributedReplicateRequest;
+import com.orientechnologies.orient.core.command.OCommandExecutor;
+import com.orientechnologies.orient.core.command.OCommandManager;
+import com.orientechnologies.orient.core.command.OCommandRequestText;
+import com.orientechnologies.orient.core.config.OStorageConfiguration;
+import com.orientechnologies.orient.core.exception.OStorageException;
+import com.orientechnologies.orient.core.id.OClusterPosition;
+import com.orientechnologies.orient.core.id.ORID;
+import com.orientechnologies.orient.core.id.ORecordId;
+import com.orientechnologies.orient.core.sql.OCommandExecutorSQLDelegate;
+import com.orientechnologies.orient.core.storage.OCluster;
+import com.orientechnologies.orient.core.storage.ODataSegment;
+import com.orientechnologies.orient.core.storage.OPhysicalPosition;
+import com.orientechnologies.orient.core.storage.ORawBuffer;
+import com.orientechnologies.orient.core.storage.ORecordCallback;
+import com.orientechnologies.orient.core.storage.ORecordMetadata;
+import com.orientechnologies.orient.core.storage.OStorage;
+import com.orientechnologies.orient.core.storage.OStorageEmbedded;
+import com.orientechnologies.orient.core.storage.OStorageOperationResult;
+import com.orientechnologies.orient.core.tx.OTransaction;
+import com.orientechnologies.orient.core.version.ORecordVersion;
+import com.orientechnologies.orient.server.OServer;
+import com.orientechnologies.orient.server.distributed.ODistributedServerManager.EXECUTION_MODE;
+import com.orientechnologies.orient.server.distributed.task.OCreateRecordTask;
+import com.orientechnologies.orient.server.distributed.task.ODeleteRecordTask;
+import com.orientechnologies.orient.server.distributed.task.OReadRecordTask;
+import com.orientechnologies.orient.server.distributed.task.OSQLCommandTask;
+import com.orientechnologies.orient.server.distributed.task.OUpdateRecordTask;
+
+/**
+ * Distributed storage implementation that routes to the owner node the request.
+ * 
+ * @author Luca Garulli (l.garulli--at--orientechnologies.com)
+ */
+public class ODistributedStorage implements OStorage {
+  protected final OServer                   serverInstance;
+  protected final ODistributedServerManager dManager;
+  protected final OStorageEmbedded          wrapped;
+  protected final OStorageSynchronizer      dbSynchronizer;
+
+  protected boolean                         eventuallyConsistent = true;
+  protected EXECUTION_MODE                  createRecordMode     = EXECUTION_MODE.SYNCHRONOUS;
+  protected EXECUTION_MODE                  updateRecordMode     = EXECUTION_MODE.SYNCHRONOUS;
+  protected EXECUTION_MODE                  deleteRecordMode     = EXECUTION_MODE.SYNCHRONOUS;
+
+  public ODistributedStorage(final OServer iServer, final OStorageSynchronizer dbSynchronizer, final OStorageEmbedded wrapped) {
+    this.serverInstance = iServer;
+    this.dManager = iServer.getDistributedManager();
+    this.wrapped = wrapped;
+    this.dbSynchronizer = dbSynchronizer;
+  }
+
+  public Object command(final OCommandRequestText iCommand) {
+    if (ODistributedThreadLocal.INSTANCE.get() != null)
+      // ALREADY DISTRIBUTED
+      return wrapped.command(iCommand);
+
+    // ASSIGN DESTINATION NODE
+    final OReplicationConfig replicationData = dManager.getReplicationData(getName(), null, null, dManager.getLocalNodeId(), null);
+
+    if (replicationData == null)
+      // DON'T REPLICATE
+      return wrapped.command(iCommand);
+
+    final OCommandExecutor executor = OCommandManager.instance().getExecutor(iCommand);
+
+    executor.setProgressListener(iCommand.getProgressListener());
+    executor.parse(iCommand);
+
+    boolean distribute = false;
+    final OCommandExecutor exec = executor instanceof OCommandExecutorSQLDelegate ? ((OCommandExecutorSQLDelegate) executor)
+        .getDelegate() : executor;
+
+    if (ODistributedThreadLocal.INSTANCE.get() == null)
+      if (exec instanceof OCommandDistributedConditionalReplicateRequest)
+        distribute = ((OCommandDistributedConditionalReplicateRequest) exec).isReplicated();
+      else if (exec instanceof OCommandDistributedReplicateRequest)
+        distribute = true;
+
+    if (!distribute)
+      // DON'T REPLICATE
+      return wrapped.executeCommand(iCommand, executor);
+
+    try {
+      // EXECUTE IT LOCALLY
+      return dManager.execute(
+          null,
+          null,
+          new OSQLCommandTask(serverInstance, serverInstance.getDistributedManager(), wrapped.getName(), createRecordMode, iCommand
+              .getText()), replicationData);
+
+    } catch (ExecutionException e) {
+      handleDistributedException("Cannot route COMMAND operation to the distributed node", e);
+    }
+
+    return null;
+  }
+
+  public OStorageOperationResult<OPhysicalPosition> createRecord(final int iDataSegmentId, final ORecordId iRecordId,
+      final byte[] iContent, final ORecordVersion iRecordVersion, final byte iRecordType, final int iMode,
+      final ORecordCallback<OClusterPosition> iCallback) {
+    if (ODistributedThreadLocal.INSTANCE.get() != null)
+      // ALREADY DISTRIBUTED
+      return wrapped.createRecord(iDataSegmentId, iRecordId, iContent, iRecordVersion, iRecordType, iMode, iCallback);
+
+    Object result = null;
+
+    try {
+      // ASSIGN DESTINATION NODE
+      final String clusterName = getClusterNameFromRID(iRecordId);
+      final OReplicationConfig replicationData = dManager.getReplicationData(getName(), clusterName, iRecordId,
+          dManager.getLocalNodeId(), null);
+
+      if (replicationData == null)
+        // DON'T REPLICATE
+        return wrapped.createRecord(iDataSegmentId, iRecordId, iContent, iRecordVersion, iRecordType, iMode, iCallback);
+      else
+        result = dManager.execute(clusterName, iRecordId,
+            new OCreateRecordTask(serverInstance, serverInstance.getDistributedManager(), wrapped.getName(), createRecordMode,
+                iRecordId, iContent, iRecordVersion, iRecordType), replicationData);
+
+      iRecordId.clusterPosition = ((OPhysicalPosition) result).clusterPosition;
+
+    } catch (ExecutionException e) {
+      handleDistributedException("Cannot route CREATE_RECORD operation against %s to the distributed node", e, iRecordId);
+    }
+
+    return new OStorageOperationResult<OPhysicalPosition>((OPhysicalPosition) result);
+  }
+
+  public OStorageOperationResult<ORawBuffer> readRecord(final ORecordId iRecordId, final String iFetchPlan,
+      final boolean iIgnoreCache, final ORecordCallback<ORawBuffer> iCallback, boolean loadTombstones) {
+    if (ODistributedThreadLocal.INSTANCE.get() != null)
+      // ALREADY DISTRIBUTED
+      return wrapped.readRecord(iRecordId, iFetchPlan, iIgnoreCache, iCallback, loadTombstones);
+
+    if (eventuallyConsistent || dManager.isLocalNodeMaster(iRecordId))
+      return wrapped.readRecord(iRecordId, iFetchPlan, iIgnoreCache, iCallback, loadTombstones);
+
+    try {
+      final String clusterName = getClusterNameFromRID(iRecordId);
+      final OReplicationConfig replicationData = dManager.getReplicationData(getName(), clusterName, iRecordId,
+          dManager.getLocalNodeId(), null);
+
+      if (replicationData == null)
+        // DON'T REPLICATE
+        return wrapped.readRecord(iRecordId, iFetchPlan, iIgnoreCache, iCallback, loadTombstones);
+      else
+        return new OStorageOperationResult<ORawBuffer>((ORawBuffer) dManager.execute(clusterName, iRecordId, new OReadRecordTask(
+            serverInstance, serverInstance.getDistributedManager(), wrapped.getName(), iRecordId), replicationData));
+
+    } catch (ExecutionException e) {
+      handleDistributedException("Cannot route READ_RECORD operation against %s to the distributed node", e, iRecordId);
+    }
+    return new OStorageOperationResult<ORawBuffer>(null);
+  }
+
+  public OStorageOperationResult<ORecordVersion> updateRecord(final ORecordId iRecordId, final byte[] iContent,
+      final ORecordVersion iVersion, final byte iRecordType, final int iMode, final ORecordCallback<ORecordVersion> iCallback) {
+    if (ODistributedThreadLocal.INSTANCE.get() != null)
+      // ALREADY DISTRIBUTED
+      return wrapped.updateRecord(iRecordId, iContent, iVersion, iRecordType, iMode, iCallback);
+
+    Object result = null;
+
+    try {
+      final String clusterName = getClusterNameFromRID(iRecordId);
+      final OReplicationConfig replicationData = dManager.getReplicationData(getName(), clusterName, iRecordId,
+          dManager.getLocalNodeId(), null);
+
+      if (replicationData == null)
+        // DON'T REPLICATE
+        return wrapped.updateRecord(iRecordId, iContent, iVersion, iRecordType, iMode, iCallback);
+      else
+        result = dManager.execute(clusterName, iRecordId,
+            new OUpdateRecordTask(serverInstance, serverInstance.getDistributedManager(), wrapped.getName(), updateRecordMode,
+                iRecordId, iContent, iVersion, iRecordType), replicationData);
+    } catch (ExecutionException e) {
+      handleDistributedException("Cannot route UPDATE_RECORD operation against %s to the distributed node", e, iRecordId);
+    }
+
+    // UPDATE LOCALLY
+    return new OStorageOperationResult<ORecordVersion>((ORecordVersion) result);
+  }
+
+  public OStorageOperationResult<Boolean> deleteRecord(final ORecordId iRecordId, final ORecordVersion iVersion, final int iMode,
+      final ORecordCallback<Boolean> iCallback) {
+    if (ODistributedThreadLocal.INSTANCE.get() != null)
+      // ALREADY DISTRIBUTED
+      return wrapped.deleteRecord(iRecordId, iVersion, iMode, iCallback);
+
+    Object result = null;
+
+    try {
+      final String clusterName = getClusterNameFromRID(iRecordId);
+      final OReplicationConfig replicationData = dManager.getReplicationData(getName(), clusterName, iRecordId,
+          dManager.getLocalNodeId(), null);
+
+      if (replicationData == null)
+        // DON'T REPLICATE
+        return wrapped.deleteRecord(iRecordId, iVersion, iMode, iCallback);
+      else
+        result = dManager.execute(clusterName, iRecordId,
+            new ODeleteRecordTask(serverInstance, serverInstance.getDistributedManager(), wrapped.getName(), updateRecordMode,
+                iRecordId, iVersion), replicationData);
+    } catch (ExecutionException e) {
+      handleDistributedException("Cannot route DELETE_RECORD operation against %s to the distributed node", e, iRecordId);
+    }
+
+    // DELETE LOCALLY
+    return new OStorageOperationResult<Boolean>((Boolean) result);
+  }
+
+  @Override
+  public boolean updateReplica(int dataSegmentId, ORecordId rid, byte[] content, ORecordVersion recordVersion, byte recordType)
+      throws IOException {
+    return wrapped.updateReplica(dataSegmentId, rid, content, recordVersion, recordType);
+  }
+
+  @Override
+  public ORecordMetadata getRecordMetadata(ORID rid) {
+    return wrapped.getRecordMetadata(rid);
+  }
+
+  @Override
+  public boolean cleanOutRecord(ORecordId recordId, ORecordVersion recordVersion, int iMode, ORecordCallback<Boolean> callback) {
+    return wrapped.cleanOutRecord(recordId, recordVersion, iMode, callback);
+  }
+
+  public boolean existsResource(final String iName) {
+    return wrapped.existsResource(iName);
+  }
+
+  @SuppressWarnings("unchecked")
+  public <T> T removeResource(final String iName) {
+    return (T) wrapped.removeResource(iName);
+  }
+
+  public <T> T getResource(final String iName, final Callable<T> iCallback) {
+    return (T) wrapped.getResource(iName, iCallback);
+  }
+
+  public void open(final String iUserName, final String iUserPassword, final Map<String, Object> iProperties) {
+    wrapped.open(iUserName, iUserPassword, iProperties);
+  }
+
+  public void create(final Map<String, Object> iProperties) {
+    wrapped.create(iProperties);
+  }
+
+  public boolean exists() {
+    return wrapped.exists();
+  }
+
+  public void reload() {
+    wrapped.reload();
+  }
+
+  public void delete() {
+    wrapped.delete();
+  }
+
+  public void close() {
+    wrapped.close();
+  }
+
+  public void close(final boolean iForce) {
+    wrapped.close(iForce);
+  }
+
+  public boolean isClosed() {
+    return wrapped.isClosed();
+  }
+
+  public OLevel2RecordCache getLevel2Cache() {
+    return wrapped.getLevel2Cache();
+  }
+
+  public void commit(final OTransaction iTx) {
+    throw new ODistributedException("Transactions are not supported in distributed environment");
+  }
+
+  public void rollback(final OTransaction iTx) {
+    throw new ODistributedException("Transactions are not supported in distributed environment");
+  }
+
+  public OStorageConfiguration getConfiguration() {
+    return wrapped.getConfiguration();
+  }
+
+  public int getClusters() {
+    return wrapped.getClusters();
+  }
+
+  public Set<String> getClusterNames() {
+    return wrapped.getClusterNames();
+  }
+
+  public OCluster getClusterById(int iId) {
+    return wrapped.getClusterById(iId);
+  }
+
+  public Collection<? extends OCluster> getClusterInstances() {
+    return wrapped.getClusterInstances();
+  }
+
+  public int addCluster(final String iClusterType, final String iClusterName, final String iLocation,
+      final String iDataSegmentName, boolean forceListBased, final Object... iParameters) {
+    return wrapped.addCluster(iClusterType, iClusterName, iLocation, iDataSegmentName, false, iParameters);
+  }
+
+  public int addCluster(String iClusterType, String iClusterName, int iRequestedId, String iLocation, String iDataSegmentName,
+      boolean forceListBased, Object... iParameters) {
+    return wrapped.addCluster(iClusterType, iClusterName, iRequestedId, iLocation, iDataSegmentName, forceListBased, iParameters);
+  }
+
+  public boolean dropCluster(final String iClusterName, final boolean iTruncate) {
+    return wrapped.dropCluster(iClusterName, iTruncate);
+  }
+
+  public boolean dropCluster(final int iId, final boolean iTruncate) {
+    return wrapped.dropCluster(iId, iTruncate);
+  }
+
+  public int addDataSegment(final String iDataSegmentName) {
+    return wrapped.addDataSegment(iDataSegmentName);
+  }
+
+  public int addDataSegment(final String iSegmentName, final String iDirectory) {
+    return wrapped.addDataSegment(iSegmentName, iDirectory);
+  }
+
+  public long count(final int iClusterId) {
+    return wrapped.count(iClusterId);
+  }
+
+  @Override
+  public long count(int iClusterId, boolean countTombstones) {
+    return wrapped.count(iClusterId, countTombstones);
+  }
+
+  public long count(final int[] iClusterIds) {
+    return wrapped.count(iClusterIds);
+  }
+
+  @Override
+  public long count(int[] iClusterIds, boolean countTombstones) {
+    return wrapped.count(iClusterIds, countTombstones);
+  }
+
+  public long getSize() {
+    return wrapped.getSize();
+  }
+
+  public long countRecords() {
+    return wrapped.countRecords();
+  }
+
+  public int getDefaultClusterId() {
+    return wrapped.getDefaultClusterId();
+  }
+
+  public void setDefaultClusterId(final int defaultClusterId) {
+    wrapped.setDefaultClusterId(defaultClusterId);
+  }
+
+  public int getClusterIdByName(String iClusterName) {
+    return wrapped.getClusterIdByName(iClusterName);
+  }
+
+  public String getClusterTypeByName(final String iClusterName) {
+    return wrapped.getClusterTypeByName(iClusterName);
+  }
+
+  public String getPhysicalClusterNameById(final int iClusterId) {
+    return wrapped.getPhysicalClusterNameById(iClusterId);
+  }
+
+  public boolean checkForRecordValidity(final OPhysicalPosition ppos) {
+    return wrapped.checkForRecordValidity(ppos);
+  }
+
+  public String getName() {
+    return wrapped.getName();
+  }
+
+  public String getURL() {
+    return wrapped.getURL();
+  }
+
+  public long getVersion() {
+    return wrapped.getVersion();
+  }
+
+  public void synch() {
+    wrapped.synch();
+  }
+
+  public int getUsers() {
+    return wrapped.getUsers();
+  }
+
+  public int addUser() {
+    return wrapped.addUser();
+  }
+
+  public int removeUser() {
+    return wrapped.removeUser();
+  }
+
+  public OClusterPosition[] getClusterDataRange(final int currentClusterId) {
+    return wrapped.getClusterDataRange(currentClusterId);
+  }
+
+  public <V> V callInLock(final Callable<V> iCallable, final boolean iExclusiveLock) {
+    return wrapped.callInLock(iCallable, iExclusiveLock);
+  }
+
+  @Override
+  public <V> V callInRecordLock(Callable<V> iCallable, ORID rid, boolean iExclusiveLock) {
+    return wrapped.callInRecordLock(iCallable, rid, iExclusiveLock);
+  }
+
+  public ODataSegment getDataSegmentById(final int iDataSegmentId) {
+    return wrapped.getDataSegmentById(iDataSegmentId);
+  }
+
+  public int getDataSegmentIdByName(final String iDataSegmentName) {
+    return wrapped.getDataSegmentIdByName(iDataSegmentName);
+  }
+
+  public boolean dropDataSegment(final String iName) {
+    return wrapped.dropDataSegment(iName);
+  }
+
+  public STATUS getStatus() {
+    return wrapped.getStatus();
+  }
+
+	@Override
+  public void checkForClusterPermissions(final String iClusterName) {
+    wrapped.checkForClusterPermissions(iClusterName);
+  }
+
+  @Override
+  public boolean isHashClustersAreUsed() {
+    return wrapped.isHashClustersAreUsed();
+  }
+
+  @Override
+  public OPhysicalPosition[] higherPhysicalPositions(int currentClusterId, OPhysicalPosition entry) {
+    return wrapped.higherPhysicalPositions(currentClusterId, entry);
+  }
+
+  @Override
+  public OPhysicalPosition[] ceilingPhysicalPositions(int clusterId, OPhysicalPosition physicalPosition) {
+    return wrapped.ceilingPhysicalPositions(clusterId, physicalPosition);
+  }
+
+  @Override
+  public OPhysicalPosition[] floorPhysicalPositions(int clusterId, OPhysicalPosition physicalPosition) {
+    return wrapped.floorPhysicalPositions(clusterId, physicalPosition);
+  }
+
+  @Override
+  public OPhysicalPosition[] lowerPhysicalPositions(int currentClusterId, OPhysicalPosition entry) {
+    return wrapped.lowerPhysicalPositions(currentClusterId, entry);
+  }
+
+  @Override
+  public OSharedResourceAdaptiveExternal getLock() {
+    return wrapped.getLock();
+  }
+
+  @Override
+  public String getType() {
+    return "distributed";
+  }
+
+  protected String getClusterNameFromRID(final ORecordId iRecordId) {
+    return OStorageSynchronizer.getClusterNameByRID(wrapped, iRecordId);
+  }
+
+  protected void handleDistributedException(final String iMessage, ExecutionException e, Object... iParams) {
+    OLogManager.instance().error(this, iMessage, e, iParams);
+    final Throwable t = e.getCause();
+    if (t instanceof OException)
+      throw (OException) t;
+    throw new OStorageException(String.format(iMessage, iParams), e);
+  }
+}