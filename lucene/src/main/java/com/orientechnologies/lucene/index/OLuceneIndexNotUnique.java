/*
 * Copyright 2014 Orient Technologies.
 *
 * Licensed under the Apache License, Version 2.0 (the "License");
 * you may not use this file except in compliance with the License.
 * You may obtain a copy of the License at
 *
 *      http://www.apache.org/licenses/LICENSE-2.0
 *
 * Unless required by applicable law or agreed to in writing, software
 * distributed under the License is distributed on an "AS IS" BASIS,
 * WITHOUT WARRANTIES OR CONDITIONS OF ANY KIND, either express or implied.
 * See the License for the specific language governing permissions and
 * limitations under the License.
 */

package com.orientechnologies.lucene.index;

import com.orientechnologies.common.exception.OException;
import com.orientechnologies.common.listener.OProgressListener;
import com.orientechnologies.common.log.OLogManager;
import com.orientechnologies.common.serialization.types.OBinarySerializer;
import com.orientechnologies.lucene.LuceneTxOperations;
import com.orientechnologies.lucene.OLuceneIndex;
import com.orientechnologies.lucene.engine.OLuceneIndexEngine;
import com.orientechnologies.lucene.tx.OLuceneTxChanges;
import com.orientechnologies.orient.core.db.record.OIdentifiable;
import com.orientechnologies.orient.core.index.*;
import com.orientechnologies.orient.core.record.impl.ODocument;
import com.orientechnologies.orient.core.serialization.serializer.stream.OStreamSerializerSBTreeIndexRIDContainer;
import com.orientechnologies.orient.core.storage.impl.local.OAbstractPaginatedStorage;
import com.orientechnologies.orient.core.storage.impl.local.OIndexEngineCallback;
import com.orientechnologies.orient.core.tx.OTransaction;
import com.orientechnologies.orient.core.tx.OTransactionIndexChanges;
import org.apache.lucene.document.Document;
import org.apache.lucene.search.IndexSearcher;

import java.io.IOException;
import java.util.Arrays;
import java.util.Collection;
import java.util.Map;
import java.util.Set;
import java.util.concurrent.Callable;

public class OLuceneIndexNotUnique extends OIndexAbstract<Set<OIdentifiable>> implements OLuceneIndex {

  public OLuceneIndexNotUnique(String name, String typeId, String algorithm, int version, OAbstractPaginatedStorage storage,
      String valueContainerAlgorithm, ODocument metadata) {
    super(name, typeId, algorithm, valueContainerAlgorithm, metadata, version, storage);
  }

  @Override
  public long rebuild(OProgressListener iProgressListener) {
    return super.rebuild(iProgressListener);
  }

  @Override
  public OIndexCursor iterateEntries(Collection<?> keys, boolean ascSortOrder) {
    return null;
  }

  @Override
  public OIndexCursor iterateEntriesBetween(Object fromKey, boolean fromInclusive, Object toKey, boolean toInclusive,
      boolean ascOrder) {
    return storage.iterateIndexEntriesBetween(indexId, fromKey, fromInclusive, toKey, toInclusive, ascOrder, null);
  }

  @Override
  public OIndexCursor iterateEntriesMajor(Object fromKey, boolean fromInclusive, boolean ascOrder) {
    return storage.iterateIndexEntriesMajor(indexId, fromKey, fromInclusive, ascOrder, null);
  }

  @Override
  public OIndexCursor iterateEntriesMinor(Object toKey, boolean toInclusive, boolean ascOrder) {
    return storage.iterateIndexEntriesMinor(indexId, toKey, toInclusive, ascOrder, null);
  }

  @Override
  public OIndexCursor cursor() {
    return storage.getIndexCursor(indexId, null);
  }

  @Override
  public OIndexCursor descCursor() {
    return storage.getIndexCursor(indexId, null);
  }

  @Override
  public boolean supportsOrderedIterations() {
    return false;
  }

  @Override
  protected void onIndexEngineChange(int indexId) {

    storage.callIndexEngine(false, false, indexId, new OIndexEngineCallback<Object>() {
      @Override
      public Object callEngine(OIndexEngine engine) {
        OLuceneIndexEngine oIndexEngine = (OLuceneIndexEngine) engine;
        oIndexEngine.init(getName(), getType(), getDefinition(), isAutomatic(), getMetadata());
        return null;
      }
    });
  }

  protected Object encodeKey(Object key) {
    return key;
  }

  protected Object decodeKey(Object key) {
    return key;
  }

  @Override
  public OLuceneIndexNotUnique put(final Object key, final OIdentifiable singleValue) {

    OTransaction transaction = getDatabase().getTransaction();
    if (transaction.isActive()) {
      OLuceneTxChanges transactionChanges = getTransactionChanges(transaction);
      transaction.addIndexEntry(this, super.getName(), OTransactionIndexChanges.OPERATION.PUT, encodeKey(key), singleValue);

      Document luceneDoc = storage.callIndexEngine(false, false, indexId, new OIndexEngineCallback<Document>() {
        @Override
        public Document callEngine(OIndexEngine engine) {
          OLuceneIndexEngine oIndexEngine = (OLuceneIndexEngine) engine;
          return oIndexEngine.buildDocument(key, singleValue);
        }
      });

      try {
        transactionChanges.put(key, singleValue, luceneDoc);
      } catch (IOException e) {
        e.printStackTrace();
      }

    } else {

      storage.updateIndexEntry(indexId, key, new Callable<Object>() {
        @Override
        public Object call() throws Exception {
          return Arrays.asList(singleValue);
        }
      });
    }

    return this;

  }

  @Override
  public boolean remove(final Object key, final OIdentifiable value) {

    OTransaction transaction = getDatabase().getTransaction();
    if (transaction.isActive()) {

      transaction.addIndexEntry(this, super.getName(), OTransactionIndexChanges.OPERATION.REMOVE, encodeKey(key), value);
      OLuceneTxChanges transactionChanges = getTransactionChanges(transaction);
      try {
        transactionChanges.remove(key, value);
      } catch (IOException e) {
        OLogManager.instance().error(this, "Error while removing", e);
      }
      return true;
    } else {
      return storage.callIndexEngine(false, false, indexId, new OIndexEngineCallback<Boolean>() {
        @Override
        public Boolean callEngine(OIndexEngine engine) {
          OLuceneIndexEngine indexEngine = (OLuceneIndexEngine) engine;
          return indexEngine.remove(key, value);
        }
      });
    }
  }

  @Override
  public long getSize() {
    return storage.callIndexEngine(false, false, indexId, new OIndexEngineCallback<Long>() {
      // TODO apply current TX
      @Override
      public Long callEngine(OIndexEngine engine) {
        OTransaction transaction = getDatabase().getTransaction();
        OLuceneIndexEngine indexEngine = (OLuceneIndexEngine) engine;
        return indexEngine.sizeInTx(getTransactionChanges(transaction));
      }
    });
  }

  @Override
  public long getKeySize() {
    return 0;
  }

  @Override
  public OLuceneIndexNotUnique create(String name, OIndexDefinition indexDefinition, String clusterIndexName,
      Set<String> clustersToIndex, boolean rebuild, OProgressListener progressListener) {
    return (OLuceneIndexNotUnique) super
        .create(indexDefinition, clusterIndexName, clustersToIndex, rebuild, progressListener, determineValueSerializer());
  }

  @Override
  public Set<OIdentifiable> get(final Object key) {

    final OTransaction transaction = getDatabase().getTransaction();
    if (transaction.isActive()) {
      return storage.callIndexEngine(false, false, indexId, new OIndexEngineCallback<Set<OIdentifiable>>() {
        @Override
        public Set<OIdentifiable> callEngine(OIndexEngine engine) {
          OLuceneIndexEngine indexEngine = (OLuceneIndexEngine) engine;
          return (Set<OIdentifiable>) indexEngine.getInTx(key, getTransactionChanges(transaction));
        }
      });
    } else {
      return (Set<OIdentifiable>) storage.getIndexValue(indexId, key);
    }
  }

  // @Override
  // public OIndexMultiValues put(Object key, OIdentifiable iSingleValue) {
  // checkForRebuild();
  //
  // key = getCollatingValue(key);
  //
  // modificationLock.requestModificationLock();
  // try {
  // acquireExclusiveLock();
  // try {
  // checkForKeyType(key);
  // Set<OIdentifiable> values = new HashSet<OIdentifiable>();
  // values.add(iSingleValue);
  // indexEngine.put(key, values);
  // return this;
  //
  // } finally {
  // releaseExclusiveLock();
  // }
  // } finally {
  // modificationLock.releaseModificationLock();
  // }
  // }

  @Override
  protected void commitSnapshot(final Map<Object, Object> snapshot) {

    storage.callIndexEngine(false, false, indexId, new OIndexEngineCallback<Object>() {
      @Override
      public Boolean callEngine(OIndexEngine engine) {
        OLuceneIndexEngine indexEngine = (OLuceneIndexEngine) engine;

        for (Map.Entry<Object, Object> snapshotEntry : snapshot.entrySet()) {
          Object key = snapshotEntry.getKey();
          LuceneTxOperations operations = (LuceneTxOperations) snapshotEntry.getValue();

          for (OIdentifiable oIdentifiable : operations.removed) {
            indexEngine.remove(decodeKey(key), oIdentifiable);
          }

        }
        for (Map.Entry<Object, Object> snapshotEntry : snapshot.entrySet()) {
          Object key = snapshotEntry.getKey();
          LuceneTxOperations operations = (LuceneTxOperations) snapshotEntry.getValue();

          indexEngine.put(decodeKey(key), operations.added);

        }
        OTransaction transaction = getDatabase().getTransaction();
        resetTransactionChanges(transaction);
        return null;
      }
    });

  }

  @Override
  public boolean remove(Object key) {
    return super.remove(key);
  }

  @Override
  protected OBinarySerializer determineValueSerializer() {
    return storage.getComponentsFactory().binarySerializerFactory.getObjectSerializer(OStreamSerializerSBTreeIndexRIDContainer.ID);
  }

<<<<<<< HEAD
  // @Override
  // public Set<OIdentifiable> contains(Object key) {
  // checkForRebuild();
  //
  // key = getCollatingValue(key);
  //
  // acquireSharedLock();
  // try {
  //
  // final Set<OIdentifiable> values = indexEngine.contains(key);
  //
  // if (values == null)
  // return Collections.emptySet();
  //
  // return values;
  //
  // } finally {
  // releaseSharedLock();
  // }
  // }

=======
>>>>>>> 283e1d20
  @Override
  protected void removeFromSnapshot(Object key, OIdentifiable value, Map<Object, Object> snapshot) {
    key = getCollatingValue(key);

    LuceneTxOperations operations = (LuceneTxOperations) snapshot.get(key);
    if (operations == null) {
      operations = new LuceneTxOperations();
      snapshot.put(key, operations);
    }
    operations.removed.add(value.getIdentity());
    snapshot.put(key, operations);
  }

  @Override
  protected void putInSnapshot(Object key, OIdentifiable value, Map<Object, Object> snapshot) {
    key = getCollatingValue(key);

    LuceneTxOperations operations = (LuceneTxOperations) snapshot.get(key);

    if (operations == null) {
      operations = new LuceneTxOperations();
      snapshot.put(key, operations);
    }
    operations.added.add(value.getIdentity());
    snapshot.put(key, operations);
  }

  @Override
  protected void clearSnapshot(IndexTxSnapshot indexTxSnapshot) {
    indexTxSnapshot.clear = true;
    indexTxSnapshot.indexSnapshot.clear();
  }

  //
  // @Override
  // public boolean remove(Object key, OIdentifiable value) {
  // checkForRebuild();
  //
  // key = getCollatingValue(key);
  // modificationLock.requestModificationLock();
  // try {
  // acquireExclusiveLock();
  // try {
  //
  // if (indexEngine instanceof OLuceneIndexEngine) {
  // return ((OLuceneIndexEngine) indexEngine).remove(key, value);
  // } else {
  // return false;
  // }
  //
  // } finally {
  // releaseExclusiveLock();
  // }
  // } finally {
  // modificationLock.releaseModificationLock();
  // }
  // }

  // @Override
  // public long rebuild(OProgressListener iProgressListener) {
  //
  // OLuceneIndexEngine engine = (OLuceneIndexEngine) indexEngine;
  // try {
  // engine.setRebuilding(true);
  // super.rebuild(iProgressListener);
  // } finally {
  // engine.setRebuilding(false);
  //
  // }
  // engine.flush();
  // return ((OLuceneIndexEngine) indexEngine).size(null);
  //
  // }

  @Override
  public Object getCollatingValue(Object key) {
    return key;
  }

  @Override
  public IndexSearcher searcher() throws IOException {
    return storage.callIndexEngine(false, false, indexId, new OIndexEngineCallback<IndexSearcher>() {
      @Override
      public IndexSearcher callEngine(OIndexEngine engine) {
        OLuceneIndexEngine indexEngine = (OLuceneIndexEngine) engine;
        try {
          return indexEngine.searcher();
        } catch (IOException e) {
          throw OException.wrapException(new OIndexException("Cannot contains searcher from index " + getName()), e);
        }
      }
    });

  }

  public OLuceneTxChanges getTransactionChanges(OTransaction transaction) {

    OLuceneTxChanges changes = (OLuceneTxChanges) transaction.getCustomData(getName());
    if (changes == null) {

      changes = storage.callIndexEngine(false, false, indexId, new OIndexEngineCallback<OLuceneTxChanges>() {
        @Override
        public OLuceneTxChanges callEngine(OIndexEngine engine) {
          OLuceneIndexEngine indexEngine = (OLuceneIndexEngine) engine;
          try {
            return indexEngine.buildTxChanges();
          } catch (IOException e) {
            throw OException.wrapException(new OIndexException("Cannot contains searcher from index " + getName()), e);
          }
        }
      });
      transaction.setCustomData(getName(), changes);
    }
    return changes;
  }

  private void resetTransactionChanges(OTransaction transaction) {
    transaction.setCustomData(getName(), null);
  }

  @Override
  public boolean canBeUsedInEqualityOperators() {
    return false;
  }

}<|MERGE_RESOLUTION|>--- conflicted
+++ resolved
@@ -280,30 +280,6 @@
     return storage.getComponentsFactory().binarySerializerFactory.getObjectSerializer(OStreamSerializerSBTreeIndexRIDContainer.ID);
   }
 
-<<<<<<< HEAD
-  // @Override
-  // public Set<OIdentifiable> contains(Object key) {
-  // checkForRebuild();
-  //
-  // key = getCollatingValue(key);
-  //
-  // acquireSharedLock();
-  // try {
-  //
-  // final Set<OIdentifiable> values = indexEngine.contains(key);
-  //
-  // if (values == null)
-  // return Collections.emptySet();
-  //
-  // return values;
-  //
-  // } finally {
-  // releaseSharedLock();
-  // }
-  // }
-
-=======
->>>>>>> 283e1d20
   @Override
   protected void removeFromSnapshot(Object key, OIdentifiable value, Map<Object, Object> snapshot) {
     key = getCollatingValue(key);
