--- conflicted
+++ resolved
@@ -59,10 +59,7 @@
 import java.io.File;
 import java.io.IOException;
 import java.nio.file.Path;
-import java.util.HashMap;
-import java.util.List;
-import java.util.Map;
-import java.util.TimerTask;
+import java.util.*;
 import java.util.concurrent.atomic.AtomicBoolean;
 
 import static com.orientechnologies.lucene.analyzer.OLuceneAnalyzerFactory.AnalyzerKind.INDEX;
@@ -86,7 +83,6 @@
   protected ControlledRealTimeReopenThread nrt;
   protected ODocument                      metadata;
   protected Version                        version;
-<<<<<<< HEAD
   protected Map<String, Boolean>           collectionFields = new HashMap<String, Boolean>();
   protected TimerTask                      commitTask;
   protected AtomicBoolean                  closed           = new AtomicBoolean(true);
@@ -94,15 +90,6 @@
   private Analyzer                         indexAnalyzer;
   private Analyzer                         queryAnalyzer;
   private Directory                        directory;
-=======
-  protected Map<String, Boolean> collectionFields = new HashMap<String, Boolean>();
-  protected TimerTask commitTask;
-  protected AtomicBoolean closed = new AtomicBoolean(true);
-  private long      reopenToken;
-  private Analyzer  indexAnalyzer;
-  private Analyzer  queryAnalyzer;
-  private Directory directory;
->>>>>>> b2d2a809
 
   public OLuceneIndexEngineAbstract(String indexName) {
     super(OGlobalConfiguration.ENVIRONMENT_CONCURRENT.getValueAsBoolean(),
@@ -111,11 +98,7 @@
 
   }
 
-<<<<<<< HEAD
   // TODO: move to utility class
-=======
-  //TODO: move to utility class
->>>>>>> b2d2a809
   public static void sendTotalHits(String indexName, OCommandContext context, int totalHits) {
     if (context != null) {
 
@@ -128,11 +111,7 @@
     }
   }
 
-<<<<<<< HEAD
   // TODO: move to utility class
-=======
-  //TODO: move to utility class
->>>>>>> b2d2a809
   public static void sendLookupTime(String indexName, OCommandContext context, final TopDocs docs, final Integer limit,
       long startFetching) {
     if (context != null) {
@@ -165,12 +144,8 @@
   }
 
   @Override
-<<<<<<< HEAD
-  public void init(String indexName, String indexType, OIndexDefinition indexDefinition, boolean isAutomatic, ODocument metadata) {
-=======
-  public void initIndex(String indexType, OIndexDefinition indexDefinition, boolean isAutomatic, ODocument metadata) {
-
->>>>>>> b2d2a809
+  public void init(final String indexName, String indexType, OIndexDefinition indexDefinition, boolean isAutomatic,
+      ODocument metadata) {
     // FIXME how many timers are around?
     Orient.instance().registerListener(this);
     commitTask = new TimerTask() {
@@ -262,19 +237,13 @@
   }
 
   @Override
-<<<<<<< HEAD
+  public void create(OBinarySerializer valueSerializer, boolean isAutomatic, OType[] keyTypes, boolean nullPointerSupport,
+      OBinarySerializer keySerializer, int keySize, Set<String> clustersToIndex, ODocument metadata) {
+  }
+
+  @Override
   public void delete() {
 
-=======
-  public void create(OBinarySerializer valueSerializer, boolean isAutomatic, OType[] keyTypes, boolean nullPointerSupport,
-      OBinarySerializer keySerializer, int keySize) {
-    // initIndex(indexName, null, isAutomatic, metadata);
-  }
-
-  @Override
-  public void delete() {
-
->>>>>>> b2d2a809
     try {
       if (mgrWriter != null && mgrWriter.getIndexWriter() != null) {
         closeIndex();
@@ -434,14 +403,8 @@
     try {
       reopenToken = mgrWriter.deleteDocuments(query);
       if (!mgrWriter.getIndexWriter().hasDeletions()) {
-<<<<<<< HEAD
         OLogManager.instance().error(this, "Error on deleting document by query '%s' to Lucene index",
             new OIndexException("Error deleting document"), query);
-=======
-        OLogManager.instance()
-            .error(this, "Error on deleting document by query '%s' to Lucene index", new OIndexException("Error deleting document"),
-                query);
->>>>>>> b2d2a809
       }
     } catch (IOException e) {
       OLogManager.instance().error(this, "Error on deleting document by query '%s' to Lucene index", e, query);
