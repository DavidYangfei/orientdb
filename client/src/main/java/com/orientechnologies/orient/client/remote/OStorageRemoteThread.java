/*
 * Copyright 2010-2012 Luca Garulli (l.garulli--at--orientechnologies.com)
 *
 * Licensed under the Apache License, Version 2.0 (the "License");
 * you may not use this file except in compliance with the License.
 * You may obtain a copy of the License at
 *
 *     http://www.apache.org/licenses/LICENSE-2.0
 *
 * Unless required by applicable law or agreed to in writing, software
 * distributed under the License is distributed on an "AS IS" BASIS,
 * WITHOUT WARRANTIES OR CONDITIONS OF ANY KIND, either express or implied.
 * See the License for the specific language governing permissions and
 * limitations under the License.
 */
package com.orientechnologies.orient.client.remote;

import com.orientechnologies.common.concur.resource.OSharedResourceAdaptiveExternal;
import com.orientechnologies.orient.core.Orient;
import com.orientechnologies.orient.core.command.OCommandOutputListener;
import com.orientechnologies.orient.core.command.OCommandRequestText;
import com.orientechnologies.orient.core.config.OStorageConfiguration;
import com.orientechnologies.orient.core.db.record.OCurrentStorageComponentsFactory;
import com.orientechnologies.orient.core.db.record.ridbag.sbtree.OSBTreeCollectionManager;
import com.orientechnologies.orient.core.id.OClusterPosition;
import com.orientechnologies.orient.core.id.ORID;
import com.orientechnologies.orient.core.id.ORecordId;
import com.orientechnologies.orient.core.record.impl.ODocument;
import com.orientechnologies.orient.core.storage.OCluster;
import com.orientechnologies.orient.core.storage.ODataSegment;
import com.orientechnologies.orient.core.storage.OPhysicalPosition;
import com.orientechnologies.orient.core.storage.ORawBuffer;
import com.orientechnologies.orient.core.storage.ORecordCallback;
import com.orientechnologies.orient.core.storage.ORecordMetadata;
import com.orientechnologies.orient.core.storage.OStorage;
import com.orientechnologies.orient.core.storage.OStorageOperationResult;
import com.orientechnologies.orient.core.storage.OStorageProxy;
import com.orientechnologies.orient.core.tx.OTransaction;
import com.orientechnologies.orient.core.version.ORecordVersion;
import com.orientechnologies.orient.core.version.OVersionFactory;
import com.orientechnologies.orient.enterprise.channel.binary.OChannelBinaryAsynchClient;
import com.orientechnologies.orient.enterprise.channel.binary.ORemoteServerEventListener;

import java.io.IOException;
import java.io.InputStream;
import java.io.OutputStream;
import java.util.Collection;
import java.util.Map;
import java.util.Set;
import java.util.concurrent.Callable;
import java.util.concurrent.atomic.AtomicInteger;

/**
 * Wrapper of OStorageRemote that maintains the sessionId. It's bound to the ODatabase and allow to use the shared OStorageRemote.
 */
@SuppressWarnings("unchecked")
public class OStorageRemoteThread implements OStorageProxy {
  private static AtomicInteger sessionSerialId = new AtomicInteger(-1);

  private final OStorageRemote delegate;
  private String               serverURL;
  private int                  sessionId;

  public OStorageRemoteThread(final OStorageRemote iSharedStorage) {
    delegate = iSharedStorage;
    serverURL = null;
    sessionId = sessionSerialId.decrementAndGet();
  }

  public OStorageRemoteThread(final OStorageRemote iSharedStorage, final int iSessionId) {
    delegate = iSharedStorage;
    serverURL = null;
    sessionId = iSessionId;
  }

  public void open(final String iUserName, final String iUserPassword, final Map<String, Object> iOptions) {
    pushSession();
    try {
      delegate.open(iUserName, iUserPassword, iOptions);
    } finally {
      popSession();
    }
  }

  @Override
  public boolean isDistributed() {
    return delegate.isDistributed();
  }

  @Override
  public Class<? extends OSBTreeCollectionManager> getCollectionManagerClass() {
    return delegate.getCollectionManagerClass();
  }

  public void create(final Map<String, Object> iOptions) {
    pushSession();
    try {
      delegate.create(iOptions);
    } finally {
      popSession();
    }
  }

  public void close(boolean iForce, boolean onDelete) {
    pushSession();
    try {
      delegate.close(iForce, false);
      Orient.instance().unregisterStorage(this);
    } finally {
      popSession();
    }
  }

  public boolean dropCluster(final String iClusterName, final boolean iTruncate) {
    pushSession();
    try {
      return delegate.dropCluster(iClusterName, iTruncate);
    } finally {
      popSession();
    }
  }

  public int getUsers() {
    pushSession();
    try {
      return delegate.getUsers();
    } finally {
      popSession();
    }
  }

  public int addUser() {
    pushSession();
    try {
      return delegate.addUser();
    } finally {
      popSession();
    }
  }

  public OSharedResourceAdaptiveExternal getLock() {
    pushSession();
    try {
      return delegate.getLock();
    } finally {
      popSession();
    }
  }

  public void setSessionId(final String iServerURL, final int iSessionId) {
    serverURL = iServerURL;
    sessionId = iSessionId;
    delegate.setSessionId(serverURL, iSessionId);
  }

  public void reload() {
    pushSession();
    try {
      delegate.reload();
    } finally {
      popSession();
    }
  }

  public boolean exists() {
    pushSession();
    try {
      return delegate.exists();
    } finally {
      popSession();
    }
  }

  public int removeUser() {
    pushSession();
    try {
      return delegate.removeUser();
    } finally {
      popSession();
    }
  }

  public void close() {
    pushSession();
    try {
      delegate.close();

      Orient.instance().unregisterStorage(this);
    } finally {
      popSession();
    }
  }

  public void delete() {
    pushSession();
    try {
      delegate.delete();
      Orient.instance().unregisterStorage(this);
    } finally {
      popSession();
    }
  }

  @Override
  public OStorage getUnderlying() {
    return delegate;
  }

  public Set<String> getClusterNames() {
    pushSession();
    try {
      return delegate.getClusterNames();
    } finally {
      popSession();
    }
  }

  @Override
  public void backup(OutputStream out, Map<String, Object> options, final Callable<Object> callable,
      final OCommandOutputListener iListener, int compressionLevel, int bufferSize) throws IOException {
    throw new UnsupportedOperationException("backup");
  }

  @Override
  public void restore(InputStream in, Map<String, Object> options, final Callable<Object> callable,
      final OCommandOutputListener iListener) throws IOException {
    throw new UnsupportedOperationException("restore");
  }

  public OStorageOperationResult<OPhysicalPosition> createRecord(final int iDataSegmentId, final ORecordId iRid,
      final byte[] iContent, ORecordVersion iRecordVersion, final byte iRecordType, final int iMode,
      ORecordCallback<OClusterPosition> iCallback) {
    pushSession();
    try {
      return delegate.createRecord(iDataSegmentId, iRid, iContent, OVersionFactory.instance().createVersion(), iRecordType, iMode,
							iCallback);
    } finally {
      popSession();
    }
  }

  public OStorageOperationResult<ORawBuffer> readRecord(final ORecordId iRid, final String iFetchPlan, boolean iIgnoreCache,
      ORecordCallback<ORawBuffer> iCallback, boolean loadTombstones, LOCKING_STRATEGY iLockingStrategy) {
    pushSession();
    try {
      return delegate.readRecord(iRid, iFetchPlan, iIgnoreCache, null, loadTombstones, LOCKING_STRATEGY.DEFAULT);
    } finally {
      popSession();
    }
  }

  public OStorageOperationResult<ORecordVersion> updateRecord(final ORecordId iRid, final byte[] iContent,
      final ORecordVersion iVersion, final byte iRecordType, final int iMode, ORecordCallback<ORecordVersion> iCallback) {
    pushSession();
    try {
      return delegate.updateRecord(iRid, iContent, iVersion, iRecordType, iMode, iCallback);
    } finally {
      popSession();
    }
  }

  public OStorageOperationResult<Boolean> deleteRecord(final ORecordId iRid, final ORecordVersion iVersion, final int iMode,
      ORecordCallback<Boolean> iCallback) {
    pushSession();
    try {
      return delegate.deleteRecord(iRid, iVersion, iMode, iCallback);
    } finally {
      popSession();
    }
  }

  @Override
  public OStorageOperationResult<Boolean> hideRecord(ORecordId recordId, int mode, ORecordCallback<Boolean> callback) {
<<<<<<< HEAD
 pushSession();
=======
    pushSession();
>>>>>>> 0bd02c5e
    try {
      return delegate.hideRecord(recordId, mode, callback);
    } finally {
      popSession();
    }
  }

  @Override
  public OCluster getClusterByName(String clusterName) {
    return delegate.getClusterByName(clusterName);
  }

  @Override
  public boolean updateReplica(int dataSegmentId, ORecordId rid, byte[] content, ORecordVersion recordVersion, byte recordType)
      throws IOException {
    pushSession();
    try {
      return delegate.updateReplica(dataSegmentId, rid, content, recordVersion, recordType);
    } finally {
      popSession();
    }
  }

  @Override
  public ORecordMetadata getRecordMetadata(ORID rid) {
    pushSession();
    try {
      return delegate.getRecordMetadata(rid);
    } finally {
      popSession();
    }
  }

  @Override
  public <V> V callInRecordLock(Callable<V> iCallable, ORID rid, boolean iExclusiveLock) {
    pushSession();
    try {
      return delegate.callInRecordLock(iCallable, rid, iExclusiveLock);
    } finally {
      popSession();
    }
  }

  @Override
  public boolean cleanOutRecord(ORecordId recordId, ORecordVersion recordVersion, int iMode, ORecordCallback<Boolean> callback) {
    pushSession();
    try {
      return delegate.cleanOutRecord(recordId, recordVersion, iMode, callback);
    } finally {
      popSession();
    }
  }

  public long count(final int iClusterId) {
    pushSession();
    try {
      return delegate.count(iClusterId);
    } finally {
      popSession();
    }
  }

  @Override
  public long count(int iClusterId, boolean countTombstones) {
    pushSession();
    try {
      return delegate.count(iClusterId, countTombstones);
    } finally {
      popSession();
    }
  }

  @Override
  public long count(int[] iClusterIds, boolean countTombstones) {
    pushSession();
    try {
      return delegate.count(iClusterIds, countTombstones);
    } finally {
      popSession();
    }
  }

  public String toString() {
    pushSession();
    try {
      return delegate.toString();
    } finally {
      popSession();
    }
  }

  public OClusterPosition[] getClusterDataRange(final int iClusterId) {
    pushSession();
    try {
      return delegate.getClusterDataRange(iClusterId);
    } finally {
      popSession();
    }
  }

  @Override
  public OPhysicalPosition[] higherPhysicalPositions(int currentClusterId, OPhysicalPosition physicalPosition) {
    pushSession();
    try {
      return delegate.higherPhysicalPositions(currentClusterId, physicalPosition);
    } finally {
      popSession();
    }
  }

  @Override
  public OPhysicalPosition[] lowerPhysicalPositions(int currentClusterId, OPhysicalPosition physicalPosition) {
    pushSession();
    try {
      return delegate.lowerPhysicalPositions(currentClusterId, physicalPosition);
    } finally {
      popSession();
    }
  }

  @Override
  public OPhysicalPosition[] ceilingPhysicalPositions(int clusterId, OPhysicalPosition physicalPosition) {
    pushSession();
    try {
      return delegate.ceilingPhysicalPositions(clusterId, physicalPosition);
    } finally {
      popSession();
    }
  }

  @Override
  public OPhysicalPosition[] floorPhysicalPositions(int clusterId, OPhysicalPosition physicalPosition) {
    pushSession();
    try {
      return delegate.floorPhysicalPositions(clusterId, physicalPosition);
    } finally {
      popSession();
    }
  }

  public long getSize() {
    pushSession();
    try {
      return delegate.getSize();
    } finally {
      popSession();
    }
  }

  public long countRecords() {
    pushSession();
    try {
      return delegate.countRecords();
    } finally {
      popSession();
    }
  }

  public long count(final int[] iClusterIds) {
    pushSession();
    try {
      return delegate.count(iClusterIds);
    } finally {
      popSession();
    }
  }

  public Object command(final OCommandRequestText iCommand) {
    pushSession();
    try {
      return delegate.command(iCommand);
    } finally {
      popSession();
    }
  }

  public void commit(final OTransaction iTx, Runnable callback) {
    pushSession();
    try {
      delegate.commit(iTx, null);
    } finally {
      popSession();
    }
  }

  public void rollback(OTransaction iTx) {
    pushSession();
    try {
      delegate.rollback(iTx);
    } finally {
      popSession();
    }
  }

  public int getClusterIdByName(final String iClusterName) {
    pushSession();
    try {
      return delegate.getClusterIdByName(iClusterName);
    } finally {
      popSession();
    }
  }

  public String getClusterTypeByName(final String iClusterName) {
    pushSession();
    try {
      return delegate.getClusterTypeByName(iClusterName);
    } finally {
      popSession();
    }
  }

  public int getDefaultClusterId() {
    pushSession();
    try {
      return delegate.getDefaultClusterId();
    } finally {
      popSession();
    }
  }

  public void setDefaultClusterId(final int defaultClusterId) {
    pushSession();
    try {
      delegate.setDefaultClusterId(defaultClusterId);
    } finally {
      popSession();
    }
  }

  public int addCluster(final String iClusterType, final String iClusterName, final String iLocation,
      final String iDataSegmentName, boolean forceListBased, final Object... iArguments) {
    pushSession();
    try {
      return delegate.addCluster(iClusterType, iClusterName, iLocation, iDataSegmentName, false, iArguments);
    } finally {
      popSession();
    }
  }

  public int addCluster(String iClusterType, String iClusterName, int iRequestedId, String iLocation, String iDataSegmentName,
      boolean forceListBased, Object... iParameters) {
    pushSession();
    try {
      return delegate
          .addCluster(iClusterType, iClusterName, iRequestedId, iLocation, iDataSegmentName, forceListBased, iParameters);
    } finally {
      popSession();
    }
  }

  public boolean dropCluster(final int iClusterId, final boolean iTruncate) {
    pushSession();
    try {
      return delegate.dropCluster(iClusterId, iTruncate);
    } finally {
      popSession();
    }
  }

  public ODataSegment getDataSegmentById(final int iDataSegmentId) {
    return delegate.getDataSegmentById(iDataSegmentId);
  }

  public int getDataSegmentIdByName(final String iDataSegmentName) {
    return delegate.getDataSegmentIdByName(iDataSegmentName);
  }

  public int addDataSegment(final String iDataSegmentName) {
    pushSession();
    try {
      return delegate.addDataSegment(iDataSegmentName);
    } finally {
      popSession();
    }
  }

  public int addDataSegment(final String iSegmentName, final String iSegmentFileName) {
    pushSession();
    try {
      return delegate.addDataSegment(iSegmentName, iSegmentFileName);
    } finally {
      popSession();
    }
  }

  public boolean dropDataSegment(final String iSegmentName) {
    pushSession();
    try {
      return delegate.dropDataSegment(iSegmentName);
    } finally {
      popSession();
    }
  }

  public void synch() {
    pushSession();
    try {
      delegate.synch();
    } finally {
      popSession();
    }
  }

  public String getPhysicalClusterNameById(final int iClusterId) {
    pushSession();
    try {
      return delegate.getPhysicalClusterNameById(iClusterId);
    } finally {
      popSession();
    }
  }

  public int getClusters() {
    pushSession();
    try {
      return delegate.getClusterMap();
    } finally {
      popSession();
    }
  }

  public Collection<OCluster> getClusterInstances() {
    pushSession();
    try {
      return delegate.getClusterInstances();
    } finally {
      popSession();
    }
  }

  public OCluster getClusterById(final int iId) {
    pushSession();
    try {
      return delegate.getClusterById(iId);
    } finally {
      popSession();
    }
  }

  public long getVersion() {
    pushSession();
    try {
      return delegate.getVersion();
    } finally {
      popSession();
    }
  }

  public boolean isPermanentRequester() {
    pushSession();
    try {
      return delegate.isPermanentRequester();
    } finally {
      popSession();
    }
  }

  public void updateClusterConfiguration(final byte[] iContent) {
    pushSession();
    try {
      delegate.updateClusterConfiguration(iContent);
    } finally {
      popSession();
    }
  }

  public OStorageConfiguration getConfiguration() {
    pushSession();
    try {
      return delegate.getConfiguration();
    } finally {
      popSession();
    }
  }

  public boolean isClosed() {
    return delegate.isClosed();
  }

  public boolean checkForRecordValidity(final OPhysicalPosition ppos) {
    pushSession();
    try {
      return delegate.checkForRecordValidity(ppos);
    } finally {
      popSession();
    }
  }

  public String getName() {
    pushSession();
    try {
      return delegate.getName();
    } finally {
      popSession();
    }
  }

  public String getURL() {
    return delegate.getURL();
  }

  public void beginResponse(final OChannelBinaryAsynchClient iNetwork) throws IOException {
    pushSession();
    try {
      delegate.beginResponse(iNetwork);
    } finally {
      popSession();
    }
  }

  @Override
  public OCurrentStorageComponentsFactory getComponentsFactory() {
    return delegate.getComponentsFactory();
  }

  @Override
  public long getLastOperationId() {
    return 0;
  }

  public boolean existsResource(final String iName) {
    return delegate.existsResource(iName);
  }

  public synchronized <T> T getResource(final String iName, final Callable<T> iCallback) {
    return (T) delegate.getResource(iName, iCallback);
  }

  public <T> T removeResource(final String iName) {
    return (T) delegate.removeResource(iName);
  }

  public ODocument getClusterConfiguration() {
    return delegate.getClusterConfiguration();
  }

  protected void handleException(final OChannelBinaryAsynchClient iNetwork, final String iMessage, final Exception iException) {
    delegate.handleException(iNetwork, iMessage, iException);
  }

  public <V> V callInLock(final Callable<V> iCallable, final boolean iExclusiveLock) {
    return delegate.callInLock(iCallable, iExclusiveLock);
  }

  public ORemoteServerEventListener getRemoteServerEventListener() {
    return delegate.getAsynchEventListener();
  }

  public void setRemoteServerEventListener(final ORemoteServerEventListener iListener) {
    delegate.setAsynchEventListener(iListener);
  }

  public void removeRemoteServerEventListener() {
    delegate.removeRemoteServerEventListener();
  }

  public static int getNextConnectionId() {
    return sessionSerialId.decrementAndGet();
  }

  @Override
  public void checkForClusterPermissions(final String iClusterName) {
    delegate.checkForClusterPermissions(iClusterName);
  }

  public STATUS getStatus() {
    return delegate.getStatus();
  }

  @Override
  public String getType() {
    return delegate.getType();
  }

  @Override
  public boolean equals(final Object iOther) {
    if (iOther instanceof OStorageRemoteThread)
      return iOther == this;

    if (iOther instanceof OStorageRemote)
      return iOther == delegate;

    return false;
  }

  protected void pushSession() {
    delegate.setSessionId(serverURL, sessionId);
  }

  protected void popSession() {
    serverURL = delegate.getServerURL();
    sessionId = delegate.getSessionId();
  }
}
<|MERGE_RESOLUTION|>--- conflicted
+++ resolved
@@ -1,773 +1,769 @@
-/*
- * Copyright 2010-2012 Luca Garulli (l.garulli--at--orientechnologies.com)
- *
- * Licensed under the Apache License, Version 2.0 (the "License");
- * you may not use this file except in compliance with the License.
- * You may obtain a copy of the License at
- *
- *     http://www.apache.org/licenses/LICENSE-2.0
- *
- * Unless required by applicable law or agreed to in writing, software
- * distributed under the License is distributed on an "AS IS" BASIS,
- * WITHOUT WARRANTIES OR CONDITIONS OF ANY KIND, either express or implied.
- * See the License for the specific language governing permissions and
- * limitations under the License.
- */
-package com.orientechnologies.orient.client.remote;
-
-import com.orientechnologies.common.concur.resource.OSharedResourceAdaptiveExternal;
-import com.orientechnologies.orient.core.Orient;
-import com.orientechnologies.orient.core.command.OCommandOutputListener;
-import com.orientechnologies.orient.core.command.OCommandRequestText;
-import com.orientechnologies.orient.core.config.OStorageConfiguration;
-import com.orientechnologies.orient.core.db.record.OCurrentStorageComponentsFactory;
-import com.orientechnologies.orient.core.db.record.ridbag.sbtree.OSBTreeCollectionManager;
-import com.orientechnologies.orient.core.id.OClusterPosition;
-import com.orientechnologies.orient.core.id.ORID;
-import com.orientechnologies.orient.core.id.ORecordId;
-import com.orientechnologies.orient.core.record.impl.ODocument;
-import com.orientechnologies.orient.core.storage.OCluster;
-import com.orientechnologies.orient.core.storage.ODataSegment;
-import com.orientechnologies.orient.core.storage.OPhysicalPosition;
-import com.orientechnologies.orient.core.storage.ORawBuffer;
-import com.orientechnologies.orient.core.storage.ORecordCallback;
-import com.orientechnologies.orient.core.storage.ORecordMetadata;
-import com.orientechnologies.orient.core.storage.OStorage;
-import com.orientechnologies.orient.core.storage.OStorageOperationResult;
-import com.orientechnologies.orient.core.storage.OStorageProxy;
-import com.orientechnologies.orient.core.tx.OTransaction;
-import com.orientechnologies.orient.core.version.ORecordVersion;
-import com.orientechnologies.orient.core.version.OVersionFactory;
-import com.orientechnologies.orient.enterprise.channel.binary.OChannelBinaryAsynchClient;
-import com.orientechnologies.orient.enterprise.channel.binary.ORemoteServerEventListener;
-
-import java.io.IOException;
-import java.io.InputStream;
-import java.io.OutputStream;
-import java.util.Collection;
-import java.util.Map;
-import java.util.Set;
-import java.util.concurrent.Callable;
-import java.util.concurrent.atomic.AtomicInteger;
-
-/**
- * Wrapper of OStorageRemote that maintains the sessionId. It's bound to the ODatabase and allow to use the shared OStorageRemote.
- */
-@SuppressWarnings("unchecked")
-public class OStorageRemoteThread implements OStorageProxy {
-  private static AtomicInteger sessionSerialId = new AtomicInteger(-1);
-
-  private final OStorageRemote delegate;
-  private String               serverURL;
-  private int                  sessionId;
-
-  public OStorageRemoteThread(final OStorageRemote iSharedStorage) {
-    delegate = iSharedStorage;
-    serverURL = null;
-    sessionId = sessionSerialId.decrementAndGet();
-  }
-
-  public OStorageRemoteThread(final OStorageRemote iSharedStorage, final int iSessionId) {
-    delegate = iSharedStorage;
-    serverURL = null;
-    sessionId = iSessionId;
-  }
-
-  public void open(final String iUserName, final String iUserPassword, final Map<String, Object> iOptions) {
-    pushSession();
-    try {
-      delegate.open(iUserName, iUserPassword, iOptions);
-    } finally {
-      popSession();
-    }
-  }
-
-  @Override
-  public boolean isDistributed() {
-    return delegate.isDistributed();
-  }
-
-  @Override
-  public Class<? extends OSBTreeCollectionManager> getCollectionManagerClass() {
-    return delegate.getCollectionManagerClass();
-  }
-
-  public void create(final Map<String, Object> iOptions) {
-    pushSession();
-    try {
-      delegate.create(iOptions);
-    } finally {
-      popSession();
-    }
-  }
-
-  public void close(boolean iForce, boolean onDelete) {
-    pushSession();
-    try {
-      delegate.close(iForce, false);
-      Orient.instance().unregisterStorage(this);
-    } finally {
-      popSession();
-    }
-  }
-
-  public boolean dropCluster(final String iClusterName, final boolean iTruncate) {
-    pushSession();
-    try {
-      return delegate.dropCluster(iClusterName, iTruncate);
-    } finally {
-      popSession();
-    }
-  }
-
-  public int getUsers() {
-    pushSession();
-    try {
-      return delegate.getUsers();
-    } finally {
-      popSession();
-    }
-  }
-
-  public int addUser() {
-    pushSession();
-    try {
-      return delegate.addUser();
-    } finally {
-      popSession();
-    }
-  }
-
-  public OSharedResourceAdaptiveExternal getLock() {
-    pushSession();
-    try {
-      return delegate.getLock();
-    } finally {
-      popSession();
-    }
-  }
-
-  public void setSessionId(final String iServerURL, final int iSessionId) {
-    serverURL = iServerURL;
-    sessionId = iSessionId;
-    delegate.setSessionId(serverURL, iSessionId);
-  }
-
-  public void reload() {
-    pushSession();
-    try {
-      delegate.reload();
-    } finally {
-      popSession();
-    }
-  }
-
-  public boolean exists() {
-    pushSession();
-    try {
-      return delegate.exists();
-    } finally {
-      popSession();
-    }
-  }
-
-  public int removeUser() {
-    pushSession();
-    try {
-      return delegate.removeUser();
-    } finally {
-      popSession();
-    }
-  }
-
-  public void close() {
-    pushSession();
-    try {
-      delegate.close();
-
-      Orient.instance().unregisterStorage(this);
-    } finally {
-      popSession();
-    }
-  }
-
-  public void delete() {
-    pushSession();
-    try {
-      delegate.delete();
-      Orient.instance().unregisterStorage(this);
-    } finally {
-      popSession();
-    }
-  }
-
-  @Override
-  public OStorage getUnderlying() {
-    return delegate;
-  }
-
-  public Set<String> getClusterNames() {
-    pushSession();
-    try {
-      return delegate.getClusterNames();
-    } finally {
-      popSession();
-    }
-  }
-
-  @Override
-  public void backup(OutputStream out, Map<String, Object> options, final Callable<Object> callable,
-      final OCommandOutputListener iListener, int compressionLevel, int bufferSize) throws IOException {
-    throw new UnsupportedOperationException("backup");
-  }
-
-  @Override
-  public void restore(InputStream in, Map<String, Object> options, final Callable<Object> callable,
-      final OCommandOutputListener iListener) throws IOException {
-    throw new UnsupportedOperationException("restore");
-  }
-
-  public OStorageOperationResult<OPhysicalPosition> createRecord(final int iDataSegmentId, final ORecordId iRid,
-      final byte[] iContent, ORecordVersion iRecordVersion, final byte iRecordType, final int iMode,
-      ORecordCallback<OClusterPosition> iCallback) {
-    pushSession();
-    try {
-      return delegate.createRecord(iDataSegmentId, iRid, iContent, OVersionFactory.instance().createVersion(), iRecordType, iMode,
-							iCallback);
-    } finally {
-      popSession();
-    }
-  }
-
-  public OStorageOperationResult<ORawBuffer> readRecord(final ORecordId iRid, final String iFetchPlan, boolean iIgnoreCache,
-      ORecordCallback<ORawBuffer> iCallback, boolean loadTombstones, LOCKING_STRATEGY iLockingStrategy) {
-    pushSession();
-    try {
-      return delegate.readRecord(iRid, iFetchPlan, iIgnoreCache, null, loadTombstones, LOCKING_STRATEGY.DEFAULT);
-    } finally {
-      popSession();
-    }
-  }
-
-  public OStorageOperationResult<ORecordVersion> updateRecord(final ORecordId iRid, final byte[] iContent,
-      final ORecordVersion iVersion, final byte iRecordType, final int iMode, ORecordCallback<ORecordVersion> iCallback) {
-    pushSession();
-    try {
-      return delegate.updateRecord(iRid, iContent, iVersion, iRecordType, iMode, iCallback);
-    } finally {
-      popSession();
-    }
-  }
-
-  public OStorageOperationResult<Boolean> deleteRecord(final ORecordId iRid, final ORecordVersion iVersion, final int iMode,
-      ORecordCallback<Boolean> iCallback) {
-    pushSession();
-    try {
-      return delegate.deleteRecord(iRid, iVersion, iMode, iCallback);
-    } finally {
-      popSession();
-    }
-  }
-
-  @Override
-  public OStorageOperationResult<Boolean> hideRecord(ORecordId recordId, int mode, ORecordCallback<Boolean> callback) {
-<<<<<<< HEAD
- pushSession();
-=======
-    pushSession();
->>>>>>> 0bd02c5e
-    try {
-      return delegate.hideRecord(recordId, mode, callback);
-    } finally {
-      popSession();
-    }
-  }
-
-  @Override
-  public OCluster getClusterByName(String clusterName) {
-    return delegate.getClusterByName(clusterName);
-  }
-
-  @Override
-  public boolean updateReplica(int dataSegmentId, ORecordId rid, byte[] content, ORecordVersion recordVersion, byte recordType)
-      throws IOException {
-    pushSession();
-    try {
-      return delegate.updateReplica(dataSegmentId, rid, content, recordVersion, recordType);
-    } finally {
-      popSession();
-    }
-  }
-
-  @Override
-  public ORecordMetadata getRecordMetadata(ORID rid) {
-    pushSession();
-    try {
-      return delegate.getRecordMetadata(rid);
-    } finally {
-      popSession();
-    }
-  }
-
-  @Override
-  public <V> V callInRecordLock(Callable<V> iCallable, ORID rid, boolean iExclusiveLock) {
-    pushSession();
-    try {
-      return delegate.callInRecordLock(iCallable, rid, iExclusiveLock);
-    } finally {
-      popSession();
-    }
-  }
-
-  @Override
-  public boolean cleanOutRecord(ORecordId recordId, ORecordVersion recordVersion, int iMode, ORecordCallback<Boolean> callback) {
-    pushSession();
-    try {
-      return delegate.cleanOutRecord(recordId, recordVersion, iMode, callback);
-    } finally {
-      popSession();
-    }
-  }
-
-  public long count(final int iClusterId) {
-    pushSession();
-    try {
-      return delegate.count(iClusterId);
-    } finally {
-      popSession();
-    }
-  }
-
-  @Override
-  public long count(int iClusterId, boolean countTombstones) {
-    pushSession();
-    try {
-      return delegate.count(iClusterId, countTombstones);
-    } finally {
-      popSession();
-    }
-  }
-
-  @Override
-  public long count(int[] iClusterIds, boolean countTombstones) {
-    pushSession();
-    try {
-      return delegate.count(iClusterIds, countTombstones);
-    } finally {
-      popSession();
-    }
-  }
-
-  public String toString() {
-    pushSession();
-    try {
-      return delegate.toString();
-    } finally {
-      popSession();
-    }
-  }
-
-  public OClusterPosition[] getClusterDataRange(final int iClusterId) {
-    pushSession();
-    try {
-      return delegate.getClusterDataRange(iClusterId);
-    } finally {
-      popSession();
-    }
-  }
-
-  @Override
-  public OPhysicalPosition[] higherPhysicalPositions(int currentClusterId, OPhysicalPosition physicalPosition) {
-    pushSession();
-    try {
-      return delegate.higherPhysicalPositions(currentClusterId, physicalPosition);
-    } finally {
-      popSession();
-    }
-  }
-
-  @Override
-  public OPhysicalPosition[] lowerPhysicalPositions(int currentClusterId, OPhysicalPosition physicalPosition) {
-    pushSession();
-    try {
-      return delegate.lowerPhysicalPositions(currentClusterId, physicalPosition);
-    } finally {
-      popSession();
-    }
-  }
-
-  @Override
-  public OPhysicalPosition[] ceilingPhysicalPositions(int clusterId, OPhysicalPosition physicalPosition) {
-    pushSession();
-    try {
-      return delegate.ceilingPhysicalPositions(clusterId, physicalPosition);
-    } finally {
-      popSession();
-    }
-  }
-
-  @Override
-  public OPhysicalPosition[] floorPhysicalPositions(int clusterId, OPhysicalPosition physicalPosition) {
-    pushSession();
-    try {
-      return delegate.floorPhysicalPositions(clusterId, physicalPosition);
-    } finally {
-      popSession();
-    }
-  }
-
-  public long getSize() {
-    pushSession();
-    try {
-      return delegate.getSize();
-    } finally {
-      popSession();
-    }
-  }
-
-  public long countRecords() {
-    pushSession();
-    try {
-      return delegate.countRecords();
-    } finally {
-      popSession();
-    }
-  }
-
-  public long count(final int[] iClusterIds) {
-    pushSession();
-    try {
-      return delegate.count(iClusterIds);
-    } finally {
-      popSession();
-    }
-  }
-
-  public Object command(final OCommandRequestText iCommand) {
-    pushSession();
-    try {
-      return delegate.command(iCommand);
-    } finally {
-      popSession();
-    }
-  }
-
-  public void commit(final OTransaction iTx, Runnable callback) {
-    pushSession();
-    try {
-      delegate.commit(iTx, null);
-    } finally {
-      popSession();
-    }
-  }
-
-  public void rollback(OTransaction iTx) {
-    pushSession();
-    try {
-      delegate.rollback(iTx);
-    } finally {
-      popSession();
-    }
-  }
-
-  public int getClusterIdByName(final String iClusterName) {
-    pushSession();
-    try {
-      return delegate.getClusterIdByName(iClusterName);
-    } finally {
-      popSession();
-    }
-  }
-
-  public String getClusterTypeByName(final String iClusterName) {
-    pushSession();
-    try {
-      return delegate.getClusterTypeByName(iClusterName);
-    } finally {
-      popSession();
-    }
-  }
-
-  public int getDefaultClusterId() {
-    pushSession();
-    try {
-      return delegate.getDefaultClusterId();
-    } finally {
-      popSession();
-    }
-  }
-
-  public void setDefaultClusterId(final int defaultClusterId) {
-    pushSession();
-    try {
-      delegate.setDefaultClusterId(defaultClusterId);
-    } finally {
-      popSession();
-    }
-  }
-
-  public int addCluster(final String iClusterType, final String iClusterName, final String iLocation,
-      final String iDataSegmentName, boolean forceListBased, final Object... iArguments) {
-    pushSession();
-    try {
-      return delegate.addCluster(iClusterType, iClusterName, iLocation, iDataSegmentName, false, iArguments);
-    } finally {
-      popSession();
-    }
-  }
-
-  public int addCluster(String iClusterType, String iClusterName, int iRequestedId, String iLocation, String iDataSegmentName,
-      boolean forceListBased, Object... iParameters) {
-    pushSession();
-    try {
-      return delegate
-          .addCluster(iClusterType, iClusterName, iRequestedId, iLocation, iDataSegmentName, forceListBased, iParameters);
-    } finally {
-      popSession();
-    }
-  }
-
-  public boolean dropCluster(final int iClusterId, final boolean iTruncate) {
-    pushSession();
-    try {
-      return delegate.dropCluster(iClusterId, iTruncate);
-    } finally {
-      popSession();
-    }
-  }
-
-  public ODataSegment getDataSegmentById(final int iDataSegmentId) {
-    return delegate.getDataSegmentById(iDataSegmentId);
-  }
-
-  public int getDataSegmentIdByName(final String iDataSegmentName) {
-    return delegate.getDataSegmentIdByName(iDataSegmentName);
-  }
-
-  public int addDataSegment(final String iDataSegmentName) {
-    pushSession();
-    try {
-      return delegate.addDataSegment(iDataSegmentName);
-    } finally {
-      popSession();
-    }
-  }
-
-  public int addDataSegment(final String iSegmentName, final String iSegmentFileName) {
-    pushSession();
-    try {
-      return delegate.addDataSegment(iSegmentName, iSegmentFileName);
-    } finally {
-      popSession();
-    }
-  }
-
-  public boolean dropDataSegment(final String iSegmentName) {
-    pushSession();
-    try {
-      return delegate.dropDataSegment(iSegmentName);
-    } finally {
-      popSession();
-    }
-  }
-
-  public void synch() {
-    pushSession();
-    try {
-      delegate.synch();
-    } finally {
-      popSession();
-    }
-  }
-
-  public String getPhysicalClusterNameById(final int iClusterId) {
-    pushSession();
-    try {
-      return delegate.getPhysicalClusterNameById(iClusterId);
-    } finally {
-      popSession();
-    }
-  }
-
-  public int getClusters() {
-    pushSession();
-    try {
-      return delegate.getClusterMap();
-    } finally {
-      popSession();
-    }
-  }
-
-  public Collection<OCluster> getClusterInstances() {
-    pushSession();
-    try {
-      return delegate.getClusterInstances();
-    } finally {
-      popSession();
-    }
-  }
-
-  public OCluster getClusterById(final int iId) {
-    pushSession();
-    try {
-      return delegate.getClusterById(iId);
-    } finally {
-      popSession();
-    }
-  }
-
-  public long getVersion() {
-    pushSession();
-    try {
-      return delegate.getVersion();
-    } finally {
-      popSession();
-    }
-  }
-
-  public boolean isPermanentRequester() {
-    pushSession();
-    try {
-      return delegate.isPermanentRequester();
-    } finally {
-      popSession();
-    }
-  }
-
-  public void updateClusterConfiguration(final byte[] iContent) {
-    pushSession();
-    try {
-      delegate.updateClusterConfiguration(iContent);
-    } finally {
-      popSession();
-    }
-  }
-
-  public OStorageConfiguration getConfiguration() {
-    pushSession();
-    try {
-      return delegate.getConfiguration();
-    } finally {
-      popSession();
-    }
-  }
-
-  public boolean isClosed() {
-    return delegate.isClosed();
-  }
-
-  public boolean checkForRecordValidity(final OPhysicalPosition ppos) {
-    pushSession();
-    try {
-      return delegate.checkForRecordValidity(ppos);
-    } finally {
-      popSession();
-    }
-  }
-
-  public String getName() {
-    pushSession();
-    try {
-      return delegate.getName();
-    } finally {
-      popSession();
-    }
-  }
-
-  public String getURL() {
-    return delegate.getURL();
-  }
-
-  public void beginResponse(final OChannelBinaryAsynchClient iNetwork) throws IOException {
-    pushSession();
-    try {
-      delegate.beginResponse(iNetwork);
-    } finally {
-      popSession();
-    }
-  }
-
-  @Override
-  public OCurrentStorageComponentsFactory getComponentsFactory() {
-    return delegate.getComponentsFactory();
-  }
-
-  @Override
-  public long getLastOperationId() {
-    return 0;
-  }
-
-  public boolean existsResource(final String iName) {
-    return delegate.existsResource(iName);
-  }
-
-  public synchronized <T> T getResource(final String iName, final Callable<T> iCallback) {
-    return (T) delegate.getResource(iName, iCallback);
-  }
-
-  public <T> T removeResource(final String iName) {
-    return (T) delegate.removeResource(iName);
-  }
-
-  public ODocument getClusterConfiguration() {
-    return delegate.getClusterConfiguration();
-  }
-
-  protected void handleException(final OChannelBinaryAsynchClient iNetwork, final String iMessage, final Exception iException) {
-    delegate.handleException(iNetwork, iMessage, iException);
-  }
-
-  public <V> V callInLock(final Callable<V> iCallable, final boolean iExclusiveLock) {
-    return delegate.callInLock(iCallable, iExclusiveLock);
-  }
-
-  public ORemoteServerEventListener getRemoteServerEventListener() {
-    return delegate.getAsynchEventListener();
-  }
-
-  public void setRemoteServerEventListener(final ORemoteServerEventListener iListener) {
-    delegate.setAsynchEventListener(iListener);
-  }
-
-  public void removeRemoteServerEventListener() {
-    delegate.removeRemoteServerEventListener();
-  }
-
-  public static int getNextConnectionId() {
-    return sessionSerialId.decrementAndGet();
-  }
-
-  @Override
-  public void checkForClusterPermissions(final String iClusterName) {
-    delegate.checkForClusterPermissions(iClusterName);
-  }
-
-  public STATUS getStatus() {
-    return delegate.getStatus();
-  }
-
-  @Override
-  public String getType() {
-    return delegate.getType();
-  }
-
-  @Override
-  public boolean equals(final Object iOther) {
-    if (iOther instanceof OStorageRemoteThread)
-      return iOther == this;
-
-    if (iOther instanceof OStorageRemote)
-      return iOther == delegate;
-
-    return false;
-  }
-
-  protected void pushSession() {
-    delegate.setSessionId(serverURL, sessionId);
-  }
-
-  protected void popSession() {
-    serverURL = delegate.getServerURL();
-    sessionId = delegate.getSessionId();
-  }
-}
+/*
+ * Copyright 2010-2012 Luca Garulli (l.garulli--at--orientechnologies.com)
+ *
+ * Licensed under the Apache License, Version 2.0 (the "License");
+ * you may not use this file except in compliance with the License.
+ * You may obtain a copy of the License at
+ *
+ *     http://www.apache.org/licenses/LICENSE-2.0
+ *
+ * Unless required by applicable law or agreed to in writing, software
+ * distributed under the License is distributed on an "AS IS" BASIS,
+ * WITHOUT WARRANTIES OR CONDITIONS OF ANY KIND, either express or implied.
+ * See the License for the specific language governing permissions and
+ * limitations under the License.
+ */
+package com.orientechnologies.orient.client.remote;
+
+import com.orientechnologies.common.concur.resource.OSharedResourceAdaptiveExternal;
+import com.orientechnologies.orient.core.Orient;
+import com.orientechnologies.orient.core.command.OCommandOutputListener;
+import com.orientechnologies.orient.core.command.OCommandRequestText;
+import com.orientechnologies.orient.core.config.OStorageConfiguration;
+import com.orientechnologies.orient.core.db.record.OCurrentStorageComponentsFactory;
+import com.orientechnologies.orient.core.db.record.ridbag.sbtree.OSBTreeCollectionManager;
+import com.orientechnologies.orient.core.id.OClusterPosition;
+import com.orientechnologies.orient.core.id.ORID;
+import com.orientechnologies.orient.core.id.ORecordId;
+import com.orientechnologies.orient.core.record.impl.ODocument;
+import com.orientechnologies.orient.core.storage.OCluster;
+import com.orientechnologies.orient.core.storage.ODataSegment;
+import com.orientechnologies.orient.core.storage.OPhysicalPosition;
+import com.orientechnologies.orient.core.storage.ORawBuffer;
+import com.orientechnologies.orient.core.storage.ORecordCallback;
+import com.orientechnologies.orient.core.storage.ORecordMetadata;
+import com.orientechnologies.orient.core.storage.OStorage;
+import com.orientechnologies.orient.core.storage.OStorageOperationResult;
+import com.orientechnologies.orient.core.storage.OStorageProxy;
+import com.orientechnologies.orient.core.tx.OTransaction;
+import com.orientechnologies.orient.core.version.ORecordVersion;
+import com.orientechnologies.orient.core.version.OVersionFactory;
+import com.orientechnologies.orient.enterprise.channel.binary.OChannelBinaryAsynchClient;
+import com.orientechnologies.orient.enterprise.channel.binary.ORemoteServerEventListener;
+
+import java.io.IOException;
+import java.io.InputStream;
+import java.io.OutputStream;
+import java.util.Collection;
+import java.util.Map;
+import java.util.Set;
+import java.util.concurrent.Callable;
+import java.util.concurrent.atomic.AtomicInteger;
+
+/**
+ * Wrapper of OStorageRemote that maintains the sessionId. It's bound to the ODatabase and allow to use the shared OStorageRemote.
+ */
+@SuppressWarnings("unchecked")
+public class OStorageRemoteThread implements OStorageProxy {
+  private static AtomicInteger sessionSerialId = new AtomicInteger(-1);
+
+  private final OStorageRemote delegate;
+  private String               serverURL;
+  private int                  sessionId;
+
+  public OStorageRemoteThread(final OStorageRemote iSharedStorage) {
+    delegate = iSharedStorage;
+    serverURL = null;
+    sessionId = sessionSerialId.decrementAndGet();
+  }
+
+  public OStorageRemoteThread(final OStorageRemote iSharedStorage, final int iSessionId) {
+    delegate = iSharedStorage;
+    serverURL = null;
+    sessionId = iSessionId;
+  }
+
+  public void open(final String iUserName, final String iUserPassword, final Map<String, Object> iOptions) {
+    pushSession();
+    try {
+      delegate.open(iUserName, iUserPassword, iOptions);
+    } finally {
+      popSession();
+    }
+  }
+
+  @Override
+  public boolean isDistributed() {
+    return delegate.isDistributed();
+  }
+
+  @Override
+  public Class<? extends OSBTreeCollectionManager> getCollectionManagerClass() {
+    return delegate.getCollectionManagerClass();
+  }
+
+  public void create(final Map<String, Object> iOptions) {
+    pushSession();
+    try {
+      delegate.create(iOptions);
+    } finally {
+      popSession();
+    }
+  }
+
+  public void close(boolean iForce, boolean onDelete) {
+    pushSession();
+    try {
+      delegate.close(iForce, false);
+      Orient.instance().unregisterStorage(this);
+    } finally {
+      popSession();
+    }
+  }
+
+  public boolean dropCluster(final String iClusterName, final boolean iTruncate) {
+    pushSession();
+    try {
+      return delegate.dropCluster(iClusterName, iTruncate);
+    } finally {
+      popSession();
+    }
+  }
+
+  public int getUsers() {
+    pushSession();
+    try {
+      return delegate.getUsers();
+    } finally {
+      popSession();
+    }
+  }
+
+  public int addUser() {
+    pushSession();
+    try {
+      return delegate.addUser();
+    } finally {
+      popSession();
+    }
+  }
+
+  public OSharedResourceAdaptiveExternal getLock() {
+    pushSession();
+    try {
+      return delegate.getLock();
+    } finally {
+      popSession();
+    }
+  }
+
+  public void setSessionId(final String iServerURL, final int iSessionId) {
+    serverURL = iServerURL;
+    sessionId = iSessionId;
+    delegate.setSessionId(serverURL, iSessionId);
+  }
+
+  public void reload() {
+    pushSession();
+    try {
+      delegate.reload();
+    } finally {
+      popSession();
+    }
+  }
+
+  public boolean exists() {
+    pushSession();
+    try {
+      return delegate.exists();
+    } finally {
+      popSession();
+    }
+  }
+
+  public int removeUser() {
+    pushSession();
+    try {
+      return delegate.removeUser();
+    } finally {
+      popSession();
+    }
+  }
+
+  public void close() {
+    pushSession();
+    try {
+      delegate.close();
+
+      Orient.instance().unregisterStorage(this);
+    } finally {
+      popSession();
+    }
+  }
+
+  public void delete() {
+    pushSession();
+    try {
+      delegate.delete();
+      Orient.instance().unregisterStorage(this);
+    } finally {
+      popSession();
+    }
+  }
+
+  @Override
+  public OStorage getUnderlying() {
+    return delegate;
+  }
+
+  public Set<String> getClusterNames() {
+    pushSession();
+    try {
+      return delegate.getClusterNames();
+    } finally {
+      popSession();
+    }
+  }
+
+  @Override
+  public void backup(OutputStream out, Map<String, Object> options, final Callable<Object> callable,
+      final OCommandOutputListener iListener, int compressionLevel, int bufferSize) throws IOException {
+    throw new UnsupportedOperationException("backup");
+  }
+
+  @Override
+  public void restore(InputStream in, Map<String, Object> options, final Callable<Object> callable,
+      final OCommandOutputListener iListener) throws IOException {
+    throw new UnsupportedOperationException("restore");
+  }
+
+  public OStorageOperationResult<OPhysicalPosition> createRecord(final int iDataSegmentId, final ORecordId iRid,
+      final byte[] iContent, ORecordVersion iRecordVersion, final byte iRecordType, final int iMode,
+      ORecordCallback<OClusterPosition> iCallback) {
+    pushSession();
+    try {
+      return delegate.createRecord(iDataSegmentId, iRid, iContent, OVersionFactory.instance().createVersion(), iRecordType, iMode,
+							iCallback);
+    } finally {
+      popSession();
+    }
+  }
+
+  public OStorageOperationResult<ORawBuffer> readRecord(final ORecordId iRid, final String iFetchPlan, boolean iIgnoreCache,
+      ORecordCallback<ORawBuffer> iCallback, boolean loadTombstones, LOCKING_STRATEGY iLockingStrategy) {
+    pushSession();
+    try {
+      return delegate.readRecord(iRid, iFetchPlan, iIgnoreCache, null, loadTombstones, LOCKING_STRATEGY.DEFAULT);
+    } finally {
+      popSession();
+    }
+  }
+
+  public OStorageOperationResult<ORecordVersion> updateRecord(final ORecordId iRid, final byte[] iContent,
+      final ORecordVersion iVersion, final byte iRecordType, final int iMode, ORecordCallback<ORecordVersion> iCallback) {
+    pushSession();
+    try {
+      return delegate.updateRecord(iRid, iContent, iVersion, iRecordType, iMode, iCallback);
+    } finally {
+      popSession();
+    }
+  }
+
+  public OStorageOperationResult<Boolean> deleteRecord(final ORecordId iRid, final ORecordVersion iVersion, final int iMode,
+      ORecordCallback<Boolean> iCallback) {
+    pushSession();
+    try {
+      return delegate.deleteRecord(iRid, iVersion, iMode, iCallback);
+    } finally {
+      popSession();
+    }
+  }
+
+  @Override
+  public OStorageOperationResult<Boolean> hideRecord(ORecordId recordId, int mode, ORecordCallback<Boolean> callback) {
+    pushSession();
+    try {
+      return delegate.hideRecord(recordId, mode, callback);
+    } finally {
+      popSession();
+    }
+  }
+
+  @Override
+  public OCluster getClusterByName(String clusterName) {
+    return delegate.getClusterByName(clusterName);
+  }
+
+  @Override
+  public boolean updateReplica(int dataSegmentId, ORecordId rid, byte[] content, ORecordVersion recordVersion, byte recordType)
+      throws IOException {
+    pushSession();
+    try {
+      return delegate.updateReplica(dataSegmentId, rid, content, recordVersion, recordType);
+    } finally {
+      popSession();
+    }
+  }
+
+  @Override
+  public ORecordMetadata getRecordMetadata(ORID rid) {
+    pushSession();
+    try {
+      return delegate.getRecordMetadata(rid);
+    } finally {
+      popSession();
+    }
+  }
+
+  @Override
+  public <V> V callInRecordLock(Callable<V> iCallable, ORID rid, boolean iExclusiveLock) {
+    pushSession();
+    try {
+      return delegate.callInRecordLock(iCallable, rid, iExclusiveLock);
+    } finally {
+      popSession();
+    }
+  }
+
+  @Override
+  public boolean cleanOutRecord(ORecordId recordId, ORecordVersion recordVersion, int iMode, ORecordCallback<Boolean> callback) {
+    pushSession();
+    try {
+      return delegate.cleanOutRecord(recordId, recordVersion, iMode, callback);
+    } finally {
+      popSession();
+    }
+  }
+
+  public long count(final int iClusterId) {
+    pushSession();
+    try {
+      return delegate.count(iClusterId);
+    } finally {
+      popSession();
+    }
+  }
+
+  @Override
+  public long count(int iClusterId, boolean countTombstones) {
+    pushSession();
+    try {
+      return delegate.count(iClusterId, countTombstones);
+    } finally {
+      popSession();
+    }
+  }
+
+  @Override
+  public long count(int[] iClusterIds, boolean countTombstones) {
+    pushSession();
+    try {
+      return delegate.count(iClusterIds, countTombstones);
+    } finally {
+      popSession();
+    }
+  }
+
+  public String toString() {
+    pushSession();
+    try {
+      return delegate.toString();
+    } finally {
+      popSession();
+    }
+  }
+
+  public OClusterPosition[] getClusterDataRange(final int iClusterId) {
+    pushSession();
+    try {
+      return delegate.getClusterDataRange(iClusterId);
+    } finally {
+      popSession();
+    }
+  }
+
+  @Override
+  public OPhysicalPosition[] higherPhysicalPositions(int currentClusterId, OPhysicalPosition physicalPosition) {
+    pushSession();
+    try {
+      return delegate.higherPhysicalPositions(currentClusterId, physicalPosition);
+    } finally {
+      popSession();
+    }
+  }
+
+  @Override
+  public OPhysicalPosition[] lowerPhysicalPositions(int currentClusterId, OPhysicalPosition physicalPosition) {
+    pushSession();
+    try {
+      return delegate.lowerPhysicalPositions(currentClusterId, physicalPosition);
+    } finally {
+      popSession();
+    }
+  }
+
+  @Override
+  public OPhysicalPosition[] ceilingPhysicalPositions(int clusterId, OPhysicalPosition physicalPosition) {
+    pushSession();
+    try {
+      return delegate.ceilingPhysicalPositions(clusterId, physicalPosition);
+    } finally {
+      popSession();
+    }
+  }
+
+  @Override
+  public OPhysicalPosition[] floorPhysicalPositions(int clusterId, OPhysicalPosition physicalPosition) {
+    pushSession();
+    try {
+      return delegate.floorPhysicalPositions(clusterId, physicalPosition);
+    } finally {
+      popSession();
+    }
+  }
+
+  public long getSize() {
+    pushSession();
+    try {
+      return delegate.getSize();
+    } finally {
+      popSession();
+    }
+  }
+
+  public long countRecords() {
+    pushSession();
+    try {
+      return delegate.countRecords();
+    } finally {
+      popSession();
+    }
+  }
+
+  public long count(final int[] iClusterIds) {
+    pushSession();
+    try {
+      return delegate.count(iClusterIds);
+    } finally {
+      popSession();
+    }
+  }
+
+  public Object command(final OCommandRequestText iCommand) {
+    pushSession();
+    try {
+      return delegate.command(iCommand);
+    } finally {
+      popSession();
+    }
+  }
+
+  public void commit(final OTransaction iTx, Runnable callback) {
+    pushSession();
+    try {
+      delegate.commit(iTx, null);
+    } finally {
+      popSession();
+    }
+  }
+
+  public void rollback(OTransaction iTx) {
+    pushSession();
+    try {
+      delegate.rollback(iTx);
+    } finally {
+      popSession();
+    }
+  }
+
+  public int getClusterIdByName(final String iClusterName) {
+    pushSession();
+    try {
+      return delegate.getClusterIdByName(iClusterName);
+    } finally {
+      popSession();
+    }
+  }
+
+  public String getClusterTypeByName(final String iClusterName) {
+    pushSession();
+    try {
+      return delegate.getClusterTypeByName(iClusterName);
+    } finally {
+      popSession();
+    }
+  }
+
+  public int getDefaultClusterId() {
+    pushSession();
+    try {
+      return delegate.getDefaultClusterId();
+    } finally {
+      popSession();
+    }
+  }
+
+  public void setDefaultClusterId(final int defaultClusterId) {
+    pushSession();
+    try {
+      delegate.setDefaultClusterId(defaultClusterId);
+    } finally {
+      popSession();
+    }
+  }
+
+  public int addCluster(final String iClusterType, final String iClusterName, final String iLocation,
+      final String iDataSegmentName, boolean forceListBased, final Object... iArguments) {
+    pushSession();
+    try {
+      return delegate.addCluster(iClusterType, iClusterName, iLocation, iDataSegmentName, false, iArguments);
+    } finally {
+      popSession();
+    }
+  }
+
+  public int addCluster(String iClusterType, String iClusterName, int iRequestedId, String iLocation, String iDataSegmentName,
+      boolean forceListBased, Object... iParameters) {
+    pushSession();
+    try {
+      return delegate
+          .addCluster(iClusterType, iClusterName, iRequestedId, iLocation, iDataSegmentName, forceListBased, iParameters);
+    } finally {
+      popSession();
+    }
+  }
+
+  public boolean dropCluster(final int iClusterId, final boolean iTruncate) {
+    pushSession();
+    try {
+      return delegate.dropCluster(iClusterId, iTruncate);
+    } finally {
+      popSession();
+    }
+  }
+
+  public ODataSegment getDataSegmentById(final int iDataSegmentId) {
+    return delegate.getDataSegmentById(iDataSegmentId);
+  }
+
+  public int getDataSegmentIdByName(final String iDataSegmentName) {
+    return delegate.getDataSegmentIdByName(iDataSegmentName);
+  }
+
+  public int addDataSegment(final String iDataSegmentName) {
+    pushSession();
+    try {
+      return delegate.addDataSegment(iDataSegmentName);
+    } finally {
+      popSession();
+    }
+  }
+
+  public int addDataSegment(final String iSegmentName, final String iSegmentFileName) {
+    pushSession();
+    try {
+      return delegate.addDataSegment(iSegmentName, iSegmentFileName);
+    } finally {
+      popSession();
+    }
+  }
+
+  public boolean dropDataSegment(final String iSegmentName) {
+    pushSession();
+    try {
+      return delegate.dropDataSegment(iSegmentName);
+    } finally {
+      popSession();
+    }
+  }
+
+  public void synch() {
+    pushSession();
+    try {
+      delegate.synch();
+    } finally {
+      popSession();
+    }
+  }
+
+  public String getPhysicalClusterNameById(final int iClusterId) {
+    pushSession();
+    try {
+      return delegate.getPhysicalClusterNameById(iClusterId);
+    } finally {
+      popSession();
+    }
+  }
+
+  public int getClusters() {
+    pushSession();
+    try {
+      return delegate.getClusterMap();
+    } finally {
+      popSession();
+    }
+  }
+
+  public Collection<OCluster> getClusterInstances() {
+    pushSession();
+    try {
+      return delegate.getClusterInstances();
+    } finally {
+      popSession();
+    }
+  }
+
+  public OCluster getClusterById(final int iId) {
+    pushSession();
+    try {
+      return delegate.getClusterById(iId);
+    } finally {
+      popSession();
+    }
+  }
+
+  public long getVersion() {
+    pushSession();
+    try {
+      return delegate.getVersion();
+    } finally {
+      popSession();
+    }
+  }
+
+  public boolean isPermanentRequester() {
+    pushSession();
+    try {
+      return delegate.isPermanentRequester();
+    } finally {
+      popSession();
+    }
+  }
+
+  public void updateClusterConfiguration(final byte[] iContent) {
+    pushSession();
+    try {
+      delegate.updateClusterConfiguration(iContent);
+    } finally {
+      popSession();
+    }
+  }
+
+  public OStorageConfiguration getConfiguration() {
+    pushSession();
+    try {
+      return delegate.getConfiguration();
+    } finally {
+      popSession();
+    }
+  }
+
+  public boolean isClosed() {
+    return delegate.isClosed();
+  }
+
+  public boolean checkForRecordValidity(final OPhysicalPosition ppos) {
+    pushSession();
+    try {
+      return delegate.checkForRecordValidity(ppos);
+    } finally {
+      popSession();
+    }
+  }
+
+  public String getName() {
+    pushSession();
+    try {
+      return delegate.getName();
+    } finally {
+      popSession();
+    }
+  }
+
+  public String getURL() {
+    return delegate.getURL();
+  }
+
+  public void beginResponse(final OChannelBinaryAsynchClient iNetwork) throws IOException {
+    pushSession();
+    try {
+      delegate.beginResponse(iNetwork);
+    } finally {
+      popSession();
+    }
+  }
+
+  @Override
+  public OCurrentStorageComponentsFactory getComponentsFactory() {
+    return delegate.getComponentsFactory();
+  }
+
+  @Override
+  public long getLastOperationId() {
+    return 0;
+  }
+
+  public boolean existsResource(final String iName) {
+    return delegate.existsResource(iName);
+  }
+
+  public synchronized <T> T getResource(final String iName, final Callable<T> iCallback) {
+    return (T) delegate.getResource(iName, iCallback);
+  }
+
+  public <T> T removeResource(final String iName) {
+    return (T) delegate.removeResource(iName);
+  }
+
+  public ODocument getClusterConfiguration() {
+    return delegate.getClusterConfiguration();
+  }
+
+  protected void handleException(final OChannelBinaryAsynchClient iNetwork, final String iMessage, final Exception iException) {
+    delegate.handleException(iNetwork, iMessage, iException);
+  }
+
+  public <V> V callInLock(final Callable<V> iCallable, final boolean iExclusiveLock) {
+    return delegate.callInLock(iCallable, iExclusiveLock);
+  }
+
+  public ORemoteServerEventListener getRemoteServerEventListener() {
+    return delegate.getAsynchEventListener();
+  }
+
+  public void setRemoteServerEventListener(final ORemoteServerEventListener iListener) {
+    delegate.setAsynchEventListener(iListener);
+  }
+
+  public void removeRemoteServerEventListener() {
+    delegate.removeRemoteServerEventListener();
+  }
+
+  public static int getNextConnectionId() {
+    return sessionSerialId.decrementAndGet();
+  }
+
+  @Override
+  public void checkForClusterPermissions(final String iClusterName) {
+    delegate.checkForClusterPermissions(iClusterName);
+  }
+
+  public STATUS getStatus() {
+    return delegate.getStatus();
+  }
+
+  @Override
+  public String getType() {
+    return delegate.getType();
+  }
+
+  @Override
+  public boolean equals(final Object iOther) {
+    if (iOther instanceof OStorageRemoteThread)
+      return iOther == this;
+
+    if (iOther instanceof OStorageRemote)
+      return iOther == delegate;
+
+    return false;
+  }
+
+  protected void pushSession() {
+    delegate.setSessionId(serverURL, sessionId);
+  }
+
+  protected void popSession() {
+    serverURL = delegate.getServerURL();
+    sessionId = delegate.getSessionId();
+  }
+}