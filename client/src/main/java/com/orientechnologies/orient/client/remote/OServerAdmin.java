--- conflicted
+++ resolved
@@ -1,707 +1,702 @@
-/*
- *
- *  *  Copyright 2014 Orient Technologies LTD (info(at)orientechnologies.com)
- *  *
- *  *  Licensed under the Apache License, Version 2.0 (the "License");
- *  *  you may not use this file except in compliance with the License.
- *  *  You may obtain a copy of the License at
- *  *
- *  *       http://www.apache.org/licenses/LICENSE-2.0
- *  *
- *  *  Unless required by applicable law or agreed to in writing, software
- *  *  distributed under the License is distributed on an "AS IS" BASIS,
- *  *  WITHOUT WARRANTIES OR CONDITIONS OF ANY KIND, either express or implied.
- *  *  See the License for the specific language governing permissions and
- *  *  limitations under the License.
- *  *
- *  * For more information: http://www.orientechnologies.com
- *
- */
-package com.orientechnologies.orient.client.remote;
-
-import com.orientechnologies.common.concur.lock.OModificationOperationProhibitedException;
-import com.orientechnologies.common.exception.OException;
-import com.orientechnologies.common.log.OLogManager;
-import com.orientechnologies.orient.client.binary.OChannelBinaryAsynchClient;
-import com.orientechnologies.orient.core.Orient;
-import com.orientechnologies.orient.core.config.OGlobalConfiguration;
-import com.orientechnologies.orient.core.db.ODatabaseRecordThreadLocal;
-import com.orientechnologies.orient.core.exception.OStorageException;
-import com.orientechnologies.orient.core.record.impl.ODocument;
-import com.orientechnologies.orient.core.security.OCredentialInterceptor;
-import com.orientechnologies.orient.core.security.OSecurityManager;
-import com.orientechnologies.orient.core.storage.OStorage;
-import com.orientechnologies.orient.enterprise.channel.binary.OChannelBinaryProtocol;
-
-import java.io.IOException;
-import java.util.HashMap;
-import java.util.HashSet;
-import java.util.Map;
-import java.util.Set;
-
-/**
- * Remote administration class of OrientDB Server instances.
- */
-public class OServerAdmin {
-  protected OStorageRemote storage;
-  protected OStorageRemoteSession session      = new OStorageRemoteSession(-1);
-  protected String                clientType   = OStorageRemote.DRIVER_NAME;
-  protected boolean               collectStats = true;
-
-  /**
-   * Creates the object passing a remote URL to connect. sessionToken
-   *
-   * @param iURL URL to connect. It supports only the "remote" storage type.
-   * @throws IOException
-   */
-  public OServerAdmin(String iURL) throws IOException {
-    if (iURL.startsWith(OEngineRemote.NAME))
-      iURL = iURL.substring(OEngineRemote.NAME.length() + 1);
-
-    if (!iURL.contains("/"))
-      iURL += "/";
-
-    storage = new OStorageRemote(null, iURL, "", OStorage.STATUS.OPEN, true) {
-      @Override
-      protected OStorageRemoteSession getCurrentSession() {
-        return session;
-      }
-    };
-  }
-
-  /**
-   * Creates the object starting from an existent remote storage.
-   *
-   * @param iStorage
-   */
-  public OServerAdmin(final OStorageRemote iStorage) {
-    storage = iStorage;
-  }
-
-  /**
-   * Connects to a remote server.
-   *
-   * @param iUserName     Server's user name
-   * @param iUserPassword Server's password for the user name used
-   * @return The instance itself. Useful to execute method in chain
-   * @throws IOException
-   */
-  public synchronized OServerAdmin connect(final String iUserName, final String iUserPassword) throws IOException {
-    networkAdminOperation(new OStorageRemoteOperation<Void>() {
-      @Override
-      public Void execute(OChannelBinaryAsynchClient network) throws IOException {
-        OStorageRemoteNodeSession nodeSession = storage.getCurrentSession().getOrCreate(network.getServerURL());
-        try {
-          storage.beginRequest(network, OChannelBinaryProtocol.REQUEST_CONNECT);
-
-          storage.sendClientInfo(network, clientType, false, collectStats);
-
-          String username = iUserName;
-          String password = iUserPassword;
-
-          OCredentialInterceptor ci = OSecurityManager.instance().newCredentialInterceptor();
-
-          if (ci != null) {
-            ci.intercept(storage.getURL(), iUserName, iUserPassword);
-            username = ci.getUsername();
-            password = ci.getPassword();
-          }
-
-          network.writeString(username);
-          network.writeString(password);
-        } finally {
-          storage.endRequest(network);
-        }
-
-        try {
-          network.beginResponse(nodeSession.getSessionId(), false);
-          int sessionId = network.readInt();
-          byte[] sessionToken = network.readBytes();
-          if (sessionToken.length == 0) {
-            sessionToken = null;
-          }
-          nodeSession.setSession(sessionId, sessionToken);
-        } finally {
-          storage.endResponse(network);
-        }
-
-        return null;
-      }
-    }, "Cannot connect to the remote server/database '" + storage.getURL() + "'");
-    return this;
-  }
-
-  /**
-   * Returns the list of databases on the connected remote server.
-   *
-   * @throws IOException
-   */
-  @SuppressWarnings("unchecked")
-  public synchronized Map<String, String> listDatabases() throws IOException {
-    return networkAdminOperation(new OStorageRemoteOperation<Map<String, String>>() {
-      @Override
-      public Map<String, String> execute(OChannelBinaryAsynchClient network) throws IOException {
-        try {
-          storage.beginRequest(network, OChannelBinaryProtocol.REQUEST_DB_LIST);
-        } finally {
-          storage.endRequest(network);
-        }
-
-        final ODocument result = new ODocument();
-        try {
-          storage.beginResponse(network);
-          result.fromStream(network.readBytes());
-        } finally {
-          storage.endResponse(network);
-        }
-
-        return (Map<String, String>) result.field("databases");
-      }
-    }, "Cannot retrieve the configuration list");
-
-  }
-
-  /**
-   * Returns the server information in form of document.
-   *
-   * @throws IOException
-   */
-  @SuppressWarnings("unchecked")
-  public synchronized ODocument getServerInfo() throws IOException {
-    return networkAdminOperation(new OStorageRemoteOperation<ODocument>() {
-      @Override
-      public ODocument execute(OChannelBinaryAsynchClient network) throws IOException {
-        try {
-          storage.beginRequest(network, OChannelBinaryProtocol.REQUEST_SERVER_INFO);
-        } finally {
-          storage.endRequest(network);
-        }
-
-        final ODocument result = new ODocument();
-        try {
-          storage.beginResponse(network);
-          result.fromJSON(network.readString());
-        } finally {
-          storage.endResponse(network);
-        }
-        return result;
-      }
-    }, "Cannot retrieve server information");
-  }
-
-  public int getSessionId() {
-    return session.getSessionId();
-  }
-
-  /**
-   * Deprecated. Use the {@link #createDatabase(String, String)} instead.
-   */
-  @Deprecated
-  public synchronized OServerAdmin createDatabase(final String iStorageMode) throws IOException {
-    return createDatabase("document", iStorageMode);
-  }
-
-  /**
-   * Creates a database in a remote server.
-   *
-   * @param iDatabaseType 'document' or 'graph'
-   * @param iStorageMode  local or memory
-   * @return The instance itself. Useful to execute method in chain
-   * @throws IOException
-   */
-  public synchronized OServerAdmin createDatabase(final String iDatabaseType, String iStorageMode) throws IOException {
-    return createDatabase(storage.getName(), iDatabaseType, iStorageMode);
-  }
-
-  public synchronized String getStorageName() {
-    return storage.getName();
-  }
-
-  public synchronized OServerAdmin createDatabase(final String iDatabaseName, final String iDatabaseType, final String iStorageMode)
-      throws IOException {
-    return createDatabase(iDatabaseName, iDatabaseType, iStorageMode, null);
-  }
-
-  /**
-   * Creates a database in a remote server.
-   *
-   * @param iDatabaseName The database name
-   * @param iDatabaseType 'document' or 'graph'
-   * @param iStorageMode  local or memory
-   * @param backupPath    path to incremental backup which will be used to create database (optional)
-   * @return The instance itself. Useful to execute method in chain
-   * @throws IOException
-   */
-  public synchronized OServerAdmin createDatabase(final String iDatabaseName, final String iDatabaseType, final String iStorageMode,
-      final String backupPath) throws IOException {
-
-    if (iDatabaseName == null || iDatabaseName.length() <= 0) {
-      final String message = "Cannot create unnamed remote storage. Check your syntax";
-      OLogManager.instance().error(this, message);
-      throw new OStorageException(message);
-    } else {
-      networkAdminOperation(new OStorageRemoteOperation<Void>() {
-        @Override
-        public Void execute(final OChannelBinaryAsynchClient network) throws IOException {
-          String storageMode;
-          if (iStorageMode == null)
-            storageMode = "csv";
-          else
-            storageMode = iStorageMode;
-
-          try {
-            storage.beginRequest(network, OChannelBinaryProtocol.REQUEST_DB_CREATE);
-            network.writeString(iDatabaseName);
-            if (network.getSrvProtocolVersion() >= 8)
-              network.writeString(iDatabaseType);
-            network.writeString(storageMode);
-
-            if (network.getSrvProtocolVersion() > 35)
-              network.writeString(backupPath);
-          } finally {
-            storage.endRequest(network);
-          }
-
-          storage.getResponse(network);
-          return null;
-        }
-      }, "Cannot create the remote storage: " + storage.getName());
-
-    }
-
-    return this;
-  }
-
-  /**
-   * Checks if a database exists in the remote server.
-   *
-   * @return true if exists, otherwise false
-   */
-  public synchronized boolean existsDatabase() throws IOException {
-    return existsDatabase(null);
-  }
-
-  /**
-   * Checks if a database exists in the remote server.
-   *
-   * @param iDatabaseName The database name
-   * @param storageType   Storage type between "plocal" or "memory".
-   * @return true if exists, otherwise false
-   * @throws IOException
-   */
-  public synchronized boolean existsDatabase(final String iDatabaseName, final String storageType) throws IOException {
-
-    return networkAdminOperation(new OStorageRemoteOperation<Boolean>() {
-      @Override
-      public Boolean execute(final OChannelBinaryAsynchClient network) throws IOException {
-
-        try {
-          storage.beginRequest(network, OChannelBinaryProtocol.REQUEST_DB_EXIST);
-          network.writeString(iDatabaseName);
-          network.writeString(storageType);
-        } finally {
-          storage.endRequest(network);
-        }
-
-        try {
-          storage.beginResponse(network);
-          return network.readByte() == 1;
-        } finally {
-          storage.endResponse(network);
-        }
-      }
-    }, "Error on checking existence of the remote storage: " + storage.getName());
-
-  }
-
-  /**
-   * Checks if a database exists in the remote server.
-   *
-   * @param storageType Storage type between "plocal" or "memory".
-   * @return true if exists, otherwise false
-   * @throws IOException
-   */
-  public synchronized boolean existsDatabase(final String storageType) throws IOException {
-    return existsDatabase(storage.getName(), storageType);
-  }
-
-  /**
-   * Deprecated. Use dropDatabase() instead.
-   *
-   * @param storageType Storage type between "plocal" or "memory".
-   * @return The instance itself. Useful to execute method in chain
-   * @throws IOException
-   * @see #dropDatabase(String)
-   */
-  @Deprecated
-  public OServerAdmin deleteDatabase(final String storageType) throws IOException {
-    return dropDatabase(storageType);
-  }
-
-  /**
-   * Drops a database from a remote server instance.
-   *
-   * @param iDatabaseName The database name
-   * @param storageType   Storage type between "plocal" or "memory".
-   * @return The instance itself. Useful to execute method in chain
-   * @throws IOException
-   */
-  public synchronized OServerAdmin dropDatabase(final String iDatabaseName, final String storageType) throws IOException {
-
-    boolean retry = true;
-    while (retry) {
-      retry = networkAdminOperation(new OStorageRemoteOperation<Boolean>() {
-        @Override
-        public Boolean execute(final OChannelBinaryAsynchClient network) throws IOException {
-          try {
-            try {
-              storage.beginRequest(network, OChannelBinaryProtocol.REQUEST_DB_DROP);
-              network.writeString(iDatabaseName);
-              network.writeString(storageType);
-            } finally {
-              storage.endRequest(network);
-            }
-
-            storage.getResponse(network);
-            return false;
-          } catch (OModificationOperationProhibitedException oope) {
-            return handleDBFreeze();
-          }
-
-        }
-      }, "Cannot delete the remote storage: " + storage.getName());
-    }
-
-    final Set<OStorage> underlyingStorages = new HashSet<OStorage>();
-
-    for (OStorage s : Orient.instance().getStorages()) {
-      if (s.getType().equals(storage.getType()) && s.getName().equals(storage.getName())) {
-        underlyingStorages.add(s.getUnderlying());
-      }
-    }
-
-    for (OStorage s : underlyingStorages) {
-      s.close(true, true);
-    }
-
-    ODatabaseRecordThreadLocal.INSTANCE.remove();
-
-    return this;
-  }
-
-  /**
-   * Drops a database from a remote server instance.
-   *
-   * @param storageType Storage type between "plocal" or "memory".
-   * @return The instance itself. Useful to execute method in chain
-   * @throws IOException
-   */
-  public synchronized OServerAdmin dropDatabase(final String storageType) throws IOException {
-    return dropDatabase(storage.getName(), storageType);
-  }
-
-  /**
-   * Freezes the database by locking it in exclusive mode.
-   *
-   * @param storageType Storage type between "plocal" or "memory".
-   * @return
-   * @throws IOException
-   * @see #releaseDatabase(String)
-   */
-  public synchronized OServerAdmin freezeDatabase(final String storageType) throws IOException {
-    networkAdminOperation(new OStorageRemoteOperation<Void>() {
-      @Override
-      public Void execute(OChannelBinaryAsynchClient network) throws IOException {
-        try {
-          storage.beginRequest(network, OChannelBinaryProtocol.REQUEST_DB_FREEZE);
-          network.writeString(storage.getName());
-          network.writeString(storageType);
-        } finally {
-          storage.endRequest(network);
-        }
-
-        storage.getResponse(network);
-        return null;
-      }
-    }, "Cannot freeze the remote storage: " + storage.getName());
-
-    return this;
-  }
-
-  /**
-   * Releases a frozen database.
-   *
-   * @param storageType Storage type between "plocal" or "memory".
-   * @return
-   * @throws IOException
-   * @see #freezeDatabase(String)
-   */
-  public synchronized OServerAdmin releaseDatabase(final String storageType) throws IOException {
-    networkAdminOperation(new OStorageRemoteOperation<Void>() {
-      @Override
-      public Void execute(final OChannelBinaryAsynchClient network) throws IOException {
-        try {
-          storage.beginRequest(network, OChannelBinaryProtocol.REQUEST_DB_RELEASE);
-          network.writeString(storage.getName());
-          network.writeString(storageType);
-        } finally {
-          storage.endRequest(network);
-        }
-
-        storage.getResponse(network);
-        return null;
-      }
-    }, "Cannot release the remote storage: " + storage.getName());
-
-    return this;
-  }
-
-  /**
-   * Freezes a cluster by locking it in exclusive mode.
-   *
-   * @param clusterId   Id of cluster to freeze
-   * @param storageType Storage type between "plocal" or "memory".
-   * @return
-   * @throws IOException
-   * @see #releaseCluster(int, String)
-   */
-
-  public synchronized OServerAdmin freezeCluster(final int clusterId, final String storageType) throws IOException {
-
-    networkAdminOperation(new OStorageRemoteOperation<Void>() {
-      @Override
-      public Void execute(final OChannelBinaryAsynchClient network) throws IOException {
-        try {
-          storage.beginRequest(network, OChannelBinaryProtocol.REQUEST_DATACLUSTER_FREEZE);
-          network.writeString(storage.getName());
-          network.writeShort((short) clusterId);
-          network.writeString(storageType);
-        } finally {
-          storage.endRequest(network);
-        }
-
-        storage.getResponse(network);
-        return null;
-      }
-    }, "Cannot freeze the remote cluster " + clusterId + " on storage: " + storage.getName());
-
-    return this;
-  }
-
-  /**
-   * Releases a frozen cluster.
-   *
-   * @param clusterId   Id of cluster to freeze
-   * @param storageType Storage type between "plocal" or "memory".
-   * @return
-   * @throws IOException
-   * @see #freezeCluster(int, String)
-   */
-  public synchronized OServerAdmin releaseCluster(final int clusterId, final String storageType) throws IOException {
-
-    networkAdminOperation(new OStorageRemoteOperation<Void>() {
-      @Override
-      public Void execute(final OChannelBinaryAsynchClient network) throws IOException {
-        try {
-          storage.beginRequest(network, OChannelBinaryProtocol.REQUEST_DATACLUSTER_RELEASE);
-          network.writeString(storage.getName());
-          network.writeShort((short) clusterId);
-          network.writeString(storageType);
-        } finally {
-          storage.endRequest(network);
-        }
-
-        storage.getResponse(network);
-        return null;
-      }
-    }, "Cannot release the remote cluster " + clusterId + " on storage: " + storage.getName());
-
-    return this;
-  }
-
-  /**
-   * Gets the cluster status.
-   *
-   * @return the JSON containing the current cluster structure
-   */
-  public ODocument clusterStatus() {
-    final ODocument response = sendRequest(OChannelBinaryProtocol.REQUEST_CLUSTER, new ODocument().field("operation", "status"),
-        "Cluster status");
-
-    OLogManager.instance().debug(this, "Cluster status %s", response.toJSON("prettyPrint"));
-    return response;
-  }
-
-  /**
-   * Copies a database to a remote server instance.
-   *
-   * @param databaseName
-   * @param iDatabaseUserName
-   * @param iDatabaseUserPassword
-   * @param iRemoteName
-   * @param iRemoteEngine
-   * @return The instance itself. Useful to execute method in chain
-   * @throws IOException
-   */
-  public synchronized OServerAdmin copyDatabase(final String databaseName, final String iDatabaseUserName,
-      final String iDatabaseUserPassword, final String iRemoteName, final String iRemoteEngine) throws IOException {
-
-    networkAdminOperation(new OStorageRemoteOperation<Void>() {
-      @Override
-      public Void execute(final OChannelBinaryAsynchClient network) throws IOException {
-
-        try {
-          storage.beginRequest(network, OChannelBinaryProtocol.REQUEST_DB_COPY);
-          network.writeString(databaseName);
-          network.writeString(iDatabaseUserName);
-          network.writeString(iDatabaseUserPassword);
-          network.writeString(iRemoteName);
-          network.writeString(iRemoteEngine);
-        } finally {
-          storage.endRequest(network);
-        }
-
-        storage.getResponse(network);
-
-        OLogManager.instance().debug(this, "Database '%s' has been copied to the server '%s'", databaseName, iRemoteName);
-        return null;
-      }
-    }, "Cannot copy the database: " + databaseName);
-
-    return this;
-  }
-
-  public synchronized Map<String, String> getGlobalConfigurations() throws IOException {
-    return networkAdminOperation(new OStorageRemoteOperation<Map<String, String>>() {
-      @Override
-      public Map<String, String> execute(OChannelBinaryAsynchClient network) throws IOException {
-        final Map<String, String> config = new HashMap<String, String>();
-        storage.beginRequest(network, OChannelBinaryProtocol.REQUEST_CONFIG_LIST);
-        storage.endRequest(network);
-
-        try {
-          storage.beginResponse(network);
-          final int num = network.readShort();
-          for (int i = 0; i < num; ++i)
-            config.put(network.readString(), network.readString());
-        } finally {
-          storage.endResponse(network);
-        }
-
-        return config;
-      }
-    }, "Cannot retrieve the configuration list");
-
-  }
-
-  public synchronized String getGlobalConfiguration(final OGlobalConfiguration config) throws IOException {
-    return networkAdminOperation(new OStorageRemoteOperation<String>() {
-      @Override
-      public String execute(OChannelBinaryAsynchClient network) throws IOException {
-        storage.beginRequest(network, OChannelBinaryProtocol.REQUEST_CONFIG_GET);
-        network.writeString(config.getKey());
-        storage.endRequest(network);
-
-        try {
-          storage.beginResponse(network);
-          return network.readString();
-        } finally {
-          storage.endResponse(network);
-        }
-      }
-    }, "Cannot retrieve the configuration value: " + config.getKey());
-  }
-
-  public synchronized OServerAdmin setGlobalConfiguration(final OGlobalConfiguration config, final Object iValue)
-      throws IOException {
-
-    networkAdminOperation(new OStorageRemoteOperation<Void>() {
-      @Override
-      public Void execute(OChannelBinaryAsynchClient network) throws IOException {
-        storage.beginRequest(network, OChannelBinaryProtocol.REQUEST_CONFIG_SET);
-        network.writeString(config.getKey());
-        network.writeString(iValue != null ? iValue.toString() : "");
-        storage.endRequest(network);
-        storage.getResponse(network);
-
-        return null;
-      }
-    }, "Cannot set the configuration value: " + config.getKey());
-    return this;
-  }
-
-  /**
-   * Close the connection if open.
-   */
-  public synchronized void close() {
-    storage.close();
-  }
-
-  public synchronized void close(boolean iForce) {
-    storage.close(iForce, false);
-  }
-
-  public synchronized String getURL() {
-    return storage != null ? storage.getURL() : null;
-  }
-
-  public boolean isConnected() {
-    return storage != null && !storage.isClosed();
-  }
-
-  protected ODocument sendRequest(final byte iRequest, final ODocument iPayLoad, final String iActivity) {
-    // Using here networkOperation because the original retry logic was lik networkOperation
-    return storage.networkOperation(new OStorageRemoteOperation<ODocument>() {
-      @Override
-      public ODocument execute(OChannelBinaryAsynchClient network) throws IOException {
-        try {
-          storage.beginRequest(network, iRequest);
-          network.writeBytes(iPayLoad.toStream());
-        } finally {
-          storage.endRequest(network);
-        }
-
-        try {
-          storage.beginResponse(network);
-          return new ODocument(network.readBytes());
-        } finally {
-          storage.endResponse(network);
-        }
-      }
-    }, "Error on executing  '" + iActivity + "'");
-  }
-
-  private boolean handleDBFreeze() {
-    boolean retry;
-    OLogManager.instance().warn(this,
-        "DB is frozen will wait for " + OGlobalConfiguration.CLIENT_DB_RELEASE_WAIT_TIMEOUT.getValue() + " ms. and then retry.");
-    retry = true;
-    try {
-      Thread.sleep(OGlobalConfiguration.CLIENT_DB_RELEASE_WAIT_TIMEOUT.getValueAsInteger());
-    } catch (InterruptedException ie) {
-      retry = false;
-
-      Thread.currentThread().interrupt();
-    }
-    return retry;
-  }
-
-  protected <T> T networkAdminOperation(final OStorageRemoteOperation<T> operation, final String errorMessage) {
-
-    OChannelBinaryAsynchClient network = null;
-    try {
-<<<<<<< HEAD
-      //TODO:replace this api with one that contains connection for only the specified url.
-      network = storage.getAvailableNetwork(getURL());
-=======
-      //TODO:replace this api with one that get connection for only the specified url.
-      network = storage.getNetwork(storage.getCurrentServerURL());
->>>>>>> 283e1d20
-      return operation.execute(network);
-    } catch (Exception e) {
-      storage.close(true, false);
-      throw OException.wrapException(new OStorageException(errorMessage), e);
-    }
-  }
-
-}
+/*
+ *
+ *  *  Copyright 2014 Orient Technologies LTD (info(at)orientechnologies.com)
+ *  *
+ *  *  Licensed under the Apache License, Version 2.0 (the "License");
+ *  *  you may not use this file except in compliance with the License.
+ *  *  You may obtain a copy of the License at
+ *  *
+ *  *       http://www.apache.org/licenses/LICENSE-2.0
+ *  *
+ *  *  Unless required by applicable law or agreed to in writing, software
+ *  *  distributed under the License is distributed on an "AS IS" BASIS,
+ *  *  WITHOUT WARRANTIES OR CONDITIONS OF ANY KIND, either express or implied.
+ *  *  See the License for the specific language governing permissions and
+ *  *  limitations under the License.
+ *  *
+ *  * For more information: http://www.orientechnologies.com
+ *
+ */
+package com.orientechnologies.orient.client.remote;
+
+import com.orientechnologies.common.concur.lock.OModificationOperationProhibitedException;
+import com.orientechnologies.common.exception.OException;
+import com.orientechnologies.common.log.OLogManager;
+import com.orientechnologies.orient.client.binary.OChannelBinaryAsynchClient;
+import com.orientechnologies.orient.core.Orient;
+import com.orientechnologies.orient.core.config.OGlobalConfiguration;
+import com.orientechnologies.orient.core.db.ODatabaseRecordThreadLocal;
+import com.orientechnologies.orient.core.exception.OStorageException;
+import com.orientechnologies.orient.core.record.impl.ODocument;
+import com.orientechnologies.orient.core.security.OCredentialInterceptor;
+import com.orientechnologies.orient.core.security.OSecurityManager;
+import com.orientechnologies.orient.core.storage.OStorage;
+import com.orientechnologies.orient.enterprise.channel.binary.OChannelBinaryProtocol;
+
+import java.io.IOException;
+import java.util.HashMap;
+import java.util.HashSet;
+import java.util.Map;
+import java.util.Set;
+
+/**
+ * Remote administration class of OrientDB Server instances.
+ */
+public class OServerAdmin {
+  protected OStorageRemote storage;
+  protected OStorageRemoteSession session      = new OStorageRemoteSession(-1);
+  protected String                clientType   = OStorageRemote.DRIVER_NAME;
+  protected boolean               collectStats = true;
+
+  /**
+   * Creates the object passing a remote URL to connect. sessionToken
+   *
+   * @param iURL URL to connect. It supports only the "remote" storage type.
+   * @throws IOException
+   */
+  public OServerAdmin(String iURL) throws IOException {
+    if (iURL.startsWith(OEngineRemote.NAME))
+      iURL = iURL.substring(OEngineRemote.NAME.length() + 1);
+
+    if (!iURL.contains("/"))
+      iURL += "/";
+
+    storage = new OStorageRemote(null, iURL, "", OStorage.STATUS.OPEN, true) {
+      @Override
+      protected OStorageRemoteSession getCurrentSession() {
+        return session;
+      }
+    };
+  }
+
+  /**
+   * Creates the object starting from an existent remote storage.
+   *
+   * @param iStorage
+   */
+  public OServerAdmin(final OStorageRemote iStorage) {
+    storage = iStorage;
+  }
+
+  /**
+   * Connects to a remote server.
+   *
+   * @param iUserName     Server's user name
+   * @param iUserPassword Server's password for the user name used
+   * @return The instance itself. Useful to execute method in chain
+   * @throws IOException
+   */
+  public synchronized OServerAdmin connect(final String iUserName, final String iUserPassword) throws IOException {
+    networkAdminOperation(new OStorageRemoteOperation<Void>() {
+      @Override
+      public Void execute(OChannelBinaryAsynchClient network) throws IOException {
+        OStorageRemoteNodeSession nodeSession = storage.getCurrentSession().getOrCreate(network.getServerURL());
+        try {
+          storage.beginRequest(network, OChannelBinaryProtocol.REQUEST_CONNECT);
+
+          storage.sendClientInfo(network, clientType, false, collectStats);
+
+          String username = iUserName;
+          String password = iUserPassword;
+
+          OCredentialInterceptor ci = OSecurityManager.instance().newCredentialInterceptor();
+
+          if (ci != null) {
+            ci.intercept(storage.getURL(), iUserName, iUserPassword);
+            username = ci.getUsername();
+            password = ci.getPassword();
+          }
+
+          network.writeString(username);
+          network.writeString(password);
+        } finally {
+          storage.endRequest(network);
+        }
+
+        try {
+          network.beginResponse(nodeSession.getSessionId(), false);
+          int sessionId = network.readInt();
+          byte[] sessionToken = network.readBytes();
+          if (sessionToken.length == 0) {
+            sessionToken = null;
+          }
+          nodeSession.setSession(sessionId, sessionToken);
+        } finally {
+          storage.endResponse(network);
+        }
+
+        return null;
+      }
+    }, "Cannot connect to the remote server/database '" + storage.getURL() + "'");
+    return this;
+  }
+
+  /**
+   * Returns the list of databases on the connected remote server.
+   *
+   * @throws IOException
+   */
+  @SuppressWarnings("unchecked")
+  public synchronized Map<String, String> listDatabases() throws IOException {
+    return networkAdminOperation(new OStorageRemoteOperation<Map<String, String>>() {
+      @Override
+      public Map<String, String> execute(OChannelBinaryAsynchClient network) throws IOException {
+        try {
+          storage.beginRequest(network, OChannelBinaryProtocol.REQUEST_DB_LIST);
+        } finally {
+          storage.endRequest(network);
+        }
+
+        final ODocument result = new ODocument();
+        try {
+          storage.beginResponse(network);
+          result.fromStream(network.readBytes());
+        } finally {
+          storage.endResponse(network);
+        }
+
+        return (Map<String, String>) result.field("databases");
+      }
+    }, "Cannot retrieve the configuration list");
+
+  }
+
+  /**
+   * Returns the server information in form of document.
+   *
+   * @throws IOException
+   */
+  @SuppressWarnings("unchecked")
+  public synchronized ODocument getServerInfo() throws IOException {
+    return networkAdminOperation(new OStorageRemoteOperation<ODocument>() {
+      @Override
+      public ODocument execute(OChannelBinaryAsynchClient network) throws IOException {
+        try {
+          storage.beginRequest(network, OChannelBinaryProtocol.REQUEST_SERVER_INFO);
+        } finally {
+          storage.endRequest(network);
+        }
+
+        final ODocument result = new ODocument();
+        try {
+          storage.beginResponse(network);
+          result.fromJSON(network.readString());
+        } finally {
+          storage.endResponse(network);
+        }
+        return result;
+      }
+    }, "Cannot retrieve server information");
+  }
+
+  public int getSessionId() {
+    return session.getSessionId();
+  }
+
+  /**
+   * Deprecated. Use the {@link #createDatabase(String, String)} instead.
+   */
+  @Deprecated
+  public synchronized OServerAdmin createDatabase(final String iStorageMode) throws IOException {
+    return createDatabase("document", iStorageMode);
+  }
+
+  /**
+   * Creates a database in a remote server.
+   *
+   * @param iDatabaseType 'document' or 'graph'
+   * @param iStorageMode  local or memory
+   * @return The instance itself. Useful to execute method in chain
+   * @throws IOException
+   */
+  public synchronized OServerAdmin createDatabase(final String iDatabaseType, String iStorageMode) throws IOException {
+    return createDatabase(storage.getName(), iDatabaseType, iStorageMode);
+  }
+
+  public synchronized String getStorageName() {
+    return storage.getName();
+  }
+
+  public synchronized OServerAdmin createDatabase(final String iDatabaseName, final String iDatabaseType, final String iStorageMode)
+      throws IOException {
+    return createDatabase(iDatabaseName, iDatabaseType, iStorageMode, null);
+  }
+
+  /**
+   * Creates a database in a remote server.
+   *
+   * @param iDatabaseName The database name
+   * @param iDatabaseType 'document' or 'graph'
+   * @param iStorageMode  local or memory
+   * @param backupPath    path to incremental backup which will be used to create database (optional)
+   * @return The instance itself. Useful to execute method in chain
+   * @throws IOException
+   */
+  public synchronized OServerAdmin createDatabase(final String iDatabaseName, final String iDatabaseType, final String iStorageMode,
+      final String backupPath) throws IOException {
+
+    if (iDatabaseName == null || iDatabaseName.length() <= 0) {
+      final String message = "Cannot create unnamed remote storage. Check your syntax";
+      OLogManager.instance().error(this, message);
+      throw new OStorageException(message);
+    } else {
+      networkAdminOperation(new OStorageRemoteOperation<Void>() {
+        @Override
+        public Void execute(final OChannelBinaryAsynchClient network) throws IOException {
+          String storageMode;
+          if (iStorageMode == null)
+            storageMode = "csv";
+          else
+            storageMode = iStorageMode;
+
+          try {
+            storage.beginRequest(network, OChannelBinaryProtocol.REQUEST_DB_CREATE);
+            network.writeString(iDatabaseName);
+            if (network.getSrvProtocolVersion() >= 8)
+              network.writeString(iDatabaseType);
+            network.writeString(storageMode);
+
+            if (network.getSrvProtocolVersion() > 35)
+              network.writeString(backupPath);
+          } finally {
+            storage.endRequest(network);
+          }
+
+          storage.getResponse(network);
+          return null;
+        }
+      }, "Cannot create the remote storage: " + storage.getName());
+
+    }
+
+    return this;
+  }
+
+  /**
+   * Checks if a database exists in the remote server.
+   *
+   * @return true if exists, otherwise false
+   */
+  public synchronized boolean existsDatabase() throws IOException {
+    return existsDatabase(null);
+  }
+
+  /**
+   * Checks if a database exists in the remote server.
+   *
+   * @param iDatabaseName The database name
+   * @param storageType   Storage type between "plocal" or "memory".
+   * @return true if exists, otherwise false
+   * @throws IOException
+   */
+  public synchronized boolean existsDatabase(final String iDatabaseName, final String storageType) throws IOException {
+
+    return networkAdminOperation(new OStorageRemoteOperation<Boolean>() {
+      @Override
+      public Boolean execute(final OChannelBinaryAsynchClient network) throws IOException {
+
+        try {
+          storage.beginRequest(network, OChannelBinaryProtocol.REQUEST_DB_EXIST);
+          network.writeString(iDatabaseName);
+          network.writeString(storageType);
+        } finally {
+          storage.endRequest(network);
+        }
+
+        try {
+          storage.beginResponse(network);
+          return network.readByte() == 1;
+        } finally {
+          storage.endResponse(network);
+        }
+      }
+    }, "Error on checking existence of the remote storage: " + storage.getName());
+
+  }
+
+  /**
+   * Checks if a database exists in the remote server.
+   *
+   * @param storageType Storage type between "plocal" or "memory".
+   * @return true if exists, otherwise false
+   * @throws IOException
+   */
+  public synchronized boolean existsDatabase(final String storageType) throws IOException {
+    return existsDatabase(storage.getName(), storageType);
+  }
+
+  /**
+   * Deprecated. Use dropDatabase() instead.
+   *
+   * @param storageType Storage type between "plocal" or "memory".
+   * @return The instance itself. Useful to execute method in chain
+   * @throws IOException
+   * @see #dropDatabase(String)
+   */
+  @Deprecated
+  public OServerAdmin deleteDatabase(final String storageType) throws IOException {
+    return dropDatabase(storageType);
+  }
+
+  /**
+   * Drops a database from a remote server instance.
+   *
+   * @param iDatabaseName The database name
+   * @param storageType   Storage type between "plocal" or "memory".
+   * @return The instance itself. Useful to execute method in chain
+   * @throws IOException
+   */
+  public synchronized OServerAdmin dropDatabase(final String iDatabaseName, final String storageType) throws IOException {
+
+    boolean retry = true;
+    while (retry) {
+      retry = networkAdminOperation(new OStorageRemoteOperation<Boolean>() {
+        @Override
+        public Boolean execute(final OChannelBinaryAsynchClient network) throws IOException {
+          try {
+            try {
+              storage.beginRequest(network, OChannelBinaryProtocol.REQUEST_DB_DROP);
+              network.writeString(iDatabaseName);
+              network.writeString(storageType);
+            } finally {
+              storage.endRequest(network);
+            }
+
+            storage.getResponse(network);
+            return false;
+          } catch (OModificationOperationProhibitedException oope) {
+            return handleDBFreeze();
+          }
+
+        }
+      }, "Cannot delete the remote storage: " + storage.getName());
+    }
+
+    final Set<OStorage> underlyingStorages = new HashSet<OStorage>();
+
+    for (OStorage s : Orient.instance().getStorages()) {
+      if (s.getType().equals(storage.getType()) && s.getName().equals(storage.getName())) {
+        underlyingStorages.add(s.getUnderlying());
+      }
+    }
+
+    for (OStorage s : underlyingStorages) {
+      s.close(true, true);
+    }
+
+    ODatabaseRecordThreadLocal.INSTANCE.remove();
+
+    return this;
+  }
+
+  /**
+   * Drops a database from a remote server instance.
+   *
+   * @param storageType Storage type between "plocal" or "memory".
+   * @return The instance itself. Useful to execute method in chain
+   * @throws IOException
+   */
+  public synchronized OServerAdmin dropDatabase(final String storageType) throws IOException {
+    return dropDatabase(storage.getName(), storageType);
+  }
+
+  /**
+   * Freezes the database by locking it in exclusive mode.
+   *
+   * @param storageType Storage type between "plocal" or "memory".
+   * @return
+   * @throws IOException
+   * @see #releaseDatabase(String)
+   */
+  public synchronized OServerAdmin freezeDatabase(final String storageType) throws IOException {
+    networkAdminOperation(new OStorageRemoteOperation<Void>() {
+      @Override
+      public Void execute(OChannelBinaryAsynchClient network) throws IOException {
+        try {
+          storage.beginRequest(network, OChannelBinaryProtocol.REQUEST_DB_FREEZE);
+          network.writeString(storage.getName());
+          network.writeString(storageType);
+        } finally {
+          storage.endRequest(network);
+        }
+
+        storage.getResponse(network);
+        return null;
+      }
+    }, "Cannot freeze the remote storage: " + storage.getName());
+
+    return this;
+  }
+
+  /**
+   * Releases a frozen database.
+   *
+   * @param storageType Storage type between "plocal" or "memory".
+   * @return
+   * @throws IOException
+   * @see #freezeDatabase(String)
+   */
+  public synchronized OServerAdmin releaseDatabase(final String storageType) throws IOException {
+    networkAdminOperation(new OStorageRemoteOperation<Void>() {
+      @Override
+      public Void execute(final OChannelBinaryAsynchClient network) throws IOException {
+        try {
+          storage.beginRequest(network, OChannelBinaryProtocol.REQUEST_DB_RELEASE);
+          network.writeString(storage.getName());
+          network.writeString(storageType);
+        } finally {
+          storage.endRequest(network);
+        }
+
+        storage.getResponse(network);
+        return null;
+      }
+    }, "Cannot release the remote storage: " + storage.getName());
+
+    return this;
+  }
+
+  /**
+   * Freezes a cluster by locking it in exclusive mode.
+   *
+   * @param clusterId   Id of cluster to freeze
+   * @param storageType Storage type between "plocal" or "memory".
+   * @return
+   * @throws IOException
+   * @see #releaseCluster(int, String)
+   */
+
+  public synchronized OServerAdmin freezeCluster(final int clusterId, final String storageType) throws IOException {
+
+    networkAdminOperation(new OStorageRemoteOperation<Void>() {
+      @Override
+      public Void execute(final OChannelBinaryAsynchClient network) throws IOException {
+        try {
+          storage.beginRequest(network, OChannelBinaryProtocol.REQUEST_DATACLUSTER_FREEZE);
+          network.writeString(storage.getName());
+          network.writeShort((short) clusterId);
+          network.writeString(storageType);
+        } finally {
+          storage.endRequest(network);
+        }
+
+        storage.getResponse(network);
+        return null;
+      }
+    }, "Cannot freeze the remote cluster " + clusterId + " on storage: " + storage.getName());
+
+    return this;
+  }
+
+  /**
+   * Releases a frozen cluster.
+   *
+   * @param clusterId   Id of cluster to freeze
+   * @param storageType Storage type between "plocal" or "memory".
+   * @return
+   * @throws IOException
+   * @see #freezeCluster(int, String)
+   */
+  public synchronized OServerAdmin releaseCluster(final int clusterId, final String storageType) throws IOException {
+
+    networkAdminOperation(new OStorageRemoteOperation<Void>() {
+      @Override
+      public Void execute(final OChannelBinaryAsynchClient network) throws IOException {
+        try {
+          storage.beginRequest(network, OChannelBinaryProtocol.REQUEST_DATACLUSTER_RELEASE);
+          network.writeString(storage.getName());
+          network.writeShort((short) clusterId);
+          network.writeString(storageType);
+        } finally {
+          storage.endRequest(network);
+        }
+
+        storage.getResponse(network);
+        return null;
+      }
+    }, "Cannot release the remote cluster " + clusterId + " on storage: " + storage.getName());
+
+    return this;
+  }
+
+  /**
+   * Gets the cluster status.
+   *
+   * @return the JSON containing the current cluster structure
+   */
+  public ODocument clusterStatus() {
+    final ODocument response = sendRequest(OChannelBinaryProtocol.REQUEST_CLUSTER, new ODocument().field("operation", "status"),
+        "Cluster status");
+
+    OLogManager.instance().debug(this, "Cluster status %s", response.toJSON("prettyPrint"));
+    return response;
+  }
+
+  /**
+   * Copies a database to a remote server instance.
+   *
+   * @param databaseName
+   * @param iDatabaseUserName
+   * @param iDatabaseUserPassword
+   * @param iRemoteName
+   * @param iRemoteEngine
+   * @return The instance itself. Useful to execute method in chain
+   * @throws IOException
+   */
+  public synchronized OServerAdmin copyDatabase(final String databaseName, final String iDatabaseUserName,
+      final String iDatabaseUserPassword, final String iRemoteName, final String iRemoteEngine) throws IOException {
+
+    networkAdminOperation(new OStorageRemoteOperation<Void>() {
+      @Override
+      public Void execute(final OChannelBinaryAsynchClient network) throws IOException {
+
+        try {
+          storage.beginRequest(network, OChannelBinaryProtocol.REQUEST_DB_COPY);
+          network.writeString(databaseName);
+          network.writeString(iDatabaseUserName);
+          network.writeString(iDatabaseUserPassword);
+          network.writeString(iRemoteName);
+          network.writeString(iRemoteEngine);
+        } finally {
+          storage.endRequest(network);
+        }
+
+        storage.getResponse(network);
+
+        OLogManager.instance().debug(this, "Database '%s' has been copied to the server '%s'", databaseName, iRemoteName);
+        return null;
+      }
+    }, "Cannot copy the database: " + databaseName);
+
+    return this;
+  }
+
+  public synchronized Map<String, String> getGlobalConfigurations() throws IOException {
+    return networkAdminOperation(new OStorageRemoteOperation<Map<String, String>>() {
+      @Override
+      public Map<String, String> execute(OChannelBinaryAsynchClient network) throws IOException {
+        final Map<String, String> config = new HashMap<String, String>();
+        storage.beginRequest(network, OChannelBinaryProtocol.REQUEST_CONFIG_LIST);
+        storage.endRequest(network);
+
+        try {
+          storage.beginResponse(network);
+          final int num = network.readShort();
+          for (int i = 0; i < num; ++i)
+            config.put(network.readString(), network.readString());
+        } finally {
+          storage.endResponse(network);
+        }
+
+        return config;
+      }
+    }, "Cannot retrieve the configuration list");
+
+  }
+
+  public synchronized String getGlobalConfiguration(final OGlobalConfiguration config) throws IOException {
+    return networkAdminOperation(new OStorageRemoteOperation<String>() {
+      @Override
+      public String execute(OChannelBinaryAsynchClient network) throws IOException {
+        storage.beginRequest(network, OChannelBinaryProtocol.REQUEST_CONFIG_GET);
+        network.writeString(config.getKey());
+        storage.endRequest(network);
+
+        try {
+          storage.beginResponse(network);
+          return network.readString();
+        } finally {
+          storage.endResponse(network);
+        }
+      }
+    }, "Cannot retrieve the configuration value: " + config.getKey());
+  }
+
+  public synchronized OServerAdmin setGlobalConfiguration(final OGlobalConfiguration config, final Object iValue)
+      throws IOException {
+
+    networkAdminOperation(new OStorageRemoteOperation<Void>() {
+      @Override
+      public Void execute(OChannelBinaryAsynchClient network) throws IOException {
+        storage.beginRequest(network, OChannelBinaryProtocol.REQUEST_CONFIG_SET);
+        network.writeString(config.getKey());
+        network.writeString(iValue != null ? iValue.toString() : "");
+        storage.endRequest(network);
+        storage.getResponse(network);
+
+        return null;
+      }
+    }, "Cannot set the configuration value: " + config.getKey());
+    return this;
+  }
+
+  /**
+   * Close the connection if open.
+   */
+  public synchronized void close() {
+    storage.close();
+  }
+
+  public synchronized void close(boolean iForce) {
+    storage.close(iForce, false);
+  }
+
+  public synchronized String getURL() {
+    return storage != null ? storage.getURL() : null;
+  }
+
+  public boolean isConnected() {
+    return storage != null && !storage.isClosed();
+  }
+
+  protected ODocument sendRequest(final byte iRequest, final ODocument iPayLoad, final String iActivity) {
+    // Using here networkOperation because the original retry logic was lik networkOperation
+    return storage.networkOperation(new OStorageRemoteOperation<ODocument>() {
+      @Override
+      public ODocument execute(OChannelBinaryAsynchClient network) throws IOException {
+        try {
+          storage.beginRequest(network, iRequest);
+          network.writeBytes(iPayLoad.toStream());
+        } finally {
+          storage.endRequest(network);
+        }
+
+        try {
+          storage.beginResponse(network);
+          return new ODocument(network.readBytes());
+        } finally {
+          storage.endResponse(network);
+        }
+      }
+    }, "Error on executing  '" + iActivity + "'");
+  }
+
+  private boolean handleDBFreeze() {
+    boolean retry;
+    OLogManager.instance().warn(this,
+        "DB is frozen will wait for " + OGlobalConfiguration.CLIENT_DB_RELEASE_WAIT_TIMEOUT.getValue() + " ms. and then retry.");
+    retry = true;
+    try {
+      Thread.sleep(OGlobalConfiguration.CLIENT_DB_RELEASE_WAIT_TIMEOUT.getValueAsInteger());
+    } catch (InterruptedException ie) {
+      retry = false;
+
+      Thread.currentThread().interrupt();
+    }
+    return retry;
+  }
+
+  protected <T> T networkAdminOperation(final OStorageRemoteOperation<T> operation, final String errorMessage) {
+
+    OChannelBinaryAsynchClient network = null;
+    try {
+      //TODO:replace this api with one that get connection for only the specified url.
+      network = storage.getNetwork(storage.getCurrentServerURL());
+      return operation.execute(network);
+    } catch (Exception e) {
+      storage.close(true, false);
+      throw OException.wrapException(new OStorageException(errorMessage), e);
+    }
+  }
+
+}