<?xml version="1.0" encoding="UTF-8"?>

<!--
  ~ Copyright 2010-2012 Luca Garulli (l.garulli(at)orientechnologies.com)
  ~
  ~ Licensed under the Apache License, Version 2.0 (the "License");
  ~ you may not use this file except in compliance with the License.
  ~ You may obtain a copy of the License at
  ~
  ~      http://www.apache.org/licenses/LICENSE-2.0
  ~
  ~ Unless required by applicable law or agreed to in writing, software
  ~ distributed under the License is distributed on an "AS IS" BASIS,
  ~ WITHOUT WARRANTIES OR CONDITIONS OF ANY KIND, either express or implied.
  ~ See the License for the specific language governing permissions and
  ~ limitations under the License.
  -->

<project xmlns="http://maven.apache.org/POM/4.0.0" xmlns:xsi="http://www.w3.org/2001/XMLSchema-instance"
         xsi:schemaLocation="http://maven.apache.org/POM/4.0.0 http://maven.apache.org/maven-v4_0_0.xsd">

    <modelVersion>4.0.0</modelVersion>

    <parent>
        <groupId>com.orientechnologies</groupId>
        <artifactId>orientdb-parent</artifactId>
<<<<<<< HEAD
        <version>2.1-SNAPSHOT</version>
=======
        <version>2.0.3</version>
>>>>>>> e72394c1
        <relativePath>../</relativePath>
    </parent>

    <artifactId>orientdb-community</artifactId>
    <packaging>pom</packaging>

    <name>OrientDB Community Distribution</name>

    <properties>
        <VERSION>${project.version}</VERSION>
        <BUILD>${implementation.build}; ${maven.build.timestamp}</BUILD>
        <project.build.sourceEncoding>UTF-8</project.build.sourceEncoding>
    </properties>

    <dependencies>
        <dependency>
            <groupId>com.orientechnologies</groupId>
            <artifactId>orientdb-client</artifactId>
            <version>${project.version}</version>
        </dependency>

        <dependency>
            <groupId>com.orientechnologies</groupId>
            <artifactId>orientdb-core</artifactId>
            <version>${project.version}</version>
        </dependency>

        <dependency>
            <groupId>com.orientechnologies</groupId>
            <artifactId>orientdb-enterprise</artifactId>
            <version>${project.version}</version>
        </dependency>

        <dependency>
            <groupId>com.orientechnologies</groupId>
            <artifactId>orientdb-server</artifactId>
            <version>${project.version}</version>
        </dependency>

        <dependency>
            <groupId>com.orientechnologies</groupId>
            <artifactId>orientdb-object</artifactId>
            <version>${project.version}</version>
        </dependency>

        <dependency>
            <groupId>com.orientechnologies</groupId>
            <artifactId>orientdb-tools</artifactId>
            <version>${project.version}</version>
        </dependency>
        <dependency>
            <groupId>com.orientechnologies</groupId>
            <artifactId>orientdb-distributed</artifactId>
            <version>${project.version}</version>
        </dependency>
        <dependency>
            <groupId>com.orientechnologies</groupId>
            <artifactId>orientdb-graphdb</artifactId>
            <version>${project.version}</version>
        </dependency>
    </dependencies>

    <build>
        <plugins>
            <plugin>
                <groupId>org.apache.maven.plugins</groupId>
                <artifactId>maven-assembly-plugin</artifactId>
                <version>2.4</version>
                <executions>
                    <execution>
                        <id>distribution-package</id>
                        <phase>package</phase>
                        <goals>
                            <goal>single</goal>
                        </goals>
                        <configuration>
                            <descriptors>
                                <descriptor>${basedir}/src/main/assembly/bin.xml</descriptor>
                            </descriptors>
                            <filters>
                                <filter></filter>
                            </filters>
                            <ignoreDirFormatExtensions>false</ignoreDirFormatExtensions>
                            <tarLongFileMode>gnu</tarLongFileMode>
                        </configuration>
                    </execution>
                </executions>
            </plugin>
        </plugins>
    </build>

</project><|MERGE_RESOLUTION|>--- conflicted
+++ resolved
@@ -24,11 +24,7 @@
     <parent>
         <groupId>com.orientechnologies</groupId>
         <artifactId>orientdb-parent</artifactId>
-<<<<<<< HEAD
         <version>2.1-SNAPSHOT</version>
-=======
-        <version>2.0.3</version>
->>>>>>> e72394c1
         <relativePath>../</relativePath>
     </parent>
 
