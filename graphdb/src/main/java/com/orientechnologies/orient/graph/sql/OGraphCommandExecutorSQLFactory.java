/*
 * Copyright 2012 Orient Technologies.
 *
 * Licensed under the Apache License, Version 2.0 (the "License");
 * you may not use this file except in compliance with the License.
 * You may obtain a copy of the License at
 *
 *      http://www.apache.org/licenses/LICENSE-2.0
 *
 * Unless required by applicable law or agreed to in writing, software
 * distributed under the License is distributed on an "AS IS" BASIS,
 * WITHOUT WARRANTIES OR CONDITIONS OF ANY KIND, either express or implied.
 * See the License for the specific language governing permissions and
 * limitations under the License.
 */
package com.orientechnologies.orient.graph.sql;

import java.util.Collections;
import java.util.HashMap;
import java.util.Map;
import java.util.Set;

import com.orientechnologies.common.exception.OException;
import com.orientechnologies.common.types.OModifiableBoolean;
import com.orientechnologies.orient.core.db.ODatabaseDocumentInternal;
import com.orientechnologies.orient.core.db.ODatabaseRecordThreadLocal;
import com.orientechnologies.orient.core.db.document.ODatabaseDocument;
import com.orientechnologies.orient.core.db.document.ODatabaseDocumentTx;
import com.orientechnologies.orient.core.exception.OCommandExecutionException;
import com.orientechnologies.orient.core.metadata.security.OSecurityUser;
import com.orientechnologies.orient.core.sql.OCommandExecutorSQLAbstract;
import com.orientechnologies.orient.core.sql.OCommandExecutorSQLFactory;
import com.tinkerpop.blueprints.impls.orient.OrientBaseGraph;
import com.tinkerpop.blueprints.impls.orient.OrientGraph;
import com.tinkerpop.blueprints.impls.orient.OrientGraphNoTx;

/**
 * Graph related command operator executor factory. It's auto-discovered.
 *
 * @author Luca Garulli
 */
public class OGraphCommandExecutorSQLFactory implements OCommandExecutorSQLFactory {
  public enum GRAPH_CONSISTENCY_MODE {
    TX, NOTX_SYNC_REPAIR, NOTX_ASYNC_REPAIR
  }

  private static final Map<String, Class<? extends OCommandExecutorSQLAbstract>> COMMANDS;

  static {
    // COMMANDS
    final Map<String, Class<? extends OCommandExecutorSQLAbstract>> commands = new HashMap<String, Class<? extends OCommandExecutorSQLAbstract>>();

    commands.put(OCommandExecutorSQLCreateEdge.NAME, OCommandExecutorSQLCreateEdge.class);
    commands.put(OCommandExecutorSQLDeleteEdge.NAME, OCommandExecutorSQLDeleteEdge.class);
    commands.put(OCommandExecutorSQLCreateVertex.NAME, OCommandExecutorSQLCreateVertex.class);
    commands.put(OCommandExecutorSQLDeleteVertex.NAME, OCommandExecutorSQLDeleteVertex.class);
    commands.put(OCommandExecutorSQLMoveVertex.NAME, OCommandExecutorSQLMoveVertex.class);

    COMMANDS = Collections.unmodifiableMap(commands);
  }

  public interface GraphCallBack<T> {
    T call(OrientBaseGraph graph);
  }

  /**
   * Returns a Transactional OrientGraph implementation from the current database in thread local.
   *
   * @param autoStartTx
   *          Whether returned graph will start transaction before each operation till commit automatically or user should do it
   *          explicitly be calling {@link OrientGraph#getRawGraph()} method {@link ODatabaseDocumentTx#begin()}.
   *
   * @return Transactional OrientGraph implementation from the current database in thread local.
   */
  public static OrientGraph getGraph(final boolean autoStartTx, OModifiableBoolean shouldBeShutDown) {
    final ODatabaseDocument database = ODatabaseRecordThreadLocal.INSTANCE.get();

    final OrientBaseGraph result = OrientBaseGraph.getActiveGraph();

    if (result != null && (result instanceof OrientGraph)) {
      final ODatabaseDocumentTx graphDb = result.getRawGraph();

      // CHECK IF THE DATABASE + USER IN TL IS THE SAME IN ORDER TO USE IT
      if (canReuseActiveGraph(graphDb, database)) {

        if (!graphDb.isClosed()) {
          ODatabaseRecordThreadLocal.INSTANCE.set(graphDb);
<<<<<<< HEAD
          if (autoStartTx && !graphDb.getTransaction().isActive())
=======
          if (autoStartTx && autoTxStartRequired(graphDb))
>>>>>>> b2d2a809
            ((OrientGraph) result).begin();

          shouldBeShutDown.setValue(false);
          return (OrientGraph) result;
        }
      }
    }
    // Set it again on ThreadLocal because the getRawGraph() may have set a closed db in the thread-local
    ODatabaseRecordThreadLocal.INSTANCE.set((ODatabaseDocumentInternal) database);
    shouldBeShutDown.setValue(true);

    final OrientGraph g = new OrientGraph((ODatabaseDocumentTx) database, false);
<<<<<<< HEAD
    if (autoStartTx && !database.getTransaction().isActive())
=======
    if (autoStartTx && autoTxStartRequired(database))
>>>>>>> b2d2a809
      g.begin();
    return g;
  }

  /**
   * @return a Non Transactional OrientGraph implementation from the current database in thread local.
   */
  public static OrientGraphNoTx getGraphNoTx(final OModifiableBoolean shouldBeShutDown) {
    final ODatabaseDocument database = ODatabaseRecordThreadLocal.INSTANCE.get();

    final OrientBaseGraph result = OrientBaseGraph.getActiveGraph();

    if (result != null && (result instanceof OrientGraphNoTx)) {
      final ODatabaseDocumentTx graphDb = result.getRawGraph();

      // CHECK IF THE DATABASE + USER IN TL IS THE SAME IN ORDER TO USE IT
      if (canReuseActiveGraph(graphDb, database)) {

        if (!graphDb.isClosed()) {
          ODatabaseRecordThreadLocal.INSTANCE.set(graphDb);
          shouldBeShutDown.setValue(false);
          return (OrientGraphNoTx) result;
        }
      }
    }

    // Set it again on ThreadLocal because the getRawGraph() may have set a closed db in the thread-local
    shouldBeShutDown.setValue(true);
    ODatabaseRecordThreadLocal.INSTANCE.set((ODatabaseDocumentInternal) database);
    return new OrientGraphNoTx((ODatabaseDocumentTx) database);
  }

  /**
   * @return any graph if available, otherwise a Non Transactional OrientGraph implementation from the current database in thread
   *         local.
   */
  public static OrientBaseGraph getAnyGraph(final OModifiableBoolean shouldBeShutDown) {
    final ODatabaseDocument database = ODatabaseRecordThreadLocal.INSTANCE.get();

    final OrientBaseGraph result = OrientBaseGraph.getActiveGraph();

    if (result != null) {
      final ODatabaseDocumentTx graphDb = result.getRawGraph();

      // CHECK IF THE DATABASE + USER IN TL IS THE SAME IN ORDER TO USE IT
      if (canReuseActiveGraph(graphDb, database)) {
        if (!graphDb.isClosed()) {
          ODatabaseRecordThreadLocal.INSTANCE.set(graphDb);
          shouldBeShutDown.setValue(false);
          return result;
        }
      }
    }

    // Set it again on ThreadLocal because the getRawGraph() may have set a closed db in the thread-local
    shouldBeShutDown.setValue(true);
    ODatabaseRecordThreadLocal.INSTANCE.set((ODatabaseDocumentInternal) database);
    return new OrientGraphNoTx((ODatabaseDocumentTx) database);
  }

  public static <T> T runInTx(final OrientGraph graph, final GraphCallBack<T> callBack) {
    final ODatabaseDocument databaseRecord = getDatabase();
    final boolean txWasActive = databaseRecord.getTransaction().isActive();

    if (!txWasActive)
      graph.getRawGraph().begin();

    try {
      final T result = callBack.call(graph);

      if (!txWasActive)
        graph.commit();

      return result;
    } catch (RuntimeException e) {
      if (!txWasActive)
        graph.rollback();

      throw e;
    }
  }

  public static <T> T runInTx(final GraphCallBack<T> callBack) {
    final OModifiableBoolean shutdownFlag = new OModifiableBoolean();
    final ODatabaseDocumentInternal curDb = ODatabaseRecordThreadLocal.INSTANCE.get();
    final boolean txAlreadyBegun = curDb.getTransaction().isActive();
    final OrientGraph graph = OGraphCommandExecutorSQLFactory.getGraph(true, shutdownFlag);
    try {
      return runInTx(graph, callBack);
    } finally {
      if (!txAlreadyBegun) {
        graph.commit();

        if (shutdownFlag.getValue())
          graph.shutdown(false, false);
      }

      ODatabaseRecordThreadLocal.INSTANCE.set(curDb);
    }
  }

  public static <T> T runWithAnyGraph(final GraphCallBack<T> callBack) {
    final OModifiableBoolean shutdownFlag = new OModifiableBoolean();
    final ODatabaseDocumentInternal curDb = ODatabaseRecordThreadLocal.INSTANCE.get();
    final OrientBaseGraph graph = OGraphCommandExecutorSQLFactory.getAnyGraph(shutdownFlag);
    try {
      return callBack.call(graph);
    } finally {
      if (shutdownFlag.getValue())
        graph.shutdown(false, false);

      ODatabaseRecordThreadLocal.INSTANCE.set(curDb);
    }
  }

  public static ODatabaseDocument getDatabase() {
    return ODatabaseRecordThreadLocal.INSTANCE.get();
  }

  /**
   * {@inheritDoc}
   */
  public Set<String> getCommandNames() {
    return COMMANDS.keySet();
  }

  /**
   * {@inheritDoc}
   */
  public OCommandExecutorSQLAbstract createCommand(final String name) throws OCommandExecutionException {
    final Class<? extends OCommandExecutorSQLAbstract> clazz = COMMANDS.get(name);

    if (clazz == null) {
      throw new OCommandExecutionException("Unknown command name :" + name);
    }

    try {
      return clazz.newInstance();
    } catch (Exception e) {
      throw OException.wrapException(new OCommandExecutionException("Error in creation of command " + name
          + "(). Probably there is not an empty constructor or the constructor generates errors"), e);
    }
  }

  public static <T> T runInConfiguredTxMode(final GraphCallBack<T> callBack) {
    final OModifiableBoolean shutdownFlag = new OModifiableBoolean();
    final ODatabaseDocumentInternal curDb = ODatabaseRecordThreadLocal.INSTANCE.get();
    final boolean txAlreadyBegun = curDb.getTransaction().isActive();

    OrientBaseGraph graph = null;
    try {
      if (isTxRequiredForSQLGraphOperations()) {
        graph = OGraphCommandExecutorSQLFactory.getGraph(true, shutdownFlag);
        return runInTx((OrientGraph) graph, callBack);
      } else {
        graph = getAnyGraph(shutdownFlag);
        return callBack.call(graph);
      }
    } finally {
      if (graph != null) {
        if (!txAlreadyBegun) {
          graph.commit();

          if (shutdownFlag.getValue())
            graph.shutdown(false, false);
        }
      }

      ODatabaseRecordThreadLocal.INSTANCE.set(curDb);
    }
  }

  public static boolean isTxRequiredForSQLGraphOperations() {
    return ODatabaseRecordThreadLocal.INSTANCE.get().getStorage().getConfiguration().isTxRequiredForSQLGraphOperations();
  }

  public static GRAPH_CONSISTENCY_MODE getConsistencyMode(final OrientBaseGraph graph) {
    final String consistencyMode = graph.getRawGraph().getStorage().getConfiguration().getProperty("graphConsistencyMode");
    if (consistencyMode == null)
      return GRAPH_CONSISTENCY_MODE.TX;

    return GRAPH_CONSISTENCY_MODE.valueOf(consistencyMode);
  }

  protected static boolean canReuseActiveGraph(final ODatabaseDocument iGraphDatabase,
      final ODatabaseDocument iThreadLocalDatabase) {
    if (iGraphDatabase.getURL().equals(iThreadLocalDatabase.getURL())) {
      final OSecurityUser gdbUser = iGraphDatabase.getUser();
      final OSecurityUser tlUser = iThreadLocalDatabase.getUser();

      return gdbUser == null && tlUser == null || (gdbUser != null && tlUser != null && gdbUser.equals(tlUser));
    }
    return false;
  }

  private static boolean autoTxStartRequired(ODatabaseDocument database) {
    return !database.getTransaction().isActive();
  }

}<|MERGE_RESOLUTION|>--- conflicted
+++ resolved
@@ -85,11 +85,7 @@
 
         if (!graphDb.isClosed()) {
           ODatabaseRecordThreadLocal.INSTANCE.set(graphDb);
-<<<<<<< HEAD
-          if (autoStartTx && !graphDb.getTransaction().isActive())
-=======
           if (autoStartTx && autoTxStartRequired(graphDb))
->>>>>>> b2d2a809
             ((OrientGraph) result).begin();
 
           shouldBeShutDown.setValue(false);
@@ -102,11 +98,7 @@
     shouldBeShutDown.setValue(true);
 
     final OrientGraph g = new OrientGraph((ODatabaseDocumentTx) database, false);
-<<<<<<< HEAD
-    if (autoStartTx && !database.getTransaction().isActive())
-=======
     if (autoStartTx && autoTxStartRequired(database))
->>>>>>> b2d2a809
       g.begin();
     return g;
   }
