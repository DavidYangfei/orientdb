/*
 *
 *  * Copyright 2010-2014 Orient Technologies LTD (info(at)orientechnologies.com)
 *  *
 *  * Licensed under the Apache License, Version 2.0 (the "License");
 *  * you may not use this file except in compliance with the License.
 *  * You may obtain a copy of the License at
 *  *
 *  *      http://www.apache.org/licenses/LICENSE-2.0
 *  *
 *  * Unless required by applicable law or agreed to in writing, software
 *  * distributed under the License is distributed on an "AS IS" BASIS,
 *  * WITHOUT WARRANTIES OR CONDITIONS OF ANY KIND, either express or implied.
 *  * See the License for the specific language governing permissions and
 *  * limitations under the License.
 *
 */

package com.orientechnologies.orient.etl.loader;

import com.orientechnologies.orient.core.command.OCommandContext;
import com.orientechnologies.orient.core.config.OGlobalConfiguration;
import com.orientechnologies.orient.core.db.document.ODatabaseDocumentTx;
import com.orientechnologies.orient.core.exception.OConfigurationException;
import com.orientechnologies.orient.core.exception.OSchemaException;
import com.orientechnologies.orient.core.index.OIndex;
import com.orientechnologies.orient.core.intent.OIntentMassiveInsert;
import com.orientechnologies.orient.core.metadata.schema.OClass;
import com.orientechnologies.orient.core.metadata.schema.OClassImpl;
import com.orientechnologies.orient.core.metadata.schema.OProperty;
import com.orientechnologies.orient.core.metadata.schema.OType;
import com.orientechnologies.orient.core.record.impl.ODocument;
import com.orientechnologies.orient.etl.OETLPipeline;
import com.orientechnologies.orient.etl.OETLProcessor;
import com.tinkerpop.blueprints.impls.orient.OrientBaseGraph;
import com.tinkerpop.blueprints.impls.orient.OrientElement;
import com.tinkerpop.blueprints.impls.orient.OrientGraphFactory;
import com.tinkerpop.blueprints.impls.orient.OrientVertex;

import java.util.List;
import java.util.concurrent.atomic.AtomicLong;

import static com.orientechnologies.orient.etl.OETLProcessor.LOG_LEVELS.DEBUG;
import static com.orientechnologies.orient.etl.OETLProcessor.LOG_LEVELS.INFO;
import static com.orientechnologies.orient.etl.loader.OOrientDBLoader.DB_TYPE.DOCUMENT;

/**
 * ETL Loader that saves record into OrientDB database.
 */
public class OOrientDBLoader extends OAbstractLoader implements OLoader {
  protected String          clusterName;
  protected String          className;
  protected List<ODocument> classes;
  protected List<ODocument> indexes;
  protected OClass          schemaClass;
  protected String          dbURL;
  protected String     dbUser                     = "admin";
  protected String     dbPassword                 = "admin";
  protected boolean    dbAutoCreate               = true;
  protected boolean    dbAutoDropIfExists         = false;
  protected boolean    dbAutoCreateProperties     = false;
  protected boolean    useLightweightEdges        = false;
  protected boolean    standardElementConstraints = true;
  protected boolean    tx                         = false;
  protected int        batchCommitSize            = 0;
  protected AtomicLong batchCounter               = new AtomicLong(0);
  protected DB_TYPE    dbType                     = DOCUMENT;
  protected boolean    wal                        = true;
  protected boolean    txUseLog                   = false;

  public OOrientDBLoader() {
  }

  @Override
  public void load(OETLPipeline pipeline, final Object input, OCommandContext context) {

    if (input == null)
      return;

    if (dbAutoCreateProperties) {
      autoCreateProperties(pipeline, input);
    }

    if (tx && dbType == DOCUMENT) {
      final ODatabaseDocumentTx documentDatabase = pipeline.getDocumentDatabase();
      if (!documentDatabase.getTransaction().isActive()) {
        // BEGIN THE TRANSACTION FIRST
        beginTransaction(documentDatabase);
      }
    }

    if (input instanceof OrientVertex) {
      final OrientVertex v = (OrientVertex) input;

      if (clusterName != null) {
        v.save(clusterName);
      } else {
        v.save();
      }

    } else if (input instanceof ODocument) {
      final ODocument doc = (ODocument) input;

      if (className != null) {
        doc.setClassName(className);
      }

      if (clusterName != null) {
        doc.save(clusterName);
      } else {
        doc.save();
      }
    }

    progress.incrementAndGet();

    // DO BATCH COMMIT
    if (batchCommitSize > 0 && batchCounter.get() > batchCommitSize) {
      if (dbType == DOCUMENT) {
        final ODatabaseDocumentTx documentDatabase = pipeline.getDocumentDatabase();
        log(DEBUG, "committing batch");
        documentDatabase.commit();
        beginTransaction(documentDatabase);
      } else {
        log(DEBUG, "committing batch");
        pipeline.getGraphDatabase().commit();
      }
      batchCounter.set(0);
    } else {
      batchCounter.incrementAndGet();
    }
  }

  private void autoCreateProperties(OETLPipeline pipeline, Object input) {
    if (dbType == DOCUMENT) {
      if (input instanceof ODocument) {
        final ODocument doc = (ODocument) input;
        final OClass cls;
        if (className != null)
          cls = getOrCreateClass(pipeline, className, null);
        else
          cls = doc.getSchemaClass();

        for (String f : doc.fieldNames()) {
          final String newName = transformFieldName(f);
          final String fName = newName != null ? newName : f;

          OProperty p = cls.getProperty(fName);
          if (p == null) {
            final Object fValue = doc.field(f);
            createProperty(cls, fName, fValue);
            if (newName != null) {
              // REPLACE IT
              doc.removeField(f);
              doc.field(newName, fValue);
            }
          }
        }
      }
    } else if (dbType == DB_TYPE.GRAPH) {
      if (input instanceof OrientElement) {
        final OrientElement element = (OrientElement) input;

        final OClass cls;
        final String clsName =
            className != null ? className : (element instanceof OrientVertex ? element.getLabel() : element.getLabel());
        if (clsName != null)
          cls = getOrCreateClass(pipeline, clsName, element.getBaseClassName());
        else
          throw new IllegalArgumentException("No class defined on graph element: " + input);

        for (String f : element.getPropertyKeys()) {
          final String newName = transformFieldName(f);
          final String fName = newName != null ? newName : f;

          OProperty p = cls.getProperty(fName);
          if (p == null) {
            final Object fValue = element.getProperty(f);
            createProperty(cls, fName, fValue);
            if (newName != null) {
              // REPLACE IT
              element.removeProperty(f);
              element.setProperty(newName, fValue);
            }
          }
        }
      }
    }
  }

  @Override
  public String getUnit() {
    return dbType == DOCUMENT ? "documents" : "vertices";
  }

  @Override
  public void rollback(OETLPipeline pipeline) {
    if (tx)
      if (dbType == DOCUMENT) {
        final ODatabaseDocumentTx documentDatabase = pipeline.getDocumentDatabase();
        if (documentDatabase.getTransaction().isActive())
          documentDatabase.rollback();
      } else
        pipeline.getGraphDatabase().rollback();
  }

  protected OClass getOrCreateClass(OETLPipeline pipeline, final String iClassName, final String iSuperClass) {
    OClass cls;

    if (dbType == DOCUMENT) {
      // DOCUMENT
      final ODatabaseDocumentTx documentDatabase = pipeline.getDocumentDatabase();
      if (documentDatabase.getMetadata().getSchema().existsClass(iClassName))
        cls = documentDatabase.getMetadata().getSchema().getClass(iClassName);
      else {
        if (iSuperClass != null) {
          final OClass superClass = documentDatabase.getMetadata().getSchema().getClass(iSuperClass);
          if (superClass == null)
            throw new OLoaderException("Cannot find super class '" + iSuperClass + "'");

          cls = documentDatabase.getMetadata().getSchema().createClass(iClassName, superClass);
          log(DEBUG, "- OrientDBLoader: created class '%s' extends '%s'", iClassName, iSuperClass);
        } else {
          cls = documentDatabase.getMetadata().getSchema().createClass(iClassName);
          log(DEBUG, "- OrientDBLoader: created class '%s'", iClassName);
        }
      }
    } else {
      // GRAPH
      final OrientBaseGraph graphDatabase = pipeline.getGraphDatabase();
      cls = graphDatabase.getRawGraph().getMetadata().getSchema().getClass(iClassName);
      if (cls == null) {

        if (iSuperClass != null) {
          final OClass superClass = graphDatabase.getRawGraph().getMetadata().getSchema().getClass(iSuperClass);
          if (superClass == null)
            throw new OLoaderException("Cannot find super class '" + iSuperClass + "'");

          if (graphDatabase.getVertexBaseType().isSuperClassOf(superClass)) {
            // VERTEX
            cls = graphDatabase.createVertexType(iClassName, superClass);
            log(DEBUG, "- OrientDBLoader: created vertex class '%s' extends '%s'", iClassName, iSuperClass);
          } else {
            // EDGE
            cls = graphDatabase.createEdgeType(iClassName, superClass);
            log(DEBUG, "- OrientDBLoader: created edge class '%s' extends '%s'", iClassName, iSuperClass);
          }
        } else {
          // ALWAYS CREATE SUB-VERTEX
          cls = graphDatabase.createVertexType(iClassName);
          log(DEBUG, "- OrientDBLoader: created vertex class '%s'", iClassName);
        }
      }
    }

    if (clusterName != null) {
      int clusterIdByName = pipeline.getDocumentDatabase().getClusterIdByName(clusterName);
      if (clusterIdByName == -1) {
        cls.addCluster(clusterName);
<<<<<<< HEAD
=======
        log(INFO, " - OrientDBLoader: created cluster '%s' ", clusterName);
>>>>>>> 6688e683
      }
    }
    return cls;
  }

  private String transformFieldName(String f) {
    final char first = f.charAt(0);
    if (Character.isDigit(first))
      return "field" + Character.toUpperCase(first) + (f.length() > 1 ? f.substring(1) : "");
    return null;
  }

  protected void createProperty(final OClass cls, final String f, final Object fValue) {
    if (fValue != null) {
      final OType fType = OType.getTypeByClass(fValue.getClass());

      try {
        cls.createProperty(f, fType);
      } catch (OSchemaException e) {
      }

      log(DEBUG, "created property [%s.%s] of type [%s]", cls.getName(), f, fType);
    }
  }

  private void beginTransaction(final ODatabaseDocumentTx db) {
    db.begin();
    db.getTransaction().setUsingLog(txUseLog);
  }

  @Override
  public ODocument getConfiguration() {
    return new ODocument().fromJSON("{parameters:[" + "{dbUrl:{optional:false,description:'Database URL'}},"
        + "{dbUser:{optional:true,description:'Database user, default is admin'}},"
        + "{dbPassword:{optional:true,description:'Database password, default is admin'}},"
        + "{dbType:{optional:true,description:'Database type, default is document',values:" + stringArray2Json(DB_TYPE.values())
        + "}}," + "{class:{optional:true,description:'Record class name'}},"
        + "{tx:{optional:true,description:'Transaction mode: true executes in transaction, false for atomic operations'}},"
        + "{dbAutoCreate:{optional:true,description:'Auto create the database if not exists. Default is true'}},"
        + "{dbAutoCreateProperties:{optional:true,description:'Auto create properties in schema'}},"
        + "{dbAutoDropIfExists:{optional:true,description:'Auto drop the database if already exists. Default is false.'}},"
        + "{batchCommit:{optional:true,description:'Auto commit every X items. This speed up creation of edges.'}},"
        + "{wal:{optional:true,description:'Use the WAL (Write Ahead Log)'}},"
        + "{useLightweightEdges:{optional:true,description:'Enable/Disable LightweightEdges in Graphs. Default is false'}},"
        + "{standardElementConstraints:{optional:true,description:'Enable/Disable Standard Blueprints constraints on names. Default is true'}},"
        + "{cluster:{optional:true,description:'Cluster name where to store the new record'}},"
        + "{settings:{optional:true,description:'OrientDB settings as a map'}},"
        + "{classes:{optional:true,description:'Classes used. It assure the classes exist or in case create them'}},"
        + "{indexes:{optional:true,description:'Indexes used. It assure the indexes exist or in case create them'}}],"
        + "input:['OrientVertex','ODocument']}");
  }

  @Override
  public void configure(final OETLProcessor iProcessor, final ODocument iConfiguration, final OCommandContext iContext) {
    super.configure(iProcessor, iConfiguration, iContext);

    if (iConfiguration.containsField("dbURL"))
      dbURL = (String) resolve(iConfiguration.field("dbURL"));
    if (iConfiguration.containsField("dbUser"))
      dbUser = (String) resolve(iConfiguration.field("dbUser"));
    if (iConfiguration.containsField("dbPassword"))
      dbPassword = (String) resolve(iConfiguration.field("dbPassword"));
    if (iConfiguration.containsField("dbType"))
      dbType = DB_TYPE.valueOf(iConfiguration.field("dbType").toString().toUpperCase());
    if (iConfiguration.containsField("tx"))
      tx = iConfiguration.<Boolean>field("tx");
    if (iConfiguration.containsField("wal"))
      wal = iConfiguration.<Boolean>field("wal");
    if (iConfiguration.containsField("txUseLog"))
      txUseLog = iConfiguration.<Boolean>field("txUseLog");
    if (iConfiguration.containsField("batchCommit"))
      batchCommitSize = iConfiguration.<Integer>field("batchCommit");
    if (iConfiguration.containsField("dbAutoCreate"))
      dbAutoCreate = iConfiguration.<Boolean>field("dbAutoCreate");
    if (iConfiguration.containsField("dbAutoDropIfExists"))
      dbAutoDropIfExists = iConfiguration.<Boolean>field("dbAutoDropIfExists");
    if (iConfiguration.containsField("dbAutoCreateProperties"))
      dbAutoCreateProperties = iConfiguration.<Boolean>field("dbAutoCreateProperties");
    if (iConfiguration.containsField("useLightweightEdges"))
      useLightweightEdges = iConfiguration.<Boolean>field("useLightweightEdges");
    if (iConfiguration.containsField("standardElementConstraints"))
      standardElementConstraints = iConfiguration.<Boolean>field("standardElementConstraints");

    clusterName = iConfiguration.field("cluster");
    className = iConfiguration.field("class");
    indexes = iConfiguration.field("indexes");
    classes = iConfiguration.field("classes");

    if (iConfiguration.containsField("settings")) {
      final ODocument settings = (ODocument) iConfiguration.field("settings");
      settings.setAllowChainedAccess(false);
      for (String s : settings.fieldNames()) {
        final OGlobalConfiguration v = OGlobalConfiguration.findByKey(s);
        if (v != null)
          v.setValue(settings.field(s));
      }
    }

    // use wal or not
    OGlobalConfiguration.USE_WAL.setValue(wal);

    switch (dbType) {
    case DOCUMENT:
      final ODatabaseDocumentTx documentDatabase = new ODatabaseDocumentTx(dbURL);
      if (documentDatabase.exists() && dbAutoDropIfExists) {
        log(OETLProcessor.LOG_LEVELS.INFO, "Dropping existent database '%s'...", dbURL);
        documentDatabase.open(dbUser, dbPassword);
        documentDatabase.drop();
      }

      if (documentDatabase.exists()) {
        log(DEBUG, "Opening database '%s'...", dbURL);
        documentDatabase.open(dbUser, dbPassword);
      } else if (dbAutoCreate) {
        documentDatabase.create();
      } else
        throw new IllegalArgumentException("Database '" + dbURL + "' not exists and 'dbAutoCreate' setting is false");

      documentDatabase.close();
      break;

    case GRAPH:
      final OrientGraphFactory factory = new OrientGraphFactory(dbURL, dbUser, dbPassword);
      if (dbAutoDropIfExists && factory.exists()) {
        log(OETLProcessor.LOG_LEVELS.INFO, "Dropping existent database '%s'...", dbURL);
        factory.drop();
      }

      final OrientBaseGraph graphDatabase = tx ? factory.getTx() : factory.getNoTx();
      graphDatabase.shutdown();
      break;
    }
  }

  @Override
  public void begin() {

  }

  public void beginLoader(OETLPipeline pipeline) {

    synchronized (this) {
      ODatabaseDocumentTx documentDatabase = null;
      OrientBaseGraph graphDatabase = null;
      switch (dbType) {
      case DOCUMENT:
        documentDatabase = new ODatabaseDocumentTx(dbURL);
        documentDatabase.open(dbUser, dbPassword);
        break;

      case GRAPH:
        final OrientGraphFactory factory = new OrientGraphFactory(dbURL, dbUser, dbPassword);

        graphDatabase = tx ? factory.getTx() : factory.getNoTx();

        graphDatabase.setUseLightweightEdges(useLightweightEdges);
        graphDatabase.setStandardElementConstraints(standardElementConstraints);
        pipeline.setGraphDatabase(graphDatabase);

        documentDatabase = graphDatabase.getRawGraph();
        break;
      }

      pipeline.setDocumentDatabase(documentDatabase);
      pipeline.setGraphDatabase(graphDatabase);

      if (classes != null) {
        for (ODocument cls : classes) {
          schemaClass = getOrCreateClass(pipeline, (String) cls.field("name"), (String) cls.field("extends"));

          Integer clusters = cls.field("clusters");
          if (clusters != null)
            OClassImpl.addClusters(schemaClass, clusters);

          log(DEBUG, "%s: found %d %s in class '%s'", getName(), schemaClass.count(), getUnit(), className);
        }
      }

      if (className != null) {
        schemaClass = getOrCreateClass(pipeline, className, null);
        log(DEBUG, "%s: found %d %s in class '%s'", getName(), schemaClass.count(), getUnit(), className);
      }

      if (indexes != null) {
        for (ODocument idx : indexes) {
          OIndex index;

          final ODocument metadata = (ODocument) resolve(idx.field("metadata"));
          log(DEBUG, "%s: found metadata field '%s'", getName(), metadata);

          String idxName = (String) resolve(idx.field("name"));
          if (idxName != null) {
            index = documentDatabase.getMetadata().getIndexManager().getIndex(idxName);
            if (index != null)
              // ALREADY EXISTS
              continue;
          }

          final String idxClass = (String) resolve(idx.field("class"));
          if (idxClass == null)
            throw new OConfigurationException("Index 'class' missed in OrientDB Loader");

          final OClass cls = getOrCreateClass(pipeline, idxClass, null);
          final String idxType = idx.field("type");
          if (idxType == null)
            throw new OConfigurationException("Index 'type' missed in OrientDB Loader for index '" + idxName + "'");

          final List<String> idxFields = idx.field("fields");
          if (idxFields == null)
            throw new OConfigurationException("Index 'fields' missed in OrientDB Loader");

          String[] fields = new String[idxFields.size()];
          for (int f = 0; f < fields.length; ++f) {
            final String fieldName = idxFields.get(f);

            final String[] fieldNameParts = fieldName.split(":");

            if (!cls.existsProperty(fieldNameParts[0])) {
              // CREATE PROPERTY AUTOMATICALLY

              if (fieldNameParts.length < 2)
                throw new OConfigurationException("Index field type missed in OrientDB Loader for field '" + fieldName + "'");

              final String fieldType = fieldNameParts[1].toUpperCase();
              final OType type = OType.valueOf(fieldType);

              cls.createProperty(fieldNameParts[0], type);
              log(DEBUG, "- OrientDBLoader: created property '%s.%s' of type: %s", idxClass, fieldNameParts[0], fieldNameParts[1]);
            }

            fields[f] = fieldNameParts[0];
          }

          if (idxName == null) {
            // CREATE INDEX NAME
            idxName = idxClass + ".";
            for (int i = 0; i < fields.length; ++i) {
              if (i > 0)
                idxName += '_';
              idxName += fields[i];
            }
          }

          index = documentDatabase.getMetadata().getIndexManager().getIndex(idxName);
          if (index != null)
            // ALREADY EXISTS
            continue;

          index = cls.createIndex(idxName, idxType, null, metadata, fields);
          log(DEBUG, "- OrientDocumentLoader: created index '%s' type '%s' against Class '%s', fields %s", idxName, idxType,
              idxClass, idxFields);
        }
      }
      documentDatabase.declareIntent(new OIntentMassiveInsert());
    }

  }

  @Override
  public void endLoader(OETLPipeline pipeline) {
    log(OETLProcessor.LOG_LEVELS.INFO, "committing");
    if (dbType == DOCUMENT)
      pipeline.getDocumentDatabase().commit();
    else
      pipeline.getGraphDatabase().commit();
  }

  @Override
  public void end() {
  }

  @Override
  public String getName() {
    return "orientdb";
  }

  protected enum DB_TYPE {
    DOCUMENT, GRAPH
  }
}<|MERGE_RESOLUTION|>--- conflicted
+++ resolved
@@ -257,10 +257,7 @@
       int clusterIdByName = pipeline.getDocumentDatabase().getClusterIdByName(clusterName);
       if (clusterIdByName == -1) {
         cls.addCluster(clusterName);
-<<<<<<< HEAD
-=======
         log(INFO, " - OrientDBLoader: created cluster '%s' ", clusterName);
->>>>>>> 6688e683
       }
     }
     return cls;
