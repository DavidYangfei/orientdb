<<<<<<< HEAD
/*
 *
 *  *  Copyright 2014 Orient Technologies LTD (info(at)orientechnologies.com)
 *  *
 *  *  Licensed under the Apache License, Version 2.0 (the "License");
 *  *  you may not use this file except in compliance with the License.
 *  *  You may obtain a copy of the License at
 *  *
 *  *       http://www.apache.org/licenses/LICENSE-2.0
 *  *
 *  *  Unless required by applicable law or agreed to in writing, software
 *  *  distributed under the License is distributed on an "AS IS" BASIS,
 *  *  WITHOUT WARRANTIES OR CONDITIONS OF ANY KIND, either express or implied.
 *  *  See the License for the specific language governing permissions and
 *  *  limitations under the License.
 *  *
 *  * For more information: http://www.orientechnologies.com
 *
 */
package com.orientechnologies.orient.server.hazelcast;

import com.hazelcast.config.FileSystemXmlConfig;
import com.hazelcast.core.*;
import com.hazelcast.spi.exception.RetryableHazelcastException;
import com.orientechnologies.common.exception.OException;
import com.orientechnologies.common.io.OFileUtils;
import com.orientechnologies.common.log.OLogManager;
import com.orientechnologies.common.parser.OSystemVariableResolver;
import com.orientechnologies.common.util.OCallable;
import com.orientechnologies.orient.core.Orient;
import com.orientechnologies.orient.core.config.OGlobalConfiguration;
import com.orientechnologies.orient.core.db.ODatabaseDocumentInternal;
import com.orientechnologies.orient.core.db.ODatabaseInternal;
import com.orientechnologies.orient.core.db.ODatabaseRecordThreadLocal;
import com.orientechnologies.orient.core.db.document.ODatabaseDocumentTx;
import com.orientechnologies.orient.core.metadata.schema.OType;
import com.orientechnologies.orient.core.record.ORecordInternal;
import com.orientechnologies.orient.core.record.impl.ODocument;
import com.orientechnologies.orient.server.OServer;
import com.orientechnologies.orient.server.config.OServerParameterConfiguration;
import com.orientechnologies.orient.server.distributed.*;
import com.orientechnologies.orient.server.distributed.ODistributedServerLog.DIRECTION;

import java.io.File;
import java.io.FileNotFoundException;
import java.io.IOException;
import java.security.SecureRandom;
import java.util.*;
import java.util.concurrent.ConcurrentMap;
import java.util.concurrent.locks.Lock;

/**
 * Hazelcast implementation for clustering.
 *
 * @author Luca Garulli (l.garulli--at--orientechnologies.com)
 */
public class OHazelcastPlugin extends ODistributedAbstractPlugin implements MembershipListener, EntryListener<String, Object> {

  public static final String CONFIG_DATABASE_PREFIX = "database.";

  protected static final String CONFIG_NODE_PREFIX     = "node.";
  protected static final String CONFIG_DBSTATUS_PREFIX = "dbstatus.";
  protected static final String CONFIG_REGISTEREDNODES = "registeredNodes";

  protected String hazelcastConfigFile = "hazelcast.xml";
  protected          String            membershipListenerRegistration;
  protected          String            membershipListenerMapRegistration;
  protected volatile HazelcastInstance hazelcastInstance;

  // THIS MAP IS BACKED BY HAZELCAST EVENTS. IN THIS WAY WE AVOID TO USE HZ MAP DIRECTLY
  protected OHazelcastDistributedMap configurationMap;

  public OHazelcastPlugin() {
  }

  @Override
  public void config(final OServer iServer, final OServerParameterConfiguration[] iParams) {
    super.config(iServer, iParams);

    if (nodeName == null)
      assignNodeName();

    for (OServerParameterConfiguration param : iParams) {
      if (param.name.equalsIgnoreCase("configuration.hazelcast")) {
        hazelcastConfigFile = OSystemVariableResolver.resolveSystemVariables(param.value);
        hazelcastConfigFile = OFileUtils.getPath(hazelcastConfigFile);
      }
    }
  }

  @Override
  public void startup() {
    if (!enabled)
      return;

    Orient.instance().setRunningDistributed(true);

    OGlobalConfiguration.RID_BAG_EMBEDDED_TO_SBTREEBONSAI_THRESHOLD.setValue(Integer.MAX_VALUE);
    OGlobalConfiguration.RID_BAG_SBTREEBONSAI_TO_EMBEDDED_THRESHOLD.setValue(-1);
    OGlobalConfiguration.STORAGE_TRACK_CHANGED_RECORDS_IN_WAL.setValue(true);

    // FORCE HZ TO USE THE MINIMUM OF THREADS, BECAUSE STARTING FROM V2.2 WE USE HZ ONLY FOR SMALL TASKS
    // System.setProperty("hazelcast.operation.thread.count", "1");
    // System.setProperty("hazelcast.operation.generic.thread.count", "1");
    // System.setProperty("hazelcast.client.event.thread.count", "1");
    // System.setProperty("hazelcast.event.thread.count", "1");

    // REGISTER TEMPORARY USER FOR REPLICATION PURPOSE
    serverInstance.addTemporaryUser(REPLICATOR_USER, "" + new SecureRandom().nextLong(), "*");

    super.startup();

    status = NODE_STATUS.STARTING;

    final String localNodeName = nodeName;

    activeNodes.clear();
    activeNodesNamesByMemberId.clear();

    // CLOSE ALL CONNECTIONS TO THE SERVERS
    for (ORemoteServerController server : remoteServers.values())
      server.close();
    remoteServers.clear();

    registeredNodeById = null;
    registeredNodeByName = null;

    try {
      hazelcastInstance = configureHazelcast();

      nodeUuid = hazelcastInstance.getCluster().getLocalMember().getUuid();

      OLogManager.instance().info(this, "Starting distributed server '%s' (hzID=%s)...", localNodeName, nodeId);

      activeNodes.put(localNodeName, hazelcastInstance.getCluster().getLocalMember());
      activeNodesNamesByMemberId.put(nodeUuid, localNodeName);

      configurationMap = new OHazelcastDistributedMap(hazelcastInstance);

      OServer.registerServerInstance(localNodeName, serverInstance);

      // REGISTER CURRENT NODES
      for (Member m : hazelcastInstance.getCluster().getMembers()) {
        if (!m.getUuid().equals(getLocalNodeId())) {
          final String memberName = getNodeName(m);
          if (memberName != null) {
            activeNodes.put(memberName, m);
            activeNodesNamesByMemberId.put(m.getUuid(), memberName);
          } else if (!m.equals(hazelcastInstance.getCluster().getLocalMember()))
            ODistributedServerLog.warn(this, localNodeName, null, DIRECTION.NONE, "Cannot find configuration for member: %s", m);
        }
      }

      final Lock lock = getLock("registeredNodes");
      lock.lock();
      try {
        final ODocument registeredNodesFromCluster = new ODocument();
        final String registeredNodesFromClusterAsJson = (String) configurationMap.get(CONFIG_REGISTEREDNODES);

        if (registeredNodesFromClusterAsJson != null) {
          registeredNodesFromCluster.fromJSON(registeredNodesFromClusterAsJson);
          registeredNodeById = registeredNodesFromCluster.field("ids", OType.EMBEDDEDLIST);
          registeredNodeByName = registeredNodesFromCluster.field("names", OType.EMBEDDEDMAP);

          if (registeredNodeByName.containsKey(nodeName)) {
            nodeId = registeredNodeByName.get(nodeName);
          } else {
            // ADD CURRENT NODE
            registeredNodeById.add(nodeName);
            nodeId = registeredNodeById.size() - 1;
            registeredNodeByName.put(nodeName, nodeId);
          }
        } else {
          // FIRST TIME: CREATE NEW CFG
          nodeId = 0;

          registeredNodeById = new ArrayList<String>();
          registeredNodeById.add(nodeName);
          registeredNodesFromCluster.field("ids", registeredNodeById, OType.EMBEDDEDLIST);

          registeredNodeByName = new HashMap<String, Integer>();
          registeredNodeByName.put(nodeName, nodeId);
          registeredNodesFromCluster.field("names", registeredNodeByName, OType.EMBEDDEDMAP);
        }

        // SAVE NEW CFG
        configurationMap.put(CONFIG_REGISTEREDNODES, registeredNodesFromCluster.toJSON());

      } finally {
        lock.unlock();
      }

      publishLocalNodeConfiguration();

      if (!configurationMap.containsKey(CONFIG_NODE_PREFIX + nodeUuid)) {
        // NODE NOT REGISTERED, FORCING SHUTTING DOWN
        ODistributedServerLog.error(this, localNodeName, null, DIRECTION.NONE, "Error on registering local node on cluster");
        throw new ODistributedStartupException("Error on registering local node on cluster");
      }

      // CONNECTS TO ALL THE AVAILABLE NODES
      for (String m : activeNodes.keySet())
        if (!m.equals(nodeName))
          getRemoteServer(m);

      messageService = new ODistributedMessageServiceImpl(this);

      installNewDatabasesFromCluster(true);

      loadLocalDatabases();

      membershipListenerMapRegistration = configurationMap.getHazelcastMap().addEntryListener(this, true);
      membershipListenerRegistration = hazelcastInstance.getCluster().addMembershipListener(this);

      // REGISTER CURRENT MEMBERS
      setNodeStatus(NODE_STATUS.ONLINE);

      publishLocalNodeConfiguration();

      final long delay = OGlobalConfiguration.DISTRIBUTED_PUBLISH_NODE_STATUS_EVERY.getValueAsLong();
      if (delay > 0) {
        publishLocalNodeConfigurationTask = new TimerTask() {
          @Override
          public void run() {
            try {
              publishLocalNodeConfiguration();
            } catch (Throwable e) {
              OLogManager.instance().debug(this, "Error on distributed configuration node updater", e);
            }
          }
        };
        Orient.instance().scheduleTask(publishLocalNodeConfigurationTask, delay, delay);
      }

    } catch (Exception e) {
      ODistributedServerLog.error(this, localNodeName, null, DIRECTION.NONE, "Error on starting distributed plugin", e);
      throw OException.wrapException(new ODistributedStartupException("Error on starting distributed plugin"), e);
    }

    dumpServersStatus();
  }

  protected void publishLocalNodeConfiguration() {
    final ODocument cfg = getLocalNodeConfiguration();
    ORecordInternal.setRecordSerializer(cfg, ODatabaseDocumentTx.getDefaultSerializer());
    configurationMap.put(CONFIG_NODE_PREFIX + nodeUuid, cfg);
  }

  @Override
  public Throwable convertException(final Throwable original) {
    if (original instanceof HazelcastException || original instanceof HazelcastInstanceNotActiveException)
      return new IOException("Hazelcast wrapped exception: " + original.getMessage(), original.getCause());

    if (original instanceof IllegalMonitorStateException)
      // THIS IS RAISED WHEN INTERNAL LOCKING IS BROKEN BECAUSE HARD SHUTDOWN
      return new IOException("Illegal monitor state: " + original.getMessage(), original.getCause());

    return original;
  }

  @Override
  public void shutdown() {
    if (!enabled)
      return;

    OLogManager.instance().warn(this, "Shutting down node %s...", nodeName);
    setNodeStatus(NODE_STATUS.SHUTTINGDOWN);

    try {
      final Set<String> databases = new HashSet<String>();

      for (Map.Entry<String, Object> entry : configurationMap.entrySet()) {
        if (entry.getKey().toString().startsWith(CONFIG_DBSTATUS_PREFIX)) {

          final String nodeDb = entry.getKey().toString().substring(CONFIG_DBSTATUS_PREFIX.length());

          if (nodeDb.startsWith(nodeName))
            databases.add(entry.getKey());
        }
      }

      // PUT DATABASES OFFLINE
      for (String k : databases)
        configurationMap.put(k, DB_STATUS.OFFLINE);
    } catch (HazelcastInstanceNotActiveException e) {
      // HZ IS ALREADY DOWN, IGNORE IT
    }

    super.shutdown();

    if (membershipListenerRegistration != null) {
      try {
        hazelcastInstance.getCluster().removeMembershipListener(membershipListenerRegistration);
      } catch (HazelcastInstanceNotActiveException e) {
        // HZ IS ALREADY DOWN, IGNORE IT
      }
    }

    if (hazelcastInstance != null)
      try {
        hazelcastInstance.shutdown();
      } catch (Exception e) {
        OLogManager.instance().error(this, "Error on shutting down Hazelcast instance", e);
      } finally {
        hazelcastInstance = null;
      }

    configurationMap.destroy();
    configurationMap.getHazelcastMap().removeEntryListener(membershipListenerMapRegistration);

    setNodeStatus(NODE_STATUS.OFFLINE);
  }

  public HazelcastInstance getHazelcastInstance() {
    for (int retry = 1; hazelcastInstance == null && !Thread.currentThread().isInterrupted(); ++retry) {
      if (retry > 25)
        throw new ODistributedException("Hazelcast instance is not available");

      // WAIT UNTIL THE INSTANCE IS READY, FOR MAXIMUM 5 SECS (25 x 200ms)
      try {
        Thread.sleep(200);
      } catch (InterruptedException e) {
        Thread.currentThread().interrupt();
        break;
      }
    }
    return hazelcastInstance;
  }

  protected HazelcastInstance configureHazelcast() throws FileNotFoundException {
    FileSystemXmlConfig config = new FileSystemXmlConfig(hazelcastConfigFile);
    config.setClassLoader(this.getClass().getClassLoader());
    return Hazelcast.newHazelcastInstance(config);
  }

  @Override
  protected ODocument loadDatabaseConfiguration(final String iDatabaseName, final File file, final boolean saveCfgToDisk) {
    // FIRST LOOK IN THE CLUSTER
    if (hazelcastInstance != null) {
      final ODocument cfg = (ODocument) configurationMap.getLocalCachedValue(CONFIG_DATABASE_PREFIX + iDatabaseName);
      if (cfg != null) {
        ODistributedServerLog.info(this, nodeName, null, DIRECTION.NONE, "Loaded database configuration from the active cluster");
        updateCachedDatabaseConfiguration(iDatabaseName, cfg, false, false);
        return cfg;
      }
    }

    // NO NODE IN CLUSTER, LOAD FROM FILE
    return super.loadDatabaseConfiguration(iDatabaseName, file, saveCfgToDisk);
  }

  /**
   * Initializes all the available server's databases as distributed.
   */
  protected void loadLocalDatabases() {
    for (Map.Entry<String, String> storageEntry : serverInstance.getAvailableStorageNames().entrySet()) {
      final String databaseName = storageEntry.getKey();

      if (messageService.getDatabase(databaseName) == null) {
        ODistributedServerLog.info(this, nodeName, null, DIRECTION.NONE, "Opening database '%s'...", databaseName);

        executeInDistributedDatabaseLock(databaseName, new OCallable<Object, ODistributedConfiguration>() {
          @Override
          public Object call(ODistributedConfiguration cfg) {
            ODistributedServerLog.info(this, nodeName, null, DIRECTION.NONE, "Current node started as %s for database '%s'",
                cfg.getServerRole(nodeName), databaseName);

            if (!configurationMap.containsKey(CONFIG_DATABASE_PREFIX + databaseName))
              // PUBLISH CFG THE FIRST TIME
              updateCachedDatabaseConfiguration(databaseName, cfg.getDocument(), false, true);

            final ODistributedDatabaseImpl ddb = messageService.registerDatabase(databaseName);

            // 1ST NODE TO HAVE THE DATABASE: FORCE THE COORDINATOR TO BE LOCAL NODE
            cfg.addNewNodeInServerList(nodeName);

            final String coordinator = getCoordinatorServer(cfg);
            if (!nodeName.equals(coordinator)) {
              ODistributedServerLog.info(this, nodeName, null, DIRECTION.NONE,
                  "First load of database '%s' in the cluster, set local node as coordinator (was '%s')", databaseName,
                  coordinator);
              electCurrentNodeAsNewCoordinator(cfg, coordinator, databaseName);
            }

            ddb.setOnline();
            return null;
          }
        });
      }
    }
  }

  @Override
  public ConcurrentMap<String, Object> getConfigurationMap() {
    return configurationMap;
  }

  @Override
  protected ODistributedConfiguration getLastDatabaseConfiguration(final String databaseName) {
    ODocument distributedCfg = (ODocument) configurationMap.get(CONFIG_DATABASE_PREFIX + databaseName);
    if (distributedCfg != null)
      return new ODistributedConfiguration(distributedCfg);

    // NOT AVAILABLE YET (STARTUP PHASE), USE THE LOCAL ONE
    return getDatabaseConfiguration(databaseName);
  }

  public Lock getLock(final String iName) {
    return getHazelcastInstance().getLock("orientdb." + iName);
  }

  @Override
  public void memberAttributeChanged(final MemberAttributeEvent memberAttributeEvent) {
  }

  public void updateCachedDatabaseConfiguration(final String iDatabaseName, final ODocument cfg, final boolean iSaveToDisk,
      final boolean iDeployToCluster) {
    final boolean updated = super.updateCachedDatabaseConfiguration(iDatabaseName, cfg, iSaveToDisk);

    if (updated) {
      if (iDeployToCluster) {
        // DEPLOY THE CONFIGURATION TO THE CLUSTER
        ORecordInternal.setRecordSerializer(cfg, ODatabaseDocumentTx.getDefaultSerializer());
        configurationMap.put(OHazelcastPlugin.CONFIG_DATABASE_PREFIX + iDatabaseName, cfg);
      } else
        configurationMap.putInLocalCache(OHazelcastPlugin.CONFIG_DATABASE_PREFIX + iDatabaseName, cfg);
    }
  }

  @Override
  public void entryAdded(final EntryEvent<String, Object> iEvent) {
    if (hazelcastInstance == null || !hazelcastInstance.getLifecycleService().isRunning())
      return;

    try {
      if (iEvent.getMember() == null)
        // IGNORE IT
        return;

      final String key = iEvent.getKey();
      if (key.startsWith(CONFIG_NODE_PREFIX)) {
        if (!iEvent.getMember().equals(hazelcastInstance.getCluster().getLocalMember())) {
          final ODocument cfg = (ODocument) iEvent.getValue();
          final String joinedNodeName = (String) cfg.field("name");

          if (this.nodeName.equals(joinedNodeName)) {
            ODistributedServerLog.error(this, joinedNodeName, getNodeName(iEvent.getMember()), DIRECTION.IN,
                "Found a new node with the same name as current: '" + joinedNodeName
                    + "'. The node has been excluded. Change the name in its config/orientdb-dserver-config.xml file");

            throw new ODistributedException("Found a new node with the same name as current: '" + joinedNodeName
                + "'. The node has been excluded. Change the name in its config/orientdb-dserver-config.xml file");
          }

          // NOTIFY NODE IS GOING TO BE ADDED. EVERYBODY IS OK?
          for (ODistributedLifecycleListener l : listeners) {
            if (!l.onNodeJoining(joinedNodeName)) {
              // DENY JOIN
              ODistributedServerLog.info(this, nodeName, getNodeName(iEvent.getMember()), DIRECTION.IN,
                  "denied node to join the cluster id=%s name=%s", iEvent.getMember(), getNodeName(iEvent.getMember()));
              return;
            }
          }

          activeNodes.put(joinedNodeName, (Member) iEvent.getMember());
          activeNodesNamesByMemberId.put(iEvent.getMember().getUuid(), joinedNodeName);
          try {
            getRemoteServer(joinedNodeName);
          } catch (IOException e) {
            ODistributedServerLog.error(this, nodeName, joinedNodeName, DIRECTION.OUT, "Error on connecting to node %s",
                joinedNodeName);
          }

          ODistributedServerLog.info(this, nodeName, getNodeName(iEvent.getMember()), DIRECTION.IN,
              "Added node configuration id=%s name=%s, now %d nodes are configured", iEvent.getMember(),
              getNodeName(iEvent.getMember()), activeNodes.size());

          // installNewDatabasesFromCluster(false);

          // NOTIFY NODE WAS ADDED SUCCESSFULLY
          for (ODistributedLifecycleListener l : listeners)
            l.onNodeJoined(joinedNodeName);

          dumpServersStatus();
        }

      } else if (key.startsWith(CONFIG_DATABASE_PREFIX)) {
        // SYNCHRONIZE ADDING OF CLUSTERS TO AVOID DEADLOCKS
        final String databaseName = key.substring(CONFIG_DATABASE_PREFIX.length());

        onDatabaseEvent((ODocument) iEvent.getValue(), databaseName);

      } else if (key.startsWith(CONFIG_DBSTATUS_PREFIX)) {
        ODistributedServerLog.info(this, nodeName, getNodeName(iEvent.getMember()), DIRECTION.IN, "Received new status %s=%s",
            key.substring(CONFIG_DBSTATUS_PREFIX.length()), iEvent.getValue());

        // REASSIGN HIS CLUSTER
        final String dbNode = key.substring(CONFIG_DBSTATUS_PREFIX.length());
        final String nodeName = dbNode.substring(0, dbNode.indexOf("."));
        final String databaseName = dbNode.substring(dbNode.indexOf(".") + 1);

        onDatabaseEvent(nodeName, databaseName, (DB_STATUS) iEvent.getValue());

      }
    } catch (HazelcastInstanceNotActiveException e) {
      OLogManager.instance().error(this, "Hazelcast is not running");
    } catch (RetryableHazelcastException e) {
      OLogManager.instance().error(this, "Hazelcast is not running");
    }
  }

  @Override
  public void entryUpdated(final EntryEvent<String, Object> iEvent) {
    if (hazelcastInstance == null || !hazelcastInstance.getLifecycleService().isRunning())
      return;

    try {
      final String key = iEvent.getKey();
      final String eventNodeName = getNodeName(iEvent.getMember());

      if (key.startsWith(CONFIG_NODE_PREFIX)) {
        ODistributedServerLog.debug(this, nodeName, eventNodeName, DIRECTION.NONE, "Updated node configuration id=%s name=%s",
            iEvent.getMember(), eventNodeName);

        final ODocument cfg = (ODocument) iEvent.getValue();

        if (!activeNodes.containsKey((String) cfg.field("name")))
          updateLastClusterChange();

        activeNodes.put((String) cfg.field("name"), (Member) iEvent.getMember());
        activeNodesNamesByMemberId.put(iEvent.getMember().getUuid(), (String) cfg.field("name"));

      } else if (key.startsWith(CONFIG_DATABASE_PREFIX)) {
        if (!iEvent.getMember().equals(hazelcastInstance.getCluster().getLocalMember())) {
          final String databaseName = key.substring(CONFIG_DATABASE_PREFIX.length());

          ODistributedServerLog.info(this, nodeName, eventNodeName, DIRECTION.IN, "Updated configuration db=%s", databaseName);
          onDatabaseEvent((ODocument) iEvent.getValue(), databaseName);
        }
      } else if (key.startsWith(CONFIG_DBSTATUS_PREFIX)) {
        ODistributedServerLog.info(this, nodeName, eventNodeName, DIRECTION.IN, "Received updated status %s=%s",
            key.substring(CONFIG_DBSTATUS_PREFIX.length()), iEvent.getValue());

        // CALL DATABASE EVENT
        final String dbNode = key.substring(CONFIG_DBSTATUS_PREFIX.length());
        final String nodeName = dbNode.substring(0, dbNode.indexOf("."));
        final String databaseName = dbNode.substring(dbNode.indexOf(".") + 1);

        onDatabaseEvent(nodeName, databaseName, (DB_STATUS) iEvent.getValue());

      } else if (key.startsWith(CONFIG_REGISTEREDNODES)) {
        ODistributedServerLog.info(this, nodeName, eventNodeName, DIRECTION.IN, "Received updated about registered nodes");
        reloadRegisteredNodes();
      }
    } catch (HazelcastInstanceNotActiveException e) {
      OLogManager.instance().error(this, "Hazelcast is not running");
    } catch (RetryableHazelcastException e) {
      OLogManager.instance().error(this, "Hazelcast is not running");
    }

  }

  @Override
  public void entryRemoved(final EntryEvent<String, Object> iEvent) {
    if (hazelcastInstance == null || !hazelcastInstance.getLifecycleService().isRunning())
      return;

    try {
      final String key = iEvent.getKey();
      if (key.startsWith(CONFIG_NODE_PREFIX)) {
        final String nName = getNodeName(iEvent.getMember());
        if (nName != null) {
          ODistributedServerLog.debug(this, nodeName, null, DIRECTION.NONE, "Removed node configuration id=%s name=%s",
              iEvent.getMember(), nName);
          activeNodes.remove(nName);
          activeNodesNamesByMemberId.remove(iEvent.getMember().getUuid());
          closeRemoteServer(nName);
        }

        updateLastClusterChange();

      } else if (key.startsWith(CONFIG_DATABASE_PREFIX)) {
        final String dbName = key.substring(CONFIG_DATABASE_PREFIX.length());
        final ODistributedStorage stg = storages.remove(dbName);
        if (stg != null) {
          stg.close(true, false);
        }

        updateLastClusterChange();

      } else if (key.startsWith(CONFIG_DBSTATUS_PREFIX)) {
        ODistributedServerLog.debug(this, nodeName, getNodeName(iEvent.getMember()), DIRECTION.IN, "received removed status %s=%s",
            key.substring(CONFIG_DBSTATUS_PREFIX.length()), iEvent.getValue());

        // CALL DATABASE EVENT
        final String dbNode = key.substring(CONFIG_DBSTATUS_PREFIX.length());
        final String nodeName = dbNode.substring(0, dbNode.indexOf("."));
        final String databaseName = dbNode.substring(dbNode.indexOf(".") + 1);

        onDatabaseEvent(nodeName, databaseName, (DB_STATUS) iEvent.getValue());
      }
    } catch (HazelcastInstanceNotActiveException e) {
      OLogManager.instance().error(this, "Hazelcast is not running");
    } catch (RetryableHazelcastException e) {
      OLogManager.instance().error(this, "Hazelcast is not running");
    }

  }

  @Override
  public void entryEvicted(final EntryEvent<String, Object> iEvent) {
  }

  @Override
  public void mapEvicted(final MapEvent iEvent) {
  }

  @Override
  public void mapCleared(final MapEvent event) {
  }

  /**
   * Removes the node map entry.
   */
  @Override
  public void memberRemoved(final MembershipEvent iEvent) {
    try {
      updateLastClusterChange();

      final Member member = iEvent.getMember();
      final String nodeLeftName = getNodeName(member);
      if (nodeLeftName != null) {
        try {
          final int nodeLeftId = getNodeIdByName(nodeLeftName);

          // REMOVE INTRA SERVER CONNECTION
          closeRemoteServer(nodeLeftName);

          // NOTIFY NODE LEFT
          for (ODistributedLifecycleListener l : listeners)
            try {
              l.onNodeLeft(nodeLeftName);
            } catch (Exception e) {
              // IGNORE IT
            }

          // UNLOCK ANY PENDING LOCKS
          if (messageService != null)
            for (String dbName : messageService.getDatabases())
              messageService.getDatabase(dbName).handleUnreachableNode(nodeLeftId);

          activeNodes.remove(nodeLeftName);
          activeNodesNamesByMemberId.remove(member.getUuid());

          if (hazelcastInstance == null || !hazelcastInstance.getLifecycleService().isRunning())
            return;

          final Map<String, Object> map = configurationMap;

          // UNREGISTER DB STATUSES
          final HashSet<String> entriesToRemove = new HashSet<String>();
          for (Iterator<String> it = map.keySet().iterator(); it.hasNext(); ) {
            final String n = it.next();

            if (n.startsWith(CONFIG_DBSTATUS_PREFIX)) {
              final String part = n.substring(CONFIG_DBSTATUS_PREFIX.length());
              final int pos = part.indexOf(".");
              if (pos > -1) {
                // CHECK ANY DB STATUS OF THE LEFT NODE
                if (part.substring(0, pos).equals(nodeLeftName)) {
                  ODistributedServerLog
                      .debug(this, nodeName, null, DIRECTION.NONE, "Removing dbstatus for the node %s that just left: %s",
                          nodeLeftName, n);
                  entriesToRemove.add(n);
                }
              }
            }
          }

          // REMOVE THE ENTRIES
          for (String entry : entriesToRemove) {
            map.remove(entry);
          }

          ODistributedServerLog.warn(this, nodeLeftName, null, DIRECTION.NONE, "Node removed id=%s name=%s", member, nodeLeftName);

          if (nodeLeftName.startsWith("ext:")) {
            final List<String> registeredNodes = getRegisteredNodes();

            ODistributedServerLog.error(this, nodeName, null, DIRECTION.NONE,
                "Removed node id=%s name=%s has not being recognized. Remove the node manually (registeredNodes=%s)", member,
                nodeLeftName, registeredNodes);
          }

          for (String databaseName : getManagedDatabases()) {
            final ODistributedConfiguration cfg = getDatabaseConfiguration(databaseName);

            final String coordinator = getCoordinatorServer(cfg);
            if (nodeLeftName.equals(coordinator))
              electCurrentNodeAsNewCoordinator(cfg, nodeLeftName, databaseName);
          }
        } finally {
          // REMOVE NODE IN DB CFG
          if (messageService != null)
            messageService.handleUnreachableNode(nodeLeftName);
        }
      }

    } catch (HazelcastInstanceNotActiveException e) {
      OLogManager.instance().error(this, "Hazelcast is not running");
    } catch (RetryableHazelcastException e) {
      OLogManager.instance().error(this, "Hazelcast is not running");
    }
  }

  @Override
  public void memberAdded(final MembershipEvent iEvent) {
    if (hazelcastInstance == null || !hazelcastInstance.getLifecycleService().isRunning())
      return;

    try {
      updateLastClusterChange();
      ODistributedServerLog.warn(this, nodeName, null, DIRECTION.NONE, "Added new node id=%s name=%s", iEvent.getMember(),
          getNodeName(iEvent.getMember()));

    } catch (HazelcastInstanceNotActiveException e) {
      OLogManager.instance().error(this, "Hazelcast is not running");
    } catch (RetryableHazelcastException e) {
      OLogManager.instance().error(this, "Hazelcast is not running");
    }
  }

  @Override
  public void onCreate(final ODatabaseInternal iDatabase) {
    if (!isRelatedToLocalServer(iDatabase))
      return;

    final ODatabaseDocumentInternal currDb = ODatabaseRecordThreadLocal.INSTANCE.getIfDefined();
    try {

      final String dbName = iDatabase.getName();

      if (configurationMap.containsKey(OHazelcastPlugin.CONFIG_DATABASE_PREFIX + dbName))
        throw new ODistributedException("Cannot create a new database with the same name of one available distributed");

      // INIT THE STORAGE
      getStorage(dbName);

      final ODistributedDatabaseImpl distribDatabase = messageService.registerDatabase(dbName);
      distribDatabase.setOnline();

      // TODO: TEMPORARY PATCH TO WAIT FOR DB PROPAGATION
      try {
        Thread.sleep(1000);
      } catch (InterruptedException e) {
        Thread.currentThread().interrupt();
        throw new ODistributedException("Error on creating database '" + dbName + "' on distributed nodes");
      }

      // WAIT UNTIL THE DATABASE HAS BEEN PROPAGATED IN ALL THE NODES
      final ODistributedConfiguration cfg = getDatabaseConfiguration(dbName);

      final Set<String> servers = cfg.getAllConfiguredServers();
      if (servers.size() > 1) {
        while (true) {
          boolean allServersAreOnline = true;
          for (String server : servers) {
            if (!isNodeOnline(server, dbName)) {
              allServersAreOnline = false;
              break;
            }
          }

          if (allServersAreOnline)
            break;

          // WAIT FOR ANOTHER RETRY
          try {
            Thread.sleep(200);
          } catch (InterruptedException e) {
            Thread.currentThread().interrupt();
            throw new ODistributedException("Error on creating database '" + dbName + "' on distributed nodes");
          }
        }
      }

      onOpen(iDatabase);

    } finally {
      // RESTORE ORIGINAL DATABASE INSTANCE IN TL
      ODatabaseRecordThreadLocal.INSTANCE.set(currDb);
    }
  }

  @Override
  public void onDrop(final ODatabaseInternal iDatabase) {
    if (!isRelatedToLocalServer(iDatabase))
      return;

    final String dbName = iDatabase.getName();

    ODistributedServerLog.info(this, getLocalNodeName(), null, DIRECTION.NONE, "Dropping database %s...", dbName);

    super.onDrop(iDatabase);

    if (configurationMap != null) {
      configurationMap.remove(OHazelcastPlugin.CONFIG_DBSTATUS_PREFIX + nodeName + "." + dbName);

      final int availableNodes = getAvailableNodes(dbName);
      if (availableNodes == 0) {
        // LAST NODE HOLDING THE DATABASE, DELETE DISTRIBUTED CFG TOO
        configurationMap.remove(OHazelcastPlugin.CONFIG_DATABASE_PREFIX + dbName);
        ODistributedServerLog
            .info(this, getLocalNodeName(), null, DIRECTION.NONE, "Dropped last copy of database %s, removing it from the cluster",
                dbName);
      }
    }
  }

  public ODocument getNodeConfigurationByUuid(final String iNodeId) {
    final ODocument doc = (ODocument) configurationMap.getLocalCachedValue(CONFIG_NODE_PREFIX + iNodeId);
    if (doc == null)
      ODistributedServerLog.debug(this, nodeName, null, DIRECTION.OUT, "Cannot find node with id '%s'", iNodeId);

    return doc;
  }

  @Override
  public DB_STATUS getDatabaseStatus(final String iNode, final String iDatabaseName) {
    final DB_STATUS status = (DB_STATUS) configurationMap
        .getLocalCachedValue(OHazelcastPlugin.CONFIG_DBSTATUS_PREFIX + iNode + "." + iDatabaseName);
    return status != null ? status : DB_STATUS.OFFLINE;
  }

  @Override
  public void setDatabaseStatus(final String iNode, final String iDatabaseName, final DB_STATUS iStatus) {
    configurationMap.put(OHazelcastPlugin.CONFIG_DBSTATUS_PREFIX + iNode + "." + iDatabaseName, iStatus);

    // NOTIFY DB/NODE IS CHANGING STATUS
    for (ODistributedLifecycleListener l : listeners) {
      l.onDatabaseChangeStatus(iNode, iDatabaseName, iStatus);
    }
  }

  protected void installNewDatabasesFromCluster(final boolean iStartup) {
    if (activeNodes.size() <= 1) {
      // NO OTHER NODES WHERE ALIGN
      return;
    }

    for (Map.Entry<String, Object> entry : configurationMap.entrySet()) {
      if (entry.getKey().startsWith(CONFIG_DATABASE_PREFIX)) {
        final String databaseName = entry.getKey().substring(CONFIG_DATABASE_PREFIX.length());
        installDatabase(iStartup, databaseName, (ODocument) entry.getValue());
      }
    }
  }

  private void reloadRegisteredNodes() {
    final ODocument registeredNodesFromCluster = new ODocument();
    final String registeredNodesFromClusterAsJson = (String) configurationMap.getHazelcastMap().get(CONFIG_REGISTEREDNODES);

    if (registeredNodesFromClusterAsJson != null) {
      registeredNodesFromCluster.fromJSON(registeredNodesFromClusterAsJson);
      registeredNodeById = registeredNodesFromCluster.field("ids", OType.EMBEDDEDLIST);
      registeredNodeByName = registeredNodesFromCluster.field("names", OType.EMBEDDEDMAP);
    } else
      throw new ODistributedException("Cannot find distributed registeredNodes configuration");

  }

  private List<String> getRegisteredNodes() {
    final List<String> registeredNodes = new ArrayList<String>();

    for (Map.Entry entry : configurationMap.entrySet()) {
      if (entry.getKey().toString().startsWith(CONFIG_NODE_PREFIX))
        registeredNodes.add(entry.getKey().toString().substring(CONFIG_NODE_PREFIX.length()));
    }

    return registeredNodes;
  }
}
=======
/*
 *
 *  *  Copyright 2014 Orient Technologies LTD (info(at)orientechnologies.com)
 *  *
 *  *  Licensed under the Apache License, Version 2.0 (the "License");
 *  *  you may not use this file except in compliance with the License.
 *  *  You may obtain a copy of the License at
 *  *
 *  *       http://www.apache.org/licenses/LICENSE-2.0
 *  *
 *  *  Unless required by applicable law or agreed to in writing, software
 *  *  distributed under the License is distributed on an "AS IS" BASIS,
 *  *  WITHOUT WARRANTIES OR CONDITIONS OF ANY KIND, either express or implied.
 *  *  See the License for the specific language governing permissions and
 *  *  limitations under the License.
 *  *
 *  * For more information: http://www.orientechnologies.com
 *
 */
package com.orientechnologies.orient.server.hazelcast;

import com.hazelcast.config.FileSystemXmlConfig;
import com.hazelcast.core.*;
import com.hazelcast.spi.exception.RetryableHazelcastException;
import com.orientechnologies.common.exception.OException;
import com.orientechnologies.common.io.OFileUtils;
import com.orientechnologies.common.log.OLogManager;
import com.orientechnologies.common.parser.OSystemVariableResolver;
import com.orientechnologies.common.util.OCallable;
import com.orientechnologies.orient.core.Orient;
import com.orientechnologies.orient.core.config.OGlobalConfiguration;
import com.orientechnologies.orient.core.db.ODatabaseDocumentInternal;
import com.orientechnologies.orient.core.db.ODatabaseInternal;
import com.orientechnologies.orient.core.db.ODatabaseRecordThreadLocal;
import com.orientechnologies.orient.core.db.document.ODatabaseDocumentTx;
import com.orientechnologies.orient.core.metadata.schema.OType;
import com.orientechnologies.orient.core.record.ORecordInternal;
import com.orientechnologies.orient.core.record.impl.ODocument;
import com.orientechnologies.orient.server.OServer;
import com.orientechnologies.orient.server.config.OServerParameterConfiguration;
import com.orientechnologies.orient.server.distributed.*;
import com.orientechnologies.orient.server.distributed.ODistributedServerLog.DIRECTION;
import com.orientechnologies.orient.server.distributed.impl.ODistributedAbstractPlugin;
import com.orientechnologies.orient.server.distributed.impl.ODistributedDatabaseImpl;
import com.orientechnologies.orient.server.distributed.impl.ODistributedMessageServiceImpl;
import com.orientechnologies.orient.server.distributed.impl.ODistributedStorage;

import java.io.File;
import java.io.FileNotFoundException;
import java.io.IOException;
import java.security.SecureRandom;
import java.util.*;
import java.util.concurrent.ConcurrentMap;
import java.util.concurrent.locks.Lock;

/**
 * Hazelcast implementation for clustering.
 *
 * @author Luca Garulli (l.garulli--at--orientechnologies.com)
 */
public class OHazelcastPlugin extends ODistributedAbstractPlugin implements MembershipListener, EntryListener<String, Object> {

  public static final String CONFIG_DATABASE_PREFIX = "database.";

  protected static final String CONFIG_NODE_PREFIX     = "node.";
  protected static final String CONFIG_DBSTATUS_PREFIX = "dbstatus.";
  protected static final String CONFIG_REGISTEREDNODES = "registeredNodes";

  protected String hazelcastConfigFile = "hazelcast.xml";
  protected          String            membershipListenerRegistration;
  protected          String            membershipListenerMapRegistration;
  protected volatile HazelcastInstance hazelcastInstance;

  // THIS MAP IS BACKED BY HAZELCAST EVENTS. IN THIS WAY WE AVOID TO USE HZ MAP DIRECTLY
  protected OHazelcastDistributedMap configurationMap;

  public OHazelcastPlugin() {
  }

  @Override
  public void config(final OServer iServer, final OServerParameterConfiguration[] iParams) {
    super.config(iServer, iParams);

    if (nodeName == null)
      assignNodeName();

    for (OServerParameterConfiguration param : iParams) {
      if (param.name.equalsIgnoreCase("configuration.hazelcast")) {
        hazelcastConfigFile = OSystemVariableResolver.resolveSystemVariables(param.value);
        hazelcastConfigFile = OFileUtils.getPath(hazelcastConfigFile);
      }
    }
  }

  @Override
  public void startup() {
    if (!enabled)
      return;

    Orient.instance().setRunningDistributed(true);

    OGlobalConfiguration.RID_BAG_EMBEDDED_TO_SBTREEBONSAI_THRESHOLD.setValue(Integer.MAX_VALUE);
    OGlobalConfiguration.RID_BAG_SBTREEBONSAI_TO_EMBEDDED_THRESHOLD.setValue(-1);
    OGlobalConfiguration.STORAGE_TRACK_CHANGED_RECORDS_IN_WAL.setValue(true);

    // FORCE HZ TO USE THE MINIMUM OF THREADS, BECAUSE STARTING FROM V2.2 WE USE HZ ONLY FOR SMALL TASKS
    // System.setProperty("hazelcast.operation.thread.count", "1");
    // System.setProperty("hazelcast.operation.generic.thread.count", "1");
    // System.setProperty("hazelcast.client.event.thread.count", "1");
    // System.setProperty("hazelcast.event.thread.count", "1");

    // REGISTER TEMPORARY USER FOR REPLICATION PURPOSE
    serverInstance.addTemporaryUser(REPLICATOR_USER, "" + new SecureRandom().nextLong(), "*");

    super.startup();

    status = NODE_STATUS.STARTING;

    final String localNodeName = nodeName;

    activeNodes.clear();
    activeNodesNamesByMemberId.clear();

    // CLOSE ALL CONNECTIONS TO THE SERVERS
    for (ORemoteServerController server : remoteServers.values())
      server.close();
    remoteServers.clear();

    registeredNodeById = null;
    registeredNodeByName = null;

    try {
      hazelcastInstance = configureHazelcast();

      nodeUuid = hazelcastInstance.getCluster().getLocalMember().getUuid();

      OLogManager.instance().info(this, "Starting distributed server '%s' (hzID=%s)...", localNodeName, nodeId);

      activeNodes.put(localNodeName, hazelcastInstance.getCluster().getLocalMember());
      activeNodesNamesByMemberId.put(nodeUuid, localNodeName);

      configurationMap = new OHazelcastDistributedMap(hazelcastInstance);

      OServer.registerServerInstance(localNodeName, serverInstance);

      // REGISTER CURRENT NODES
      for (Member m : hazelcastInstance.getCluster().getMembers()) {
        if (!m.getUuid().equals(getLocalNodeId())) {
          final String memberName = getNodeName(m);
          if (memberName != null) {
            activeNodes.put(memberName, m);
            activeNodesNamesByMemberId.put(m.getUuid(), memberName);
          } else if (!m.equals(hazelcastInstance.getCluster().getLocalMember()))
            ODistributedServerLog.warn(this, localNodeName, null, DIRECTION.NONE, "Cannot find configuration for member: %s", m);
        }
      }

      final Lock lock = getLock("registeredNodes");
      lock.lock();
      try {
        final ODocument registeredNodesFromCluster = new ODocument();
        final String registeredNodesFromClusterAsJson = (String) configurationMap.get(CONFIG_REGISTEREDNODES);

        if (registeredNodesFromClusterAsJson != null) {
          registeredNodesFromCluster.fromJSON(registeredNodesFromClusterAsJson);
          registeredNodeById = registeredNodesFromCluster.field("ids", OType.EMBEDDEDLIST);
          registeredNodeByName = registeredNodesFromCluster.field("names", OType.EMBEDDEDMAP);

          if (registeredNodeByName.containsKey(nodeName)) {
            nodeId = registeredNodeByName.get(nodeName);
          } else {
            // ADD CURRENT NODE
            registeredNodeById.add(nodeName);
            nodeId = registeredNodeById.size() - 1;
            registeredNodeByName.put(nodeName, nodeId);
          }
        } else {
          // FIRST TIME: CREATE NEW CFG
          nodeId = 0;

          registeredNodeById = new ArrayList<String>();
          registeredNodeById.add(nodeName);
          registeredNodesFromCluster.field("ids", registeredNodeById, OType.EMBEDDEDLIST);

          registeredNodeByName = new HashMap<String, Integer>();
          registeredNodeByName.put(nodeName, nodeId);
          registeredNodesFromCluster.field("names", registeredNodeByName, OType.EMBEDDEDMAP);
        }

        // SAVE NEW CFG
        configurationMap.put(CONFIG_REGISTEREDNODES, registeredNodesFromCluster.toJSON());

      } finally {
        lock.unlock();
      }

      publishLocalNodeConfiguration();

      if (!configurationMap.containsKey(CONFIG_NODE_PREFIX + nodeUuid)) {
        // NODE NOT REGISTERED, FORCING SHUTTING DOWN
        ODistributedServerLog.error(this, localNodeName, null, DIRECTION.NONE, "Error on registering local node on cluster");
        throw new ODistributedStartupException("Error on registering local node on cluster");
      }

      // CONNECTS TO ALL THE AVAILABLE NODES
      for (String m : activeNodes.keySet())
        if (!m.equals(nodeName))
          getRemoteServer(m);

      messageService = new ODistributedMessageServiceImpl(this);

      installNewDatabasesFromCluster(true);

      loadLocalDatabases();

      membershipListenerMapRegistration = configurationMap.getHazelcastMap().addEntryListener(this, true);
      membershipListenerRegistration = hazelcastInstance.getCluster().addMembershipListener(this);

      // REGISTER CURRENT MEMBERS
      setNodeStatus(NODE_STATUS.ONLINE);

      publishLocalNodeConfiguration();

      final long delay = OGlobalConfiguration.DISTRIBUTED_PUBLISH_NODE_STATUS_EVERY.getValueAsLong();
      if (delay > 0) {
        publishLocalNodeConfigurationTask = new TimerTask() {
          @Override
          public void run() {
            try {
              publishLocalNodeConfiguration();
            } catch (Throwable e) {
              OLogManager.instance().debug(this, "Error on distributed configuration node updater", e);
            }
          }
        };
        Orient.instance().scheduleTask(publishLocalNodeConfigurationTask, delay, delay);
      }

    } catch (Exception e) {
      ODistributedServerLog.error(this, localNodeName, null, DIRECTION.NONE, "Error on starting distributed plugin", e);
      throw OException.wrapException(new ODistributedStartupException("Error on starting distributed plugin"), e);
    }

    dumpServersStatus();
  }

  protected void publishLocalNodeConfiguration() {
    final ODocument cfg = getLocalNodeConfiguration();
    ORecordInternal.setRecordSerializer(cfg, ODatabaseDocumentTx.getDefaultSerializer());
    configurationMap.put(CONFIG_NODE_PREFIX + nodeUuid, cfg);
  }

  @Override
  public Throwable convertException(final Throwable original) {
    if (original instanceof HazelcastException || original instanceof HazelcastInstanceNotActiveException)
      return new IOException("Hazelcast wrapped exception: " + original.getMessage(), original.getCause());

    if (original instanceof IllegalMonitorStateException)
      // THIS IS RAISED WHEN INTERNAL LOCKING IS BROKEN BECAUSE HARD SHUTDOWN
      return new IOException("Illegal monitor state: " + original.getMessage(), original.getCause());

    return original;
  }

  @Override
  public void shutdown() {
    if (!enabled)
      return;

    OLogManager.instance().warn(this, "Shutting down node %s...", nodeName);
    setNodeStatus(NODE_STATUS.SHUTTINGDOWN);

    try {
      final Set<String> databases = new HashSet<String>();

      for (Map.Entry<String, Object> entry : configurationMap.entrySet()) {
        if (entry.getKey().toString().startsWith(CONFIG_DBSTATUS_PREFIX)) {

          final String nodeDb = entry.getKey().toString().substring(CONFIG_DBSTATUS_PREFIX.length());

          if (nodeDb.startsWith(nodeName))
            databases.add(entry.getKey());
        }
      }

      // PUT DATABASES OFFLINE
      for (String k : databases)
        configurationMap.put(k, DB_STATUS.OFFLINE);
    } catch (HazelcastInstanceNotActiveException e) {
      // HZ IS ALREADY DOWN, IGNORE IT
    }

    super.shutdown();

    if (membershipListenerRegistration != null) {
      try {
        hazelcastInstance.getCluster().removeMembershipListener(membershipListenerRegistration);
      } catch (HazelcastInstanceNotActiveException e) {
        // HZ IS ALREADY DOWN, IGNORE IT
      }
    }

    if (hazelcastInstance != null)
      try {
        hazelcastInstance.shutdown();
      } catch (Exception e) {
        OLogManager.instance().error(this, "Error on shutting down Hazelcast instance", e);
      } finally {
        hazelcastInstance = null;
      }

    configurationMap.destroy();
    configurationMap.getHazelcastMap().removeEntryListener(membershipListenerMapRegistration);

    setNodeStatus(NODE_STATUS.OFFLINE);
  }

  public HazelcastInstance getHazelcastInstance() {
    for (int retry = 1; hazelcastInstance == null && !Thread.currentThread().isInterrupted(); ++retry) {
      if (retry > 25)
        throw new ODistributedException("Hazelcast instance is not available");

      // WAIT UNTIL THE INSTANCE IS READY, FOR MAXIMUM 5 SECS (25 x 200ms)
      try {
        Thread.sleep(200);
      } catch (InterruptedException e) {
        Thread.currentThread().interrupt();
        break;
      }
    }
    return hazelcastInstance;
  }

  protected HazelcastInstance configureHazelcast() throws FileNotFoundException {
    FileSystemXmlConfig config = new FileSystemXmlConfig(hazelcastConfigFile);
    config.setClassLoader(this.getClass().getClassLoader());
    return Hazelcast.newHazelcastInstance(config);
  }

  @Override
  protected ODocument loadDatabaseConfiguration(final String iDatabaseName, final File file, final boolean saveCfgToDisk) {
    // FIRST LOOK IN THE CLUSTER
    if (hazelcastInstance != null) {
      final ODocument cfg = (ODocument) configurationMap.getLocalCachedValue(CONFIG_DATABASE_PREFIX + iDatabaseName);
      if (cfg != null) {
        ODistributedServerLog.info(this, nodeName, null, DIRECTION.NONE, "Loaded database configuration from the active cluster");
        updateCachedDatabaseConfiguration(iDatabaseName, cfg, false, false);
        return cfg;
      }
    }

    // NO NODE IN CLUSTER, LOAD FROM FILE
    return super.loadDatabaseConfiguration(iDatabaseName, file, saveCfgToDisk);
  }

  /**
   * Initializes all the available server's databases as distributed.
   */
  protected void loadLocalDatabases() {
    for (Map.Entry<String, String> storageEntry : serverInstance.getAvailableStorageNames().entrySet()) {
      final String databaseName = storageEntry.getKey();

      if (messageService.getDatabase(databaseName) == null) {
        ODistributedServerLog.info(this, nodeName, null, DIRECTION.NONE, "Opening database '%s'...", databaseName);

        executeInDistributedDatabaseLock(databaseName, new OCallable<Object, ODistributedConfiguration>() {
          @Override
          public Object call(ODistributedConfiguration cfg) {
            ODistributedServerLog.info(this, nodeName, null, DIRECTION.NONE, "Current node started as %s for database '%s'",
                cfg.getServerRole(nodeName), databaseName);

            if (!configurationMap.containsKey(CONFIG_DATABASE_PREFIX + databaseName))
              // PUBLISH CFG THE FIRST TIME
              updateCachedDatabaseConfiguration(databaseName, cfg.getDocument(), false, true);

            final ODistributedDatabaseImpl ddb = messageService.registerDatabase(databaseName);

            // 1ST NODE TO HAVE THE DATABASE
            cfg.addNewNodeInServerList(nodeName);

            final Set<String> clustersWithNotAvailableOwner = new HashSet<String>();

            // COLLECT ALL THE CLUSTERS OWNED BY OFFLINE SERVERS (ALL BUT CURRENT ONE BECAUSE IT'S 1ST RUN)
            final Set<String> servers = cfg.getAllConfiguredServers();
            for (String server : servers) {
              if (!nodeName.equals(server)) {
                clustersWithNotAvailableOwner.addAll(cfg.getClustersOwnedByServer(server));
              }
            }

            // COLLECT ALL THE CLUSTERS WITH REMOVED NODE AS OWNER
            if (reassignClustersOwnership(nodeName, databaseName, clustersWithNotAvailableOwner, false))
              updateCachedDatabaseConfiguration(databaseName, cfg.getDocument(), true, true);

            ddb.setOnline();
            return null;
          }
        });
      }
    }
  }

  @Override
  public ConcurrentMap<String, Object> getConfigurationMap() {
    return configurationMap;
  }

  @Override
  protected ODistributedConfiguration getLastDatabaseConfiguration(final String databaseName) {
    ODocument distributedCfg = (ODocument) configurationMap.get(CONFIG_DATABASE_PREFIX + databaseName);
    if (distributedCfg != null)
      return new ODistributedConfiguration(distributedCfg);

    // NOT AVAILABLE YET (STARTUP PHASE), USE THE LOCAL ONE
    return getDatabaseConfiguration(databaseName);
  }

  public Lock getLock(final String iName) {
    return getHazelcastInstance().getLock("orientdb." + iName);
  }

  @Override
  public void memberAttributeChanged(final MemberAttributeEvent memberAttributeEvent) {
  }

  public void updateCachedDatabaseConfiguration(final String iDatabaseName, final ODocument cfg, final boolean iSaveToDisk,
      final boolean iDeployToCluster) {
    final boolean updated = super.updateCachedDatabaseConfiguration(iDatabaseName, cfg, iSaveToDisk);

    if (updated) {
      if (iDeployToCluster) {
        // DEPLOY THE CONFIGURATION TO THE CLUSTER
        ORecordInternal.setRecordSerializer(cfg, ODatabaseDocumentTx.getDefaultSerializer());
        configurationMap.put(OHazelcastPlugin.CONFIG_DATABASE_PREFIX + iDatabaseName, cfg);
      } else
        configurationMap.putInLocalCache(OHazelcastPlugin.CONFIG_DATABASE_PREFIX + iDatabaseName, cfg);
    }
  }

  @Override
  public void entryAdded(final EntryEvent<String, Object> iEvent) {
    if (hazelcastInstance == null || !hazelcastInstance.getLifecycleService().isRunning())
      return;

    try {
      if (iEvent.getMember() == null)
        // IGNORE IT
        return;

      final String key = iEvent.getKey();
      if (key.startsWith(CONFIG_NODE_PREFIX)) {
        if (!iEvent.getMember().equals(hazelcastInstance.getCluster().getLocalMember())) {
          final ODocument cfg = (ODocument) iEvent.getValue();
          final String joinedNodeName = (String) cfg.field("name");

          if (this.nodeName.equals(joinedNodeName)) {
            ODistributedServerLog.error(this, joinedNodeName, getNodeName(iEvent.getMember()), DIRECTION.IN,
                "Found a new node with the same name as current: '" + joinedNodeName
                    + "'. The node has been excluded. Change the name in its config/orientdb-dserver-config.xml file");

            throw new ODistributedException("Found a new node with the same name as current: '" + joinedNodeName
                + "'. The node has been excluded. Change the name in its config/orientdb-dserver-config.xml file");
          }

          // NOTIFY NODE IS GOING TO BE ADDED. EVERYBODY IS OK?
          for (ODistributedLifecycleListener l : listeners) {
            if (!l.onNodeJoining(joinedNodeName)) {
              // DENY JOIN
              ODistributedServerLog.info(this, nodeName, getNodeName(iEvent.getMember()), DIRECTION.IN,
                  "denied node to join the cluster id=%s name=%s", iEvent.getMember(), getNodeName(iEvent.getMember()));
              return;
            }
          }

          activeNodes.put(joinedNodeName, (Member) iEvent.getMember());
          activeNodesNamesByMemberId.put(iEvent.getMember().getUuid(), joinedNodeName);
          try {
            getRemoteServer(joinedNodeName);
          } catch (IOException e) {
            ODistributedServerLog.error(this, nodeName, joinedNodeName, DIRECTION.OUT, "Error on connecting to node %s",
                joinedNodeName);
          }

          ODistributedServerLog.info(this, nodeName, getNodeName(iEvent.getMember()), DIRECTION.IN,
              "Added node configuration id=%s name=%s, now %d nodes are configured", iEvent.getMember(),
              getNodeName(iEvent.getMember()), activeNodes.size());

          // installNewDatabasesFromCluster(false);

          // NOTIFY NODE WAS ADDED SUCCESSFULLY
          for (ODistributedLifecycleListener l : listeners)
            l.onNodeJoined(joinedNodeName);

          dumpServersStatus();
        }

      } else if (key.startsWith(CONFIG_DATABASE_PREFIX)) {
        // SYNCHRONIZE ADDING OF CLUSTERS TO AVOID DEADLOCKS
        final String databaseName = key.substring(CONFIG_DATABASE_PREFIX.length());

        onDatabaseEvent((ODocument) iEvent.getValue(), databaseName);

      } else if (key.startsWith(CONFIG_DBSTATUS_PREFIX)) {
        ODistributedServerLog.info(this, nodeName, getNodeName(iEvent.getMember()), DIRECTION.IN, "Received new status %s=%s",
            key.substring(CONFIG_DBSTATUS_PREFIX.length()), iEvent.getValue());

        // REASSIGN HIS CLUSTER
        final String dbNode = key.substring(CONFIG_DBSTATUS_PREFIX.length());
        final String nodeName = dbNode.substring(0, dbNode.indexOf("."));
        final String databaseName = dbNode.substring(dbNode.indexOf(".") + 1);

        onDatabaseEvent(nodeName, databaseName, (DB_STATUS) iEvent.getValue());

      }
    } catch (HazelcastInstanceNotActiveException e) {
      OLogManager.instance().error(this, "Hazelcast is not running");
    } catch (RetryableHazelcastException e) {
      OLogManager.instance().error(this, "Hazelcast is not running");
    }
  }

  @Override
  public void entryUpdated(final EntryEvent<String, Object> iEvent) {
    if (hazelcastInstance == null || !hazelcastInstance.getLifecycleService().isRunning())
      return;

    try {
      final String key = iEvent.getKey();
      final String eventNodeName = getNodeName(iEvent.getMember());

      if (key.startsWith(CONFIG_NODE_PREFIX)) {
        ODistributedServerLog.debug(this, nodeName, eventNodeName, DIRECTION.NONE, "Updated node configuration id=%s name=%s",
            iEvent.getMember(), eventNodeName);

        final ODocument cfg = (ODocument) iEvent.getValue();

        if (!activeNodes.containsKey((String) cfg.field("name")))
          updateLastClusterChange();

        activeNodes.put((String) cfg.field("name"), (Member) iEvent.getMember());
        activeNodesNamesByMemberId.put(iEvent.getMember().getUuid(), (String) cfg.field("name"));

        dumpServersStatus();

      } else if (key.startsWith(CONFIG_DATABASE_PREFIX)) {
        if (!iEvent.getMember().equals(hazelcastInstance.getCluster().getLocalMember())) {
          final String databaseName = key.substring(CONFIG_DATABASE_PREFIX.length());

          ODistributedServerLog.info(this, nodeName, eventNodeName, DIRECTION.IN, "Updated configuration db=%s", databaseName);
          onDatabaseEvent((ODocument) iEvent.getValue(), databaseName);
        }
      } else if (key.startsWith(CONFIG_DBSTATUS_PREFIX)) {
        ODistributedServerLog.info(this, nodeName, eventNodeName, DIRECTION.IN, "Received updated status %s=%s",
            key.substring(CONFIG_DBSTATUS_PREFIX.length()), iEvent.getValue());

        // CALL DATABASE EVENT
        final String dbNode = key.substring(CONFIG_DBSTATUS_PREFIX.length());
        final String nodeName = dbNode.substring(0, dbNode.indexOf("."));
        final String databaseName = dbNode.substring(dbNode.indexOf(".") + 1);

        onDatabaseEvent(nodeName, databaseName, (DB_STATUS) iEvent.getValue());

      } else if (key.startsWith(CONFIG_REGISTEREDNODES)) {
        ODistributedServerLog.info(this, nodeName, eventNodeName, DIRECTION.IN, "Received updated about registered nodes");
        reloadRegisteredNodes();
      }
    } catch (HazelcastInstanceNotActiveException e) {
      OLogManager.instance().error(this, "Hazelcast is not running");
    } catch (RetryableHazelcastException e) {
      OLogManager.instance().error(this, "Hazelcast is not running");
    }

  }

  @Override
  public void entryRemoved(final EntryEvent<String, Object> iEvent) {
    if (hazelcastInstance == null || !hazelcastInstance.getLifecycleService().isRunning())
      return;

    try {
      final String key = iEvent.getKey();
      if (key.startsWith(CONFIG_NODE_PREFIX)) {
        final String nName = getNodeName(iEvent.getMember());
        if (nName != null) {
          ODistributedServerLog.debug(this, nodeName, null, DIRECTION.NONE, "Removed node configuration id=%s name=%s",
              iEvent.getMember(), nName);
          activeNodes.remove(nName);
          activeNodesNamesByMemberId.remove(iEvent.getMember().getUuid());
          closeRemoteServer(nName);
        }

        updateLastClusterChange();

        dumpServersStatus();

      } else if (key.startsWith(CONFIG_DATABASE_PREFIX)) {
        final String dbName = key.substring(CONFIG_DATABASE_PREFIX.length());
        final ODistributedStorage stg = storages.remove(dbName);
        if (stg != null) {
          stg.close(true, false);
        }

        updateLastClusterChange();

      } else if (key.startsWith(CONFIG_DBSTATUS_PREFIX)) {
        ODistributedServerLog.debug(this, nodeName, getNodeName(iEvent.getMember()), DIRECTION.IN, "received removed status %s=%s",
            key.substring(CONFIG_DBSTATUS_PREFIX.length()), iEvent.getValue());

        // CALL DATABASE EVENT
        final String dbNode = key.substring(CONFIG_DBSTATUS_PREFIX.length());
        final String nodeName = dbNode.substring(0, dbNode.indexOf("."));
        final String databaseName = dbNode.substring(dbNode.indexOf(".") + 1);

        onDatabaseEvent(nodeName, databaseName, (DB_STATUS) iEvent.getValue());
      }
    } catch (HazelcastInstanceNotActiveException e) {
      OLogManager.instance().error(this, "Hazelcast is not running");
    } catch (RetryableHazelcastException e) {
      OLogManager.instance().error(this, "Hazelcast is not running");
    }

  }

  @Override
  public void entryEvicted(final EntryEvent<String, Object> iEvent) {
  }

  @Override
  public void mapEvicted(final MapEvent iEvent) {
  }

  @Override
  public void mapCleared(final MapEvent event) {
  }

  /**
   * Removes the node map entry.
   */
  @Override
  public void memberRemoved(final MembershipEvent iEvent) {
    try {
      updateLastClusterChange();

      final Member member = iEvent.getMember();
      final String nodeLeftName = getNodeName(member);
      if (nodeLeftName != null) {
        try {
          final int nodeLeftId = getNodeIdByName(nodeLeftName);

          // REMOVE INTRA SERVER CONNECTION
          closeRemoteServer(nodeLeftName);

          // NOTIFY NODE LEFT
          for (ODistributedLifecycleListener l : listeners)
            try {
              l.onNodeLeft(nodeLeftName);
            } catch (Exception e) {
              // IGNORE IT
            }

          // UNLOCK ANY PENDING LOCKS
          if (messageService != null)
            for (String dbName : messageService.getDatabases())
              messageService.getDatabase(dbName).handleUnreachableNode(nodeLeftId);

          activeNodes.remove(nodeLeftName);
          activeNodesNamesByMemberId.remove(member.getUuid());

          if (hazelcastInstance == null || !hazelcastInstance.getLifecycleService().isRunning())
            return;

          final Map<String, Object> map = configurationMap;

          // UNREGISTER DB STATUSES
          final HashSet<String> entriesToRemove = new HashSet<String>();
          for (Iterator<String> it = map.keySet().iterator(); it.hasNext(); ) {
            final String n = it.next();

            if (n.startsWith(CONFIG_DBSTATUS_PREFIX)) {
              final String part = n.substring(CONFIG_DBSTATUS_PREFIX.length());
              final int pos = part.indexOf(".");
              if (pos > -1) {
                // CHECK ANY DB STATUS OF THE LEFT NODE
                if (part.substring(0, pos).equals(nodeLeftName)) {
                  ODistributedServerLog
                      .debug(this, nodeName, null, DIRECTION.NONE, "Removing dbstatus for the node %s that just left: %s",
                          nodeLeftName, n);
                  entriesToRemove.add(n);
                }
              }
            }
          }

          // REMOVE THE ENTRIES
          for (String entry : entriesToRemove) {
            map.remove(entry);
          }

          ODistributedServerLog.warn(this, nodeLeftName, null, DIRECTION.NONE, "Node removed id=%s name=%s", member, nodeLeftName);

          if (nodeLeftName.startsWith("ext:")) {
            final List<String> registeredNodes = getRegisteredNodes();

            ODistributedServerLog.error(this, nodeName, null, DIRECTION.NONE,
                "Removed node id=%s name=%s has not being recognized. Remove the node manually (registeredNodes=%s)", member,
                nodeLeftName, registeredNodes);
          }

          for (String databaseName : getManagedDatabases()) {
            final ODistributedConfiguration cfg = getDatabaseConfiguration(databaseName);

            // COLLECT ALL THE CLUSTERS WITH REMOVED NODE AS OWNER
            final Set<String> clustersWithNotAvailableOwner = cfg.getClustersOwnedByServer(nodeLeftName);
            if (reassignClustersOwnership(nodeName, databaseName, clustersWithNotAvailableOwner, false))
              updateCachedDatabaseConfiguration(databaseName, cfg.getDocument(), true, true);

          }
        } finally {
          // REMOVE NODE IN DB CFG
          if (messageService != null)
            messageService.handleUnreachableNode(nodeLeftName);
        }
      }

    } catch (HazelcastInstanceNotActiveException e) {
      OLogManager.instance().error(this, "Hazelcast is not running");
    } catch (RetryableHazelcastException e) {
      OLogManager.instance().error(this, "Hazelcast is not running");
    }
  }

  @Override
  public void memberAdded(final MembershipEvent iEvent) {
    if (hazelcastInstance == null || !hazelcastInstance.getLifecycleService().isRunning())
      return;

    try {
      updateLastClusterChange();
      ODistributedServerLog.warn(this, nodeName, null, DIRECTION.NONE, "Added new node id=%s name=%s", iEvent.getMember(),
          getNodeName(iEvent.getMember()));

    } catch (HazelcastInstanceNotActiveException e) {
      OLogManager.instance().error(this, "Hazelcast is not running");
    } catch (RetryableHazelcastException e) {
      OLogManager.instance().error(this, "Hazelcast is not running");
    }
  }

  @Override
  public void onCreate(final ODatabaseInternal iDatabase) {
    if (!isRelatedToLocalServer(iDatabase))
      return;

    final ODatabaseDocumentInternal currDb = ODatabaseRecordThreadLocal.INSTANCE.getIfDefined();
    try {

      final String dbName = iDatabase.getName();

      if (configurationMap.containsKey(OHazelcastPlugin.CONFIG_DATABASE_PREFIX + dbName))
        throw new ODistributedException("Cannot create a new database with the same name of one available distributed");

      // INIT THE STORAGE
      getStorage(dbName);

      final ODistributedDatabaseImpl distribDatabase = messageService.registerDatabase(dbName);
      distribDatabase.setOnline();

      // TODO: TEMPORARY PATCH TO WAIT FOR DB PROPAGATION
      try {
        Thread.sleep(1000);
      } catch (InterruptedException e) {
        Thread.currentThread().interrupt();
        throw new ODistributedException("Error on creating database '" + dbName + "' on distributed nodes");
      }

      // WAIT UNTIL THE DATABASE HAS BEEN PROPAGATED IN ALL THE NODES
      final ODistributedConfiguration cfg = getDatabaseConfiguration(dbName);

      final Set<String> servers = cfg.getAllConfiguredServers();
      if (servers.size() > 1) {
        int retry = 0;
        for (; retry < 100; ++retry) {
          boolean allServersAreOnline = true;
          for (String server : servers) {
            if (!isNodeOnline(server, dbName)) {
              allServersAreOnline = false;
              break;
            }
          }

          if (allServersAreOnline)
            break;

          // WAIT FOR ANOTHER RETRY
          try {
            Thread.sleep(200);
          } catch (InterruptedException e) {
            Thread.currentThread().interrupt();
            throw new ODistributedException("Error on creating database '" + dbName + "' on distributed nodes");
          }
        }

        if (retry >= 100)
          ODistributedServerLog.warn(this, getLocalNodeName(), null, DIRECTION.NONE,
              "Timeout waiting for all nodes to be up for database %s", dbName);
      }

      onOpen(iDatabase);

    } finally {
      // RESTORE ORIGINAL DATABASE INSTANCE IN TL
      ODatabaseRecordThreadLocal.INSTANCE.set(currDb);
    }
  }

  @Override
  public void onDrop(final ODatabaseInternal iDatabase) {
    if (!isRelatedToLocalServer(iDatabase))
      return;

    final String dbName = iDatabase.getName();

    ODistributedServerLog.info(this, getLocalNodeName(), null, DIRECTION.NONE, "Dropping database %s...", dbName);

    super.onDrop(iDatabase);

    if (configurationMap != null) {
      configurationMap.remove(OHazelcastPlugin.CONFIG_DBSTATUS_PREFIX + nodeName + "." + dbName);

      final int availableNodes = getAvailableNodes(dbName);
      if (availableNodes == 0) {
        // LAST NODE HOLDING THE DATABASE, DELETE DISTRIBUTED CFG TOO
        configurationMap.remove(OHazelcastPlugin.CONFIG_DATABASE_PREFIX + dbName);
        ODistributedServerLog
            .info(this, getLocalNodeName(), null, DIRECTION.NONE, "Dropped last copy of database %s, removing it from the cluster",
                dbName);
      }
    }
  }

  public ODocument getNodeConfigurationByUuid(final String iNodeId) {
    final ODocument doc = (ODocument) configurationMap.getLocalCachedValue(CONFIG_NODE_PREFIX + iNodeId);
    if (doc == null)
      ODistributedServerLog.debug(this, nodeName, null, DIRECTION.OUT, "Cannot find node with id '%s'", iNodeId);

    return doc;
  }

  @Override
  public DB_STATUS getDatabaseStatus(final String iNode, final String iDatabaseName) {
    final DB_STATUS status = (DB_STATUS) configurationMap
        .getLocalCachedValue(OHazelcastPlugin.CONFIG_DBSTATUS_PREFIX + iNode + "." + iDatabaseName);
    return status != null ? status : DB_STATUS.OFFLINE;
  }

  @Override
  public void setDatabaseStatus(final String iNode, final String iDatabaseName, final DB_STATUS iStatus) {
    configurationMap.put(OHazelcastPlugin.CONFIG_DBSTATUS_PREFIX + iNode + "." + iDatabaseName, iStatus);

    // NOTIFY DB/NODE IS CHANGING STATUS
    for (ODistributedLifecycleListener l : listeners) {
      l.onDatabaseChangeStatus(iNode, iDatabaseName, iStatus);
    }
  }

  protected void installNewDatabasesFromCluster(final boolean iStartup) {
    if (activeNodes.size() <= 1) {
      // NO OTHER NODES WHERE ALIGN
      return;
    }

    for (Map.Entry<String, Object> entry : configurationMap.entrySet()) {
      if (entry.getKey().startsWith(CONFIG_DATABASE_PREFIX)) {
        final String databaseName = entry.getKey().substring(CONFIG_DATABASE_PREFIX.length());
        installDatabase(iStartup, databaseName, (ODocument) entry.getValue());
      }
    }
  }

  private void reloadRegisteredNodes() {
    final ODocument registeredNodesFromCluster = new ODocument();
    final String registeredNodesFromClusterAsJson = (String) configurationMap.getHazelcastMap().get(CONFIG_REGISTEREDNODES);

    if (registeredNodesFromClusterAsJson != null) {
      registeredNodesFromCluster.fromJSON(registeredNodesFromClusterAsJson);
      registeredNodeById = registeredNodesFromCluster.field("ids", OType.EMBEDDEDLIST);
      registeredNodeByName = registeredNodesFromCluster.field("names", OType.EMBEDDEDMAP);
    } else
      throw new ODistributedException("Cannot find distributed registeredNodes configuration");

  }

  private List<String> getRegisteredNodes() {
    final List<String> registeredNodes = new ArrayList<String>();

    for (Map.Entry entry : configurationMap.entrySet()) {
      if (entry.getKey().toString().startsWith(CONFIG_NODE_PREFIX))
        registeredNodes.add(entry.getKey().toString().substring(CONFIG_NODE_PREFIX.length()));
    }

    return registeredNodes;
  }
}
>>>>>>> 283e1d20
<|MERGE_RESOLUTION|>--- conflicted
+++ resolved
@@ -1,887 +1,3 @@
-<<<<<<< HEAD
-/*
- *
- *  *  Copyright 2014 Orient Technologies LTD (info(at)orientechnologies.com)
- *  *
- *  *  Licensed under the Apache License, Version 2.0 (the "License");
- *  *  you may not use this file except in compliance with the License.
- *  *  You may obtain a copy of the License at
- *  *
- *  *       http://www.apache.org/licenses/LICENSE-2.0
- *  *
- *  *  Unless required by applicable law or agreed to in writing, software
- *  *  distributed under the License is distributed on an "AS IS" BASIS,
- *  *  WITHOUT WARRANTIES OR CONDITIONS OF ANY KIND, either express or implied.
- *  *  See the License for the specific language governing permissions and
- *  *  limitations under the License.
- *  *
- *  * For more information: http://www.orientechnologies.com
- *
- */
-package com.orientechnologies.orient.server.hazelcast;
-
-import com.hazelcast.config.FileSystemXmlConfig;
-import com.hazelcast.core.*;
-import com.hazelcast.spi.exception.RetryableHazelcastException;
-import com.orientechnologies.common.exception.OException;
-import com.orientechnologies.common.io.OFileUtils;
-import com.orientechnologies.common.log.OLogManager;
-import com.orientechnologies.common.parser.OSystemVariableResolver;
-import com.orientechnologies.common.util.OCallable;
-import com.orientechnologies.orient.core.Orient;
-import com.orientechnologies.orient.core.config.OGlobalConfiguration;
-import com.orientechnologies.orient.core.db.ODatabaseDocumentInternal;
-import com.orientechnologies.orient.core.db.ODatabaseInternal;
-import com.orientechnologies.orient.core.db.ODatabaseRecordThreadLocal;
-import com.orientechnologies.orient.core.db.document.ODatabaseDocumentTx;
-import com.orientechnologies.orient.core.metadata.schema.OType;
-import com.orientechnologies.orient.core.record.ORecordInternal;
-import com.orientechnologies.orient.core.record.impl.ODocument;
-import com.orientechnologies.orient.server.OServer;
-import com.orientechnologies.orient.server.config.OServerParameterConfiguration;
-import com.orientechnologies.orient.server.distributed.*;
-import com.orientechnologies.orient.server.distributed.ODistributedServerLog.DIRECTION;
-
-import java.io.File;
-import java.io.FileNotFoundException;
-import java.io.IOException;
-import java.security.SecureRandom;
-import java.util.*;
-import java.util.concurrent.ConcurrentMap;
-import java.util.concurrent.locks.Lock;
-
-/**
- * Hazelcast implementation for clustering.
- *
- * @author Luca Garulli (l.garulli--at--orientechnologies.com)
- */
-public class OHazelcastPlugin extends ODistributedAbstractPlugin implements MembershipListener, EntryListener<String, Object> {
-
-  public static final String CONFIG_DATABASE_PREFIX = "database.";
-
-  protected static final String CONFIG_NODE_PREFIX     = "node.";
-  protected static final String CONFIG_DBSTATUS_PREFIX = "dbstatus.";
-  protected static final String CONFIG_REGISTEREDNODES = "registeredNodes";
-
-  protected String hazelcastConfigFile = "hazelcast.xml";
-  protected          String            membershipListenerRegistration;
-  protected          String            membershipListenerMapRegistration;
-  protected volatile HazelcastInstance hazelcastInstance;
-
-  // THIS MAP IS BACKED BY HAZELCAST EVENTS. IN THIS WAY WE AVOID TO USE HZ MAP DIRECTLY
-  protected OHazelcastDistributedMap configurationMap;
-
-  public OHazelcastPlugin() {
-  }
-
-  @Override
-  public void config(final OServer iServer, final OServerParameterConfiguration[] iParams) {
-    super.config(iServer, iParams);
-
-    if (nodeName == null)
-      assignNodeName();
-
-    for (OServerParameterConfiguration param : iParams) {
-      if (param.name.equalsIgnoreCase("configuration.hazelcast")) {
-        hazelcastConfigFile = OSystemVariableResolver.resolveSystemVariables(param.value);
-        hazelcastConfigFile = OFileUtils.getPath(hazelcastConfigFile);
-      }
-    }
-  }
-
-  @Override
-  public void startup() {
-    if (!enabled)
-      return;
-
-    Orient.instance().setRunningDistributed(true);
-
-    OGlobalConfiguration.RID_BAG_EMBEDDED_TO_SBTREEBONSAI_THRESHOLD.setValue(Integer.MAX_VALUE);
-    OGlobalConfiguration.RID_BAG_SBTREEBONSAI_TO_EMBEDDED_THRESHOLD.setValue(-1);
-    OGlobalConfiguration.STORAGE_TRACK_CHANGED_RECORDS_IN_WAL.setValue(true);
-
-    // FORCE HZ TO USE THE MINIMUM OF THREADS, BECAUSE STARTING FROM V2.2 WE USE HZ ONLY FOR SMALL TASKS
-    // System.setProperty("hazelcast.operation.thread.count", "1");
-    // System.setProperty("hazelcast.operation.generic.thread.count", "1");
-    // System.setProperty("hazelcast.client.event.thread.count", "1");
-    // System.setProperty("hazelcast.event.thread.count", "1");
-
-    // REGISTER TEMPORARY USER FOR REPLICATION PURPOSE
-    serverInstance.addTemporaryUser(REPLICATOR_USER, "" + new SecureRandom().nextLong(), "*");
-
-    super.startup();
-
-    status = NODE_STATUS.STARTING;
-
-    final String localNodeName = nodeName;
-
-    activeNodes.clear();
-    activeNodesNamesByMemberId.clear();
-
-    // CLOSE ALL CONNECTIONS TO THE SERVERS
-    for (ORemoteServerController server : remoteServers.values())
-      server.close();
-    remoteServers.clear();
-
-    registeredNodeById = null;
-    registeredNodeByName = null;
-
-    try {
-      hazelcastInstance = configureHazelcast();
-
-      nodeUuid = hazelcastInstance.getCluster().getLocalMember().getUuid();
-
-      OLogManager.instance().info(this, "Starting distributed server '%s' (hzID=%s)...", localNodeName, nodeId);
-
-      activeNodes.put(localNodeName, hazelcastInstance.getCluster().getLocalMember());
-      activeNodesNamesByMemberId.put(nodeUuid, localNodeName);
-
-      configurationMap = new OHazelcastDistributedMap(hazelcastInstance);
-
-      OServer.registerServerInstance(localNodeName, serverInstance);
-
-      // REGISTER CURRENT NODES
-      for (Member m : hazelcastInstance.getCluster().getMembers()) {
-        if (!m.getUuid().equals(getLocalNodeId())) {
-          final String memberName = getNodeName(m);
-          if (memberName != null) {
-            activeNodes.put(memberName, m);
-            activeNodesNamesByMemberId.put(m.getUuid(), memberName);
-          } else if (!m.equals(hazelcastInstance.getCluster().getLocalMember()))
-            ODistributedServerLog.warn(this, localNodeName, null, DIRECTION.NONE, "Cannot find configuration for member: %s", m);
-        }
-      }
-
-      final Lock lock = getLock("registeredNodes");
-      lock.lock();
-      try {
-        final ODocument registeredNodesFromCluster = new ODocument();
-        final String registeredNodesFromClusterAsJson = (String) configurationMap.get(CONFIG_REGISTEREDNODES);
-
-        if (registeredNodesFromClusterAsJson != null) {
-          registeredNodesFromCluster.fromJSON(registeredNodesFromClusterAsJson);
-          registeredNodeById = registeredNodesFromCluster.field("ids", OType.EMBEDDEDLIST);
-          registeredNodeByName = registeredNodesFromCluster.field("names", OType.EMBEDDEDMAP);
-
-          if (registeredNodeByName.containsKey(nodeName)) {
-            nodeId = registeredNodeByName.get(nodeName);
-          } else {
-            // ADD CURRENT NODE
-            registeredNodeById.add(nodeName);
-            nodeId = registeredNodeById.size() - 1;
-            registeredNodeByName.put(nodeName, nodeId);
-          }
-        } else {
-          // FIRST TIME: CREATE NEW CFG
-          nodeId = 0;
-
-          registeredNodeById = new ArrayList<String>();
-          registeredNodeById.add(nodeName);
-          registeredNodesFromCluster.field("ids", registeredNodeById, OType.EMBEDDEDLIST);
-
-          registeredNodeByName = new HashMap<String, Integer>();
-          registeredNodeByName.put(nodeName, nodeId);
-          registeredNodesFromCluster.field("names", registeredNodeByName, OType.EMBEDDEDMAP);
-        }
-
-        // SAVE NEW CFG
-        configurationMap.put(CONFIG_REGISTEREDNODES, registeredNodesFromCluster.toJSON());
-
-      } finally {
-        lock.unlock();
-      }
-
-      publishLocalNodeConfiguration();
-
-      if (!configurationMap.containsKey(CONFIG_NODE_PREFIX + nodeUuid)) {
-        // NODE NOT REGISTERED, FORCING SHUTTING DOWN
-        ODistributedServerLog.error(this, localNodeName, null, DIRECTION.NONE, "Error on registering local node on cluster");
-        throw new ODistributedStartupException("Error on registering local node on cluster");
-      }
-
-      // CONNECTS TO ALL THE AVAILABLE NODES
-      for (String m : activeNodes.keySet())
-        if (!m.equals(nodeName))
-          getRemoteServer(m);
-
-      messageService = new ODistributedMessageServiceImpl(this);
-
-      installNewDatabasesFromCluster(true);
-
-      loadLocalDatabases();
-
-      membershipListenerMapRegistration = configurationMap.getHazelcastMap().addEntryListener(this, true);
-      membershipListenerRegistration = hazelcastInstance.getCluster().addMembershipListener(this);
-
-      // REGISTER CURRENT MEMBERS
-      setNodeStatus(NODE_STATUS.ONLINE);
-
-      publishLocalNodeConfiguration();
-
-      final long delay = OGlobalConfiguration.DISTRIBUTED_PUBLISH_NODE_STATUS_EVERY.getValueAsLong();
-      if (delay > 0) {
-        publishLocalNodeConfigurationTask = new TimerTask() {
-          @Override
-          public void run() {
-            try {
-              publishLocalNodeConfiguration();
-            } catch (Throwable e) {
-              OLogManager.instance().debug(this, "Error on distributed configuration node updater", e);
-            }
-          }
-        };
-        Orient.instance().scheduleTask(publishLocalNodeConfigurationTask, delay, delay);
-      }
-
-    } catch (Exception e) {
-      ODistributedServerLog.error(this, localNodeName, null, DIRECTION.NONE, "Error on starting distributed plugin", e);
-      throw OException.wrapException(new ODistributedStartupException("Error on starting distributed plugin"), e);
-    }
-
-    dumpServersStatus();
-  }
-
-  protected void publishLocalNodeConfiguration() {
-    final ODocument cfg = getLocalNodeConfiguration();
-    ORecordInternal.setRecordSerializer(cfg, ODatabaseDocumentTx.getDefaultSerializer());
-    configurationMap.put(CONFIG_NODE_PREFIX + nodeUuid, cfg);
-  }
-
-  @Override
-  public Throwable convertException(final Throwable original) {
-    if (original instanceof HazelcastException || original instanceof HazelcastInstanceNotActiveException)
-      return new IOException("Hazelcast wrapped exception: " + original.getMessage(), original.getCause());
-
-    if (original instanceof IllegalMonitorStateException)
-      // THIS IS RAISED WHEN INTERNAL LOCKING IS BROKEN BECAUSE HARD SHUTDOWN
-      return new IOException("Illegal monitor state: " + original.getMessage(), original.getCause());
-
-    return original;
-  }
-
-  @Override
-  public void shutdown() {
-    if (!enabled)
-      return;
-
-    OLogManager.instance().warn(this, "Shutting down node %s...", nodeName);
-    setNodeStatus(NODE_STATUS.SHUTTINGDOWN);
-
-    try {
-      final Set<String> databases = new HashSet<String>();
-
-      for (Map.Entry<String, Object> entry : configurationMap.entrySet()) {
-        if (entry.getKey().toString().startsWith(CONFIG_DBSTATUS_PREFIX)) {
-
-          final String nodeDb = entry.getKey().toString().substring(CONFIG_DBSTATUS_PREFIX.length());
-
-          if (nodeDb.startsWith(nodeName))
-            databases.add(entry.getKey());
-        }
-      }
-
-      // PUT DATABASES OFFLINE
-      for (String k : databases)
-        configurationMap.put(k, DB_STATUS.OFFLINE);
-    } catch (HazelcastInstanceNotActiveException e) {
-      // HZ IS ALREADY DOWN, IGNORE IT
-    }
-
-    super.shutdown();
-
-    if (membershipListenerRegistration != null) {
-      try {
-        hazelcastInstance.getCluster().removeMembershipListener(membershipListenerRegistration);
-      } catch (HazelcastInstanceNotActiveException e) {
-        // HZ IS ALREADY DOWN, IGNORE IT
-      }
-    }
-
-    if (hazelcastInstance != null)
-      try {
-        hazelcastInstance.shutdown();
-      } catch (Exception e) {
-        OLogManager.instance().error(this, "Error on shutting down Hazelcast instance", e);
-      } finally {
-        hazelcastInstance = null;
-      }
-
-    configurationMap.destroy();
-    configurationMap.getHazelcastMap().removeEntryListener(membershipListenerMapRegistration);
-
-    setNodeStatus(NODE_STATUS.OFFLINE);
-  }
-
-  public HazelcastInstance getHazelcastInstance() {
-    for (int retry = 1; hazelcastInstance == null && !Thread.currentThread().isInterrupted(); ++retry) {
-      if (retry > 25)
-        throw new ODistributedException("Hazelcast instance is not available");
-
-      // WAIT UNTIL THE INSTANCE IS READY, FOR MAXIMUM 5 SECS (25 x 200ms)
-      try {
-        Thread.sleep(200);
-      } catch (InterruptedException e) {
-        Thread.currentThread().interrupt();
-        break;
-      }
-    }
-    return hazelcastInstance;
-  }
-
-  protected HazelcastInstance configureHazelcast() throws FileNotFoundException {
-    FileSystemXmlConfig config = new FileSystemXmlConfig(hazelcastConfigFile);
-    config.setClassLoader(this.getClass().getClassLoader());
-    return Hazelcast.newHazelcastInstance(config);
-  }
-
-  @Override
-  protected ODocument loadDatabaseConfiguration(final String iDatabaseName, final File file, final boolean saveCfgToDisk) {
-    // FIRST LOOK IN THE CLUSTER
-    if (hazelcastInstance != null) {
-      final ODocument cfg = (ODocument) configurationMap.getLocalCachedValue(CONFIG_DATABASE_PREFIX + iDatabaseName);
-      if (cfg != null) {
-        ODistributedServerLog.info(this, nodeName, null, DIRECTION.NONE, "Loaded database configuration from the active cluster");
-        updateCachedDatabaseConfiguration(iDatabaseName, cfg, false, false);
-        return cfg;
-      }
-    }
-
-    // NO NODE IN CLUSTER, LOAD FROM FILE
-    return super.loadDatabaseConfiguration(iDatabaseName, file, saveCfgToDisk);
-  }
-
-  /**
-   * Initializes all the available server's databases as distributed.
-   */
-  protected void loadLocalDatabases() {
-    for (Map.Entry<String, String> storageEntry : serverInstance.getAvailableStorageNames().entrySet()) {
-      final String databaseName = storageEntry.getKey();
-
-      if (messageService.getDatabase(databaseName) == null) {
-        ODistributedServerLog.info(this, nodeName, null, DIRECTION.NONE, "Opening database '%s'...", databaseName);
-
-        executeInDistributedDatabaseLock(databaseName, new OCallable<Object, ODistributedConfiguration>() {
-          @Override
-          public Object call(ODistributedConfiguration cfg) {
-            ODistributedServerLog.info(this, nodeName, null, DIRECTION.NONE, "Current node started as %s for database '%s'",
-                cfg.getServerRole(nodeName), databaseName);
-
-            if (!configurationMap.containsKey(CONFIG_DATABASE_PREFIX + databaseName))
-              // PUBLISH CFG THE FIRST TIME
-              updateCachedDatabaseConfiguration(databaseName, cfg.getDocument(), false, true);
-
-            final ODistributedDatabaseImpl ddb = messageService.registerDatabase(databaseName);
-
-            // 1ST NODE TO HAVE THE DATABASE: FORCE THE COORDINATOR TO BE LOCAL NODE
-            cfg.addNewNodeInServerList(nodeName);
-
-            final String coordinator = getCoordinatorServer(cfg);
-            if (!nodeName.equals(coordinator)) {
-              ODistributedServerLog.info(this, nodeName, null, DIRECTION.NONE,
-                  "First load of database '%s' in the cluster, set local node as coordinator (was '%s')", databaseName,
-                  coordinator);
-              electCurrentNodeAsNewCoordinator(cfg, coordinator, databaseName);
-            }
-
-            ddb.setOnline();
-            return null;
-          }
-        });
-      }
-    }
-  }
-
-  @Override
-  public ConcurrentMap<String, Object> getConfigurationMap() {
-    return configurationMap;
-  }
-
-  @Override
-  protected ODistributedConfiguration getLastDatabaseConfiguration(final String databaseName) {
-    ODocument distributedCfg = (ODocument) configurationMap.get(CONFIG_DATABASE_PREFIX + databaseName);
-    if (distributedCfg != null)
-      return new ODistributedConfiguration(distributedCfg);
-
-    // NOT AVAILABLE YET (STARTUP PHASE), USE THE LOCAL ONE
-    return getDatabaseConfiguration(databaseName);
-  }
-
-  public Lock getLock(final String iName) {
-    return getHazelcastInstance().getLock("orientdb." + iName);
-  }
-
-  @Override
-  public void memberAttributeChanged(final MemberAttributeEvent memberAttributeEvent) {
-  }
-
-  public void updateCachedDatabaseConfiguration(final String iDatabaseName, final ODocument cfg, final boolean iSaveToDisk,
-      final boolean iDeployToCluster) {
-    final boolean updated = super.updateCachedDatabaseConfiguration(iDatabaseName, cfg, iSaveToDisk);
-
-    if (updated) {
-      if (iDeployToCluster) {
-        // DEPLOY THE CONFIGURATION TO THE CLUSTER
-        ORecordInternal.setRecordSerializer(cfg, ODatabaseDocumentTx.getDefaultSerializer());
-        configurationMap.put(OHazelcastPlugin.CONFIG_DATABASE_PREFIX + iDatabaseName, cfg);
-      } else
-        configurationMap.putInLocalCache(OHazelcastPlugin.CONFIG_DATABASE_PREFIX + iDatabaseName, cfg);
-    }
-  }
-
-  @Override
-  public void entryAdded(final EntryEvent<String, Object> iEvent) {
-    if (hazelcastInstance == null || !hazelcastInstance.getLifecycleService().isRunning())
-      return;
-
-    try {
-      if (iEvent.getMember() == null)
-        // IGNORE IT
-        return;
-
-      final String key = iEvent.getKey();
-      if (key.startsWith(CONFIG_NODE_PREFIX)) {
-        if (!iEvent.getMember().equals(hazelcastInstance.getCluster().getLocalMember())) {
-          final ODocument cfg = (ODocument) iEvent.getValue();
-          final String joinedNodeName = (String) cfg.field("name");
-
-          if (this.nodeName.equals(joinedNodeName)) {
-            ODistributedServerLog.error(this, joinedNodeName, getNodeName(iEvent.getMember()), DIRECTION.IN,
-                "Found a new node with the same name as current: '" + joinedNodeName
-                    + "'. The node has been excluded. Change the name in its config/orientdb-dserver-config.xml file");
-
-            throw new ODistributedException("Found a new node with the same name as current: '" + joinedNodeName
-                + "'. The node has been excluded. Change the name in its config/orientdb-dserver-config.xml file");
-          }
-
-          // NOTIFY NODE IS GOING TO BE ADDED. EVERYBODY IS OK?
-          for (ODistributedLifecycleListener l : listeners) {
-            if (!l.onNodeJoining(joinedNodeName)) {
-              // DENY JOIN
-              ODistributedServerLog.info(this, nodeName, getNodeName(iEvent.getMember()), DIRECTION.IN,
-                  "denied node to join the cluster id=%s name=%s", iEvent.getMember(), getNodeName(iEvent.getMember()));
-              return;
-            }
-          }
-
-          activeNodes.put(joinedNodeName, (Member) iEvent.getMember());
-          activeNodesNamesByMemberId.put(iEvent.getMember().getUuid(), joinedNodeName);
-          try {
-            getRemoteServer(joinedNodeName);
-          } catch (IOException e) {
-            ODistributedServerLog.error(this, nodeName, joinedNodeName, DIRECTION.OUT, "Error on connecting to node %s",
-                joinedNodeName);
-          }
-
-          ODistributedServerLog.info(this, nodeName, getNodeName(iEvent.getMember()), DIRECTION.IN,
-              "Added node configuration id=%s name=%s, now %d nodes are configured", iEvent.getMember(),
-              getNodeName(iEvent.getMember()), activeNodes.size());
-
-          // installNewDatabasesFromCluster(false);
-
-          // NOTIFY NODE WAS ADDED SUCCESSFULLY
-          for (ODistributedLifecycleListener l : listeners)
-            l.onNodeJoined(joinedNodeName);
-
-          dumpServersStatus();
-        }
-
-      } else if (key.startsWith(CONFIG_DATABASE_PREFIX)) {
-        // SYNCHRONIZE ADDING OF CLUSTERS TO AVOID DEADLOCKS
-        final String databaseName = key.substring(CONFIG_DATABASE_PREFIX.length());
-
-        onDatabaseEvent((ODocument) iEvent.getValue(), databaseName);
-
-      } else if (key.startsWith(CONFIG_DBSTATUS_PREFIX)) {
-        ODistributedServerLog.info(this, nodeName, getNodeName(iEvent.getMember()), DIRECTION.IN, "Received new status %s=%s",
-            key.substring(CONFIG_DBSTATUS_PREFIX.length()), iEvent.getValue());
-
-        // REASSIGN HIS CLUSTER
-        final String dbNode = key.substring(CONFIG_DBSTATUS_PREFIX.length());
-        final String nodeName = dbNode.substring(0, dbNode.indexOf("."));
-        final String databaseName = dbNode.substring(dbNode.indexOf(".") + 1);
-
-        onDatabaseEvent(nodeName, databaseName, (DB_STATUS) iEvent.getValue());
-
-      }
-    } catch (HazelcastInstanceNotActiveException e) {
-      OLogManager.instance().error(this, "Hazelcast is not running");
-    } catch (RetryableHazelcastException e) {
-      OLogManager.instance().error(this, "Hazelcast is not running");
-    }
-  }
-
-  @Override
-  public void entryUpdated(final EntryEvent<String, Object> iEvent) {
-    if (hazelcastInstance == null || !hazelcastInstance.getLifecycleService().isRunning())
-      return;
-
-    try {
-      final String key = iEvent.getKey();
-      final String eventNodeName = getNodeName(iEvent.getMember());
-
-      if (key.startsWith(CONFIG_NODE_PREFIX)) {
-        ODistributedServerLog.debug(this, nodeName, eventNodeName, DIRECTION.NONE, "Updated node configuration id=%s name=%s",
-            iEvent.getMember(), eventNodeName);
-
-        final ODocument cfg = (ODocument) iEvent.getValue();
-
-        if (!activeNodes.containsKey((String) cfg.field("name")))
-          updateLastClusterChange();
-
-        activeNodes.put((String) cfg.field("name"), (Member) iEvent.getMember());
-        activeNodesNamesByMemberId.put(iEvent.getMember().getUuid(), (String) cfg.field("name"));
-
-      } else if (key.startsWith(CONFIG_DATABASE_PREFIX)) {
-        if (!iEvent.getMember().equals(hazelcastInstance.getCluster().getLocalMember())) {
-          final String databaseName = key.substring(CONFIG_DATABASE_PREFIX.length());
-
-          ODistributedServerLog.info(this, nodeName, eventNodeName, DIRECTION.IN, "Updated configuration db=%s", databaseName);
-          onDatabaseEvent((ODocument) iEvent.getValue(), databaseName);
-        }
-      } else if (key.startsWith(CONFIG_DBSTATUS_PREFIX)) {
-        ODistributedServerLog.info(this, nodeName, eventNodeName, DIRECTION.IN, "Received updated status %s=%s",
-            key.substring(CONFIG_DBSTATUS_PREFIX.length()), iEvent.getValue());
-
-        // CALL DATABASE EVENT
-        final String dbNode = key.substring(CONFIG_DBSTATUS_PREFIX.length());
-        final String nodeName = dbNode.substring(0, dbNode.indexOf("."));
-        final String databaseName = dbNode.substring(dbNode.indexOf(".") + 1);
-
-        onDatabaseEvent(nodeName, databaseName, (DB_STATUS) iEvent.getValue());
-
-      } else if (key.startsWith(CONFIG_REGISTEREDNODES)) {
-        ODistributedServerLog.info(this, nodeName, eventNodeName, DIRECTION.IN, "Received updated about registered nodes");
-        reloadRegisteredNodes();
-      }
-    } catch (HazelcastInstanceNotActiveException e) {
-      OLogManager.instance().error(this, "Hazelcast is not running");
-    } catch (RetryableHazelcastException e) {
-      OLogManager.instance().error(this, "Hazelcast is not running");
-    }
-
-  }
-
-  @Override
-  public void entryRemoved(final EntryEvent<String, Object> iEvent) {
-    if (hazelcastInstance == null || !hazelcastInstance.getLifecycleService().isRunning())
-      return;
-
-    try {
-      final String key = iEvent.getKey();
-      if (key.startsWith(CONFIG_NODE_PREFIX)) {
-        final String nName = getNodeName(iEvent.getMember());
-        if (nName != null) {
-          ODistributedServerLog.debug(this, nodeName, null, DIRECTION.NONE, "Removed node configuration id=%s name=%s",
-              iEvent.getMember(), nName);
-          activeNodes.remove(nName);
-          activeNodesNamesByMemberId.remove(iEvent.getMember().getUuid());
-          closeRemoteServer(nName);
-        }
-
-        updateLastClusterChange();
-
-      } else if (key.startsWith(CONFIG_DATABASE_PREFIX)) {
-        final String dbName = key.substring(CONFIG_DATABASE_PREFIX.length());
-        final ODistributedStorage stg = storages.remove(dbName);
-        if (stg != null) {
-          stg.close(true, false);
-        }
-
-        updateLastClusterChange();
-
-      } else if (key.startsWith(CONFIG_DBSTATUS_PREFIX)) {
-        ODistributedServerLog.debug(this, nodeName, getNodeName(iEvent.getMember()), DIRECTION.IN, "received removed status %s=%s",
-            key.substring(CONFIG_DBSTATUS_PREFIX.length()), iEvent.getValue());
-
-        // CALL DATABASE EVENT
-        final String dbNode = key.substring(CONFIG_DBSTATUS_PREFIX.length());
-        final String nodeName = dbNode.substring(0, dbNode.indexOf("."));
-        final String databaseName = dbNode.substring(dbNode.indexOf(".") + 1);
-
-        onDatabaseEvent(nodeName, databaseName, (DB_STATUS) iEvent.getValue());
-      }
-    } catch (HazelcastInstanceNotActiveException e) {
-      OLogManager.instance().error(this, "Hazelcast is not running");
-    } catch (RetryableHazelcastException e) {
-      OLogManager.instance().error(this, "Hazelcast is not running");
-    }
-
-  }
-
-  @Override
-  public void entryEvicted(final EntryEvent<String, Object> iEvent) {
-  }
-
-  @Override
-  public void mapEvicted(final MapEvent iEvent) {
-  }
-
-  @Override
-  public void mapCleared(final MapEvent event) {
-  }
-
-  /**
-   * Removes the node map entry.
-   */
-  @Override
-  public void memberRemoved(final MembershipEvent iEvent) {
-    try {
-      updateLastClusterChange();
-
-      final Member member = iEvent.getMember();
-      final String nodeLeftName = getNodeName(member);
-      if (nodeLeftName != null) {
-        try {
-          final int nodeLeftId = getNodeIdByName(nodeLeftName);
-
-          // REMOVE INTRA SERVER CONNECTION
-          closeRemoteServer(nodeLeftName);
-
-          // NOTIFY NODE LEFT
-          for (ODistributedLifecycleListener l : listeners)
-            try {
-              l.onNodeLeft(nodeLeftName);
-            } catch (Exception e) {
-              // IGNORE IT
-            }
-
-          // UNLOCK ANY PENDING LOCKS
-          if (messageService != null)
-            for (String dbName : messageService.getDatabases())
-              messageService.getDatabase(dbName).handleUnreachableNode(nodeLeftId);
-
-          activeNodes.remove(nodeLeftName);
-          activeNodesNamesByMemberId.remove(member.getUuid());
-
-          if (hazelcastInstance == null || !hazelcastInstance.getLifecycleService().isRunning())
-            return;
-
-          final Map<String, Object> map = configurationMap;
-
-          // UNREGISTER DB STATUSES
-          final HashSet<String> entriesToRemove = new HashSet<String>();
-          for (Iterator<String> it = map.keySet().iterator(); it.hasNext(); ) {
-            final String n = it.next();
-
-            if (n.startsWith(CONFIG_DBSTATUS_PREFIX)) {
-              final String part = n.substring(CONFIG_DBSTATUS_PREFIX.length());
-              final int pos = part.indexOf(".");
-              if (pos > -1) {
-                // CHECK ANY DB STATUS OF THE LEFT NODE
-                if (part.substring(0, pos).equals(nodeLeftName)) {
-                  ODistributedServerLog
-                      .debug(this, nodeName, null, DIRECTION.NONE, "Removing dbstatus for the node %s that just left: %s",
-                          nodeLeftName, n);
-                  entriesToRemove.add(n);
-                }
-              }
-            }
-          }
-
-          // REMOVE THE ENTRIES
-          for (String entry : entriesToRemove) {
-            map.remove(entry);
-          }
-
-          ODistributedServerLog.warn(this, nodeLeftName, null, DIRECTION.NONE, "Node removed id=%s name=%s", member, nodeLeftName);
-
-          if (nodeLeftName.startsWith("ext:")) {
-            final List<String> registeredNodes = getRegisteredNodes();
-
-            ODistributedServerLog.error(this, nodeName, null, DIRECTION.NONE,
-                "Removed node id=%s name=%s has not being recognized. Remove the node manually (registeredNodes=%s)", member,
-                nodeLeftName, registeredNodes);
-          }
-
-          for (String databaseName : getManagedDatabases()) {
-            final ODistributedConfiguration cfg = getDatabaseConfiguration(databaseName);
-
-            final String coordinator = getCoordinatorServer(cfg);
-            if (nodeLeftName.equals(coordinator))
-              electCurrentNodeAsNewCoordinator(cfg, nodeLeftName, databaseName);
-          }
-        } finally {
-          // REMOVE NODE IN DB CFG
-          if (messageService != null)
-            messageService.handleUnreachableNode(nodeLeftName);
-        }
-      }
-
-    } catch (HazelcastInstanceNotActiveException e) {
-      OLogManager.instance().error(this, "Hazelcast is not running");
-    } catch (RetryableHazelcastException e) {
-      OLogManager.instance().error(this, "Hazelcast is not running");
-    }
-  }
-
-  @Override
-  public void memberAdded(final MembershipEvent iEvent) {
-    if (hazelcastInstance == null || !hazelcastInstance.getLifecycleService().isRunning())
-      return;
-
-    try {
-      updateLastClusterChange();
-      ODistributedServerLog.warn(this, nodeName, null, DIRECTION.NONE, "Added new node id=%s name=%s", iEvent.getMember(),
-          getNodeName(iEvent.getMember()));
-
-    } catch (HazelcastInstanceNotActiveException e) {
-      OLogManager.instance().error(this, "Hazelcast is not running");
-    } catch (RetryableHazelcastException e) {
-      OLogManager.instance().error(this, "Hazelcast is not running");
-    }
-  }
-
-  @Override
-  public void onCreate(final ODatabaseInternal iDatabase) {
-    if (!isRelatedToLocalServer(iDatabase))
-      return;
-
-    final ODatabaseDocumentInternal currDb = ODatabaseRecordThreadLocal.INSTANCE.getIfDefined();
-    try {
-
-      final String dbName = iDatabase.getName();
-
-      if (configurationMap.containsKey(OHazelcastPlugin.CONFIG_DATABASE_PREFIX + dbName))
-        throw new ODistributedException("Cannot create a new database with the same name of one available distributed");
-
-      // INIT THE STORAGE
-      getStorage(dbName);
-
-      final ODistributedDatabaseImpl distribDatabase = messageService.registerDatabase(dbName);
-      distribDatabase.setOnline();
-
-      // TODO: TEMPORARY PATCH TO WAIT FOR DB PROPAGATION
-      try {
-        Thread.sleep(1000);
-      } catch (InterruptedException e) {
-        Thread.currentThread().interrupt();
-        throw new ODistributedException("Error on creating database '" + dbName + "' on distributed nodes");
-      }
-
-      // WAIT UNTIL THE DATABASE HAS BEEN PROPAGATED IN ALL THE NODES
-      final ODistributedConfiguration cfg = getDatabaseConfiguration(dbName);
-
-      final Set<String> servers = cfg.getAllConfiguredServers();
-      if (servers.size() > 1) {
-        while (true) {
-          boolean allServersAreOnline = true;
-          for (String server : servers) {
-            if (!isNodeOnline(server, dbName)) {
-              allServersAreOnline = false;
-              break;
-            }
-          }
-
-          if (allServersAreOnline)
-            break;
-
-          // WAIT FOR ANOTHER RETRY
-          try {
-            Thread.sleep(200);
-          } catch (InterruptedException e) {
-            Thread.currentThread().interrupt();
-            throw new ODistributedException("Error on creating database '" + dbName + "' on distributed nodes");
-          }
-        }
-      }
-
-      onOpen(iDatabase);
-
-    } finally {
-      // RESTORE ORIGINAL DATABASE INSTANCE IN TL
-      ODatabaseRecordThreadLocal.INSTANCE.set(currDb);
-    }
-  }
-
-  @Override
-  public void onDrop(final ODatabaseInternal iDatabase) {
-    if (!isRelatedToLocalServer(iDatabase))
-      return;
-
-    final String dbName = iDatabase.getName();
-
-    ODistributedServerLog.info(this, getLocalNodeName(), null, DIRECTION.NONE, "Dropping database %s...", dbName);
-
-    super.onDrop(iDatabase);
-
-    if (configurationMap != null) {
-      configurationMap.remove(OHazelcastPlugin.CONFIG_DBSTATUS_PREFIX + nodeName + "." + dbName);
-
-      final int availableNodes = getAvailableNodes(dbName);
-      if (availableNodes == 0) {
-        // LAST NODE HOLDING THE DATABASE, DELETE DISTRIBUTED CFG TOO
-        configurationMap.remove(OHazelcastPlugin.CONFIG_DATABASE_PREFIX + dbName);
-        ODistributedServerLog
-            .info(this, getLocalNodeName(), null, DIRECTION.NONE, "Dropped last copy of database %s, removing it from the cluster",
-                dbName);
-      }
-    }
-  }
-
-  public ODocument getNodeConfigurationByUuid(final String iNodeId) {
-    final ODocument doc = (ODocument) configurationMap.getLocalCachedValue(CONFIG_NODE_PREFIX + iNodeId);
-    if (doc == null)
-      ODistributedServerLog.debug(this, nodeName, null, DIRECTION.OUT, "Cannot find node with id '%s'", iNodeId);
-
-    return doc;
-  }
-
-  @Override
-  public DB_STATUS getDatabaseStatus(final String iNode, final String iDatabaseName) {
-    final DB_STATUS status = (DB_STATUS) configurationMap
-        .getLocalCachedValue(OHazelcastPlugin.CONFIG_DBSTATUS_PREFIX + iNode + "." + iDatabaseName);
-    return status != null ? status : DB_STATUS.OFFLINE;
-  }
-
-  @Override
-  public void setDatabaseStatus(final String iNode, final String iDatabaseName, final DB_STATUS iStatus) {
-    configurationMap.put(OHazelcastPlugin.CONFIG_DBSTATUS_PREFIX + iNode + "." + iDatabaseName, iStatus);
-
-    // NOTIFY DB/NODE IS CHANGING STATUS
-    for (ODistributedLifecycleListener l : listeners) {
-      l.onDatabaseChangeStatus(iNode, iDatabaseName, iStatus);
-    }
-  }
-
-  protected void installNewDatabasesFromCluster(final boolean iStartup) {
-    if (activeNodes.size() <= 1) {
-      // NO OTHER NODES WHERE ALIGN
-      return;
-    }
-
-    for (Map.Entry<String, Object> entry : configurationMap.entrySet()) {
-      if (entry.getKey().startsWith(CONFIG_DATABASE_PREFIX)) {
-        final String databaseName = entry.getKey().substring(CONFIG_DATABASE_PREFIX.length());
-        installDatabase(iStartup, databaseName, (ODocument) entry.getValue());
-      }
-    }
-  }
-
-  private void reloadRegisteredNodes() {
-    final ODocument registeredNodesFromCluster = new ODocument();
-    final String registeredNodesFromClusterAsJson = (String) configurationMap.getHazelcastMap().get(CONFIG_REGISTEREDNODES);
-
-    if (registeredNodesFromClusterAsJson != null) {
-      registeredNodesFromCluster.fromJSON(registeredNodesFromClusterAsJson);
-      registeredNodeById = registeredNodesFromCluster.field("ids", OType.EMBEDDEDLIST);
-      registeredNodeByName = registeredNodesFromCluster.field("names", OType.EMBEDDEDMAP);
-    } else
-      throw new ODistributedException("Cannot find distributed registeredNodes configuration");
-
-  }
-
-  private List<String> getRegisteredNodes() {
-    final List<String> registeredNodes = new ArrayList<String>();
-
-    for (Map.Entry entry : configurationMap.entrySet()) {
-      if (entry.getKey().toString().startsWith(CONFIG_NODE_PREFIX))
-        registeredNodes.add(entry.getKey().toString().substring(CONFIG_NODE_PREFIX.length()));
-    }
-
-    return registeredNodes;
-  }
-}
-=======
 /*
  *
  *  *  Copyright 2014 Orient Technologies LTD (info(at)orientechnologies.com)
@@ -1784,5 +900,4 @@
 
     return registeredNodes;
   }
-}
->>>>>>> 283e1d20
+}