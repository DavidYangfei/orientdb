/*
 * Copyright 2010-2012 Luca Garulli (l.garulli--at--orientechnologies.com)
 *
 * Licensed under the Apache License, Version 2.0 (the "License");
 * you may not use this file except in compliance with the License.
 * You may obtain a copy of the License at
 *
 *     http://www.apache.org/licenses/LICENSE-2.0
 *
 * Unless required by applicable law or agreed to in writing, software
 * distributed under the License is distributed on an "AS IS" BASIS,
 * WITHOUT WARRANTIES OR CONDITIONS OF ANY KIND, either express or implied.
 * See the License for the specific language governing permissions and
 * limitations under the License.
 */
package com.orientechnologies.orient.server.hazelcast;

import java.io.FileNotFoundException;
import java.io.IOException;
import java.util.*;
import java.util.Map.Entry;
import java.util.concurrent.Callable;
import java.util.concurrent.ConcurrentHashMap;
import java.util.concurrent.ExecutionException;
import java.util.concurrent.Future;
import java.util.concurrent.locks.Lock;

import com.hazelcast.config.FileSystemXmlConfig;
import com.hazelcast.core.*;
import com.orientechnologies.common.parser.OSystemVariableResolver;
import com.orientechnologies.orient.core.Orient;
import com.orientechnologies.orient.core.config.OGlobalConfiguration;
import com.orientechnologies.orient.core.exception.OConfigurationException;
import com.orientechnologies.orient.core.metadata.schema.OType;
import com.orientechnologies.orient.core.record.impl.ODocument;
import com.orientechnologies.orient.server.OClientConnectionManager;
import com.orientechnologies.orient.server.OServer;
import com.orientechnologies.orient.server.config.OServerParameterConfiguration;
import com.orientechnologies.orient.server.distributed.*;
import com.orientechnologies.orient.server.distributed.ODistributedServerLog.DIRECTION;
import com.orientechnologies.orient.server.distributed.conflict.OReplicationConflictResolver;
import com.orientechnologies.orient.server.distributed.task.OAbstractRemoteTask;
import com.orientechnologies.orient.server.distributed.task.OAbstractReplicatedTask;
import com.orientechnologies.orient.server.distributed.task.OAlignRequestTask;
import com.orientechnologies.orient.server.journal.ODatabaseJournal;
import com.orientechnologies.orient.server.network.OServerNetworkListener;

/**
 * Hazelcast implementation for clustering.
 * 
 * @author Luca Garulli (l.garulli--at--orientechnologies.com)
 * 
 */
public class OHazelcastPlugin extends ODistributedAbstractPlugin implements MembershipListener, EntryListener<String, Object> {
  protected static final String        DISTRIBUTED_EXECUTOR_NAME = "OHazelcastPlugin::Executor";
  protected static final int           SEND_RETRY_MAX            = 100;

  protected int                        nodeNumber;
  protected String                     localNodeId;
  protected String                     configFile                = "hazelcast.xml";
  protected Map<String, Member>        remoteClusterNodes        = new ConcurrentHashMap<String, Member>();
  protected long                       timeOffset;
  protected long                       runId                     = -1;
  protected volatile String            status                    = "starting";
  protected Map<String, Boolean>       pendingAlignments         = new HashMap<String, Boolean>();
  protected TimerTask                  alignmentTask;
  protected String                     membershipListenerRegistration;
  protected Map<Long, Long>            executionQueue            = new HashMap<Long, Long>();
  protected Object                     lockQueue                 = new Object();

  protected volatile HazelcastInstance hazelcastInstance;

  public OHazelcastPlugin() {
  }

  @Override
  public void config(final OServer iServer, final OServerParameterConfiguration[] iParams) {
    super.config(iServer, iParams);

    for (OServerParameterConfiguration param : iParams) {
      if (param.name.equalsIgnoreCase("configuration.hazelcast"))
        configFile = OSystemVariableResolver.resolveSystemVariables(param.value);
    }
  }

  @Override
  public void startup() {
    if (!enabled)
      return;

    remoteClusterNodes.clear();
    synchronizers.clear();

    try {
      hazelcastInstance = Hazelcast.newHazelcastInstance(new FileSystemXmlConfig(configFile));
      localNodeId = getNodeId(hazelcastInstance.getCluster().getLocalMember());

      OServer.registerServerInstance(localNodeId, serverInstance);

      initDistributedDatabases();
    } catch (FileNotFoundException e) {
      throw new OConfigurationException("Error on creating Hazelcast instance", e);
    }

    final IMap<String, Object> configurationMap = getConfigurationMap();
    configurationMap.addEntryListener(this, true);

    setStatus("aligning");

    // GET AND REGISTER THE CLUSTER RUN ID IF NOT PRESENT
    configurationMap.putIfAbsent("runId", hazelcastInstance.getCluster().getClusterTime());
    runId = (Long) getConfigurationMap().get("runId");

    // COMPUTE THE DELTA BETWEEN LOCAL AND CENTRAL CLUSTER TIMES
    timeOffset = System.currentTimeMillis() - getHazelcastInstance().getCluster().getClusterTime();

    // REGISTER CURRENT MEMBERS
    registerAndAlignNodes();

    super.startup();
  }

  @Override
  public void sendShutdown() {
    shutdown();
  }

  @Override
  public void shutdown() {
    if (!enabled)
      return;

    if (alignmentTask != null)
      alignmentTask.cancel();

    super.shutdown();

    remoteClusterNodes.clear();
    if (membershipListenerRegistration != null) {
      hazelcastInstance.getCluster().removeMembershipListener(membershipListenerRegistration);
    }
  }

  @Override
  public long incrementDistributedSerial(final String iDatabaseName) {
    return hazelcastInstance.getAtomicLong("db." + iDatabaseName).incrementAndGet();
  }

  @Override
  public long getRunId() {
    return runId;
  }

  public Map<String, Object> propagate(final Set<String> iNodeIds, final OAbstractRemoteTask<? extends Object> iTask)
      throws ODistributedException {
    final Map<String, Object> result = new HashMap<String, Object>();

    ODistributedServerLog.debug(this, iTask.getNodeSource(), iNodeIds.toString(), DIRECTION.OUT, "propagate %s oper=%d.%d", iTask
        .getName().toUpperCase(), iTask.getRunId(), iTask.getOperationSerial());

    for (String nodeId : iNodeIds) {
      final Member m = remoteClusterNodes.get(nodeId);
      if (m == null)
        ODistributedServerLog.warn(this, getLocalNodeId(), nodeId, DIRECTION.OUT,
            "cannot propagate operation on remote member because is disconnected");
      else
        result.put(nodeId, sendOperation2Node(nodeId, iTask));
    }

    return result;
  }

  @SuppressWarnings("unchecked")
  public Object sendOperation2Node(final String iNodeId, final OAbstractRemoteTask<? extends Object> iTask) {
    iTask.setNodeDestination(iNodeId);
    Member member = remoteClusterNodes.get(iNodeId);
    if (member == null) {
      // CHECK IF IS ENTERING IN THE CLUSTER AND HASN'T BEEN REGISTERED YET
      for (Member m : hazelcastInstance.getCluster().getMembers()) {
        if (getNodeId(m).equals(iNodeId)) {
          member = m;
          break;
        }
      }

      if (member == null)
        throw new ODistributedException("Remote node '" + iNodeId + "' is not configured");
    }

    final Member clusterMember = member;

    ExecutionCallback<Object> callback = null;
    if (iTask.getMode() == EXECUTION_MODE.ASYNCHRONOUS)
      callback = new ExecutionCallback<Object>() {
        @Override
        public void onResponse(Object result) {
        }

        @Override
        public void onFailure(Throwable t) {
          ODistributedServerLog.error(this, getLocalNodeId(), iNodeId, DIRECTION.OUT,
<<<<<<< HEAD
              "error on execution of operation in ASYNCH mode", t);
=======
              "error on execution of operation %d.%d in ASYNCH mode", t, iTask.getRunId(), iTask.getOperationSerial());
>>>>>>> 7c217f28
        }
      };

    for (int retry = 0; retry < SEND_RETRY_MAX; ++retry) {
      try {

        Object result = executeOperation((Callable<Object>) iTask, clusterMember, iTask.getMode(), callback);

        // OK
        return result;

      } catch (ExecutionException e) {
        if (e.getCause() instanceof OServerOfflineException) {
          final OServerOfflineException exc = (OServerOfflineException) e.getCause();

          // RETRY
          ODistributedServerLog.warn(this, getLocalNodeId(), exc.getNodeId(), DIRECTION.OUT,
              "remote node %s is not online (status=%s), retrying %d...", exc.getNodeStatus(), retry + 1);
          // WAIT A BIT
          try {
            Thread.sleep(200 + (retry * 50));
          } catch (InterruptedException ex) {
            Thread.interrupted();
          }

        } else {
<<<<<<< HEAD
          ODistributedServerLog.error(this, getLocalNodeId(), iNodeId, DIRECTION.OUT, "error on execution of operation in %s mode",
              e, EXECUTION_MODE.SYNCHRONOUS);
          throw new ODistributedException("Error on executing remote operation in " + iTask.getMode() + " mode against node: "
              + member, e);
=======
          ODistributedServerLog.error(this, getLocalNodeId(), iNodeId, DIRECTION.OUT,
              "error on execution of operation %d.%d in %s mode", e, iTask.getRunId(), iTask.getOperationSerial(),
              EXECUTION_MODE.SYNCHRONOUS);
          throw new ODistributedException("Error on executing remote operation " + iTask.getRunId() + "."
              + iTask.getOperationSerial() + " in " + iTask.getMode() + " mode against node: " + member, e);
>>>>>>> 7c217f28
        }

      } catch (Exception e) {
        // WRAP IT
<<<<<<< HEAD
        ODistributedServerLog.error(this, getLocalNodeId(), iNodeId, DIRECTION.OUT, "error on execution of operation in %s mode",
            e, iTask.getMode());
        throw new ODistributedException("Error on executing remote operation in " + iTask.getMode() + " mode against node: "
            + member, e);
=======
        ODistributedServerLog.error(this, getLocalNodeId(), iNodeId, DIRECTION.OUT,
            "error on execution of operation %d.%d in %s mode", e, iTask.getRunId(), iTask.getOperationSerial(), iTask.getMode());
        throw new ODistributedException("Error on executing remote operation " + iTask.getRunId() + "."
            + iTask.getOperationSerial() + " in " + iTask.getMode() + " mode against node: " + member, e);
>>>>>>> 7c217f28
      }
    }

    throw new ODistributedException("Cannot complete the operation because the cluster is offline");
  }

  public Object execute(final String iClusterName, final Object iKey, final OAbstractRemoteTask<? extends Object> iTask,
      OReplicationConfig replicationData) throws ExecutionException {
<<<<<<< HEAD

    final String dbName = iTask.getDatabaseName();
=======
>>>>>>> 7c217f28

    String masterNodeId = null;

    try {
      if (replicationData == null) {
        // NO REPLICATION: LOCAL ONLY
        ODistributedThreadLocal.INSTANCE.set(iTask.getNodeSource());
        try {
          // EXECUTE IT LOCALLY
          return ((OAbstractRemoteTask<? extends Object>) iTask).executeOnLocalNode();
        } finally {
          // SET LAST EXECUTION SERIAL
          ODistributedThreadLocal.INSTANCE.set(null);
        }

      } else {
<<<<<<< HEAD
=======
        if (!checkOperationSequence(iTask))
          return null;

        final String dbName = iTask.getDatabaseName();

>>>>>>> 7c217f28
        if (replicationData != null) {
          // SET THE DESTINATION NODE
          iTask.setNodeDestination(replicationData.masterNode);
          replicationData.masterNode = waitUntilMasterNodeIsOnline(iClusterName, iKey, dbName, replicationData.masterNode);
          masterNodeId = replicationData.masterNode;
        }

        if (getLocalNodeId().equals(replicationData.masterNode))
          // LOCAL + PROPAGATE
          return executeLocallyAndPropagate((OAbstractReplicatedTask<? extends Object>) iTask);
        else
          // REMOTE + LOCAL
          return executeRemotelyAndApplyLocally(iClusterName, iKey, (OAbstractReplicatedTask<? extends Object>) iTask, dbName,
              replicationData);
      }
    } catch (InterruptedException e) {
      Thread.interrupted();

    } catch (Exception e) {
      ODistributedServerLog.error(this, getLocalNodeId(), masterNodeId, DIRECTION.OUT,
<<<<<<< HEAD
          "error on execution of operation in %s mode", e, EXECUTION_MODE.SYNCHRONOUS);
      throw new ExecutionException("error on execution of operation in " + EXECUTION_MODE.SYNCHRONOUS + " mode against node "
          + masterNodeId, e);
=======
          "error on execution %d.%d of operation in %s mode", e, iTask.getRunId(), iTask.getOperationSerial(),
          EXECUTION_MODE.SYNCHRONOUS);
      throw new ExecutionException("error on execution of operation " + iTask.getRunId() + "." + iTask.getOperationSerial()
          + " in " + EXECUTION_MODE.SYNCHRONOUS + " mode against node " + masterNodeId, e);
>>>>>>> 7c217f28
    }

    return null;
  }

<<<<<<< HEAD
=======
  protected boolean checkOperationSequence(final OAbstractRemoteTask<? extends Object> iTask) {
    final OStorageSynchronizer dbSynchronizer = getDatabaseSynchronizer(iTask.getDatabaseName());
    final long[] lastExecutedOperation = dbSynchronizer.getLog().getLastExecutedOperationId();
    ODistributedServerLog.debug(this, getLocalNodeId(), iTask.getNodeSource(), DIRECTION.IN,
        "checking operation if %d.%d > last %d.%d", iTask.getRunId(), iTask.getOperationSerial(), lastExecutedOperation[0],
        lastExecutedOperation[1]);
    if (iTask.getRunId() == lastExecutedOperation[0] && iTask.getOperationSerial() <= lastExecutedOperation[1]) {
      // ALREADY EXECUTED, SKIP IT
      ODistributedServerLog.warn(this, getLocalNodeId(), iTask.getNodeSource(), DIRECTION.IN,
          "received operation %d.%d but it has already been executed: probably it's from an alignment? Ignore it.",
          iTask.getRunId(), iTask.getOperationSerial());
      return false;
    }
    return true;
  }

>>>>>>> 7c217f28
  @SuppressWarnings("unchecked")
  protected Object executeRemotelyAndApplyLocally(final String iClusterName, final Object iKey,
      final OAbstractReplicatedTask<? extends Object> iTask, final String dbName, final OReplicationConfig iReplicationData)
      throws InterruptedException, Exception, ExecutionException {

    // RETRY UNTIL SUCCEED
    for (int retry = 0; retry < SEND_RETRY_MAX; ++retry) {
      ODistributedServerLog.debug(this, getLocalNodeId(), iTask.getNodeDestination(), DIRECTION.OUT,
          "routing %s against db=%s in %s mode...", iTask.getName().toUpperCase(), dbName, EXECUTION_MODE.SYNCHRONOUS);

      try {
        // EXECUTES ON THE TARGET NODE
        ODistributedServerLog.debug(this, getLocalNodeId(), iTask.getNodeDestination(), DIRECTION.OUT,
            "remote execution %s db=%s mode=%s oper=%d.%d...", iTask.getName().toUpperCase(), dbName, iTask.getMode(),
            iTask.getRunId(), iTask.getOperationSerial());

        final Object remoteResult = executeOperation((Callable<Object>) iTask, iKey, EXECUTION_MODE.SYNCHRONOUS, null);

        final Object localResult;
        if (iTask instanceof OAbstractReplicatedTask<?>) {
          // APPLY LOCALLY TOO
          ODistributedServerLog.debug(this, getLocalNodeId(), iTask.getNodeDestination(), DIRECTION.IN,
              "local execution %s against db=%s mode=%s oper=%d.%d...", iTask.getName().toUpperCase(), dbName, iTask.getMode(),
              iTask.getRunId(), iTask.getOperationSerial());

          localResult = enqueueLocalExecution(iTask);

          // CHECK CONFLICT
          if (remoteResult != null && localResult != null)
            if (!remoteResult.equals(localResult)) {
              ODistributedServerLog.warn(this, getLocalNodeId(), iTask.getNodeDestination(), DIRECTION.IN,
                  "detected conflict on %s mode=%s db=%s oper=%d.%d: remote={%s} != local={%s}", iTask.getName().toUpperCase(),
                  EXECUTION_MODE.SYNCHRONOUS, dbName, iTask.getRunId(), iTask.getOperationSerial(), remoteResult, localResult);

              iTask.handleConflict(iTask.getNodeDestination(), localResult, remoteResult);
            }

        } else
          localResult = remoteResult;

        // OK
        return localResult;

      } catch (MemberLeftException e) {
        // RETRY
        ODistributedServerLog.warn(this, getLocalNodeId(), iTask.getNodeDestination(), DIRECTION.OUT,
<<<<<<< HEAD
            "error on execution of operation in %s mode, because node left. Re-route it in transparent way", e,
            EXECUTION_MODE.SYNCHRONOUS);
=======
            "error on execution of operation %d.%d in %s mode, because node left. Re-route it in transparent way", e,
            iTask.getRunId(), iTask.getOperationSerial(), EXECUTION_MODE.SYNCHRONOUS);
>>>>>>> 7c217f28

        return execute(iClusterName, iKey, iTask, iReplicationData);

      } catch (ExecutionException e) {
        if (e.getCause() instanceof OServerOfflineException) {
          // RETRY
          ODistributedServerLog.warn(this, getLocalNodeId(), iTask.getNodeDestination(), DIRECTION.OUT,
              "remote node is not online, retrying %d...", retry + 1);
          // WAIT A BIT
          try {
            Thread.sleep(200 + (retry * 50));
          } catch (InterruptedException ex) {
            Thread.interrupted();
          }
        } else {
          ODistributedServerLog.error(this, getLocalNodeId(), iTask.getNodeDestination(), DIRECTION.OUT,
<<<<<<< HEAD
              "error on execution of operation in %s mode", e, EXECUTION_MODE.SYNCHRONOUS);
=======
              "error on execution of operation %d.%d in %s mode", e, iTask.getRunId(), iTask.getOperationSerial(),
              EXECUTION_MODE.SYNCHRONOUS);
>>>>>>> 7c217f28
          throw e;
        }
      }
    }

    ODistributedServerLog.error(this, getLocalNodeId(), iTask.getNodeDestination(), DIRECTION.OUT,
<<<<<<< HEAD
        "error on execution %s in %s mode", iTask.getName(), EXECUTION_MODE.SYNCHRONOUS);
=======
        "error on execution of operation %d.%d type=%s in %s mode", iTask.getRunId(), iTask.getOperationSerial(), iTask.getName(),
        EXECUTION_MODE.SYNCHRONOUS);
>>>>>>> 7c217f28

    // NEVER HAPPENS BECAUSE .error() THROWS AN EXCEPTION
    throw new ODistributedException("Error on execution " + iTask.getName() + " in " + EXECUTION_MODE.SYNCHRONOUS + " mode");
  }

  private Object executeLocallyAndPropagate(final OAbstractReplicatedTask<? extends Object> iTask) throws Exception {
    // LOCAL EXECUTION AVOID TO USE EXECUTORS
    final Object localResult = enqueueLocalExecution(iTask);

    final Set<String> targetNodes = getRemoteNodeIdsBut(iTask.getNodeSource(), iTask.getNodeDestination());
    if (!targetNodes.isEmpty()) {
      // RESET THE SOURCE TO AVOID LOOPS
      iTask.setNodeSource(getLocalNodeId());

      final Map<String, Object> remoteResults = propagate(targetNodes, iTask);

      for (Entry<String, Object> entry : remoteResults.entrySet()) {
        final String remoteNode = entry.getKey();
        final Object remoteResult = entry.getValue();

        if ((localResult == null && remoteResult != null) || (localResult != null && remoteResult == null)
            || (localResult != null && !localResult.equals(remoteResult))) {
          // CONFLICT
          iTask.handleConflict(remoteNode, localResult, remoteResult);
        }
      }
    }

    return localResult;
  }

  public boolean isLocalNodeMaster(final Object iKey) {
    final Member partitionOwner = hazelcastInstance.getPartitionService().getPartition(iKey).getOwner();
    final boolean local = partitionOwner.equals(hazelcastInstance.getCluster().getLocalMember());

    ODistributedServerLog.debug(this, getLocalNodeId(), null, DIRECTION.NONE,
        "network partition: check for local master: key '%s' is assigned to %s (local=%s)", iKey, getNodeId(partitionOwner), local);

    return local;
  }

  /**
   * Returns the replication data, or null if replication is not active.
   */
  public OReplicationConfig getReplicationData(final String iDatabaseName, final String iClusterName, final Object iKey,
      final String iLocalNodeId, final String iRemoteNodeId) {

    final ODocument cfg = getDatabaseClusterConfiguration(iDatabaseName, iClusterName);
    final Boolean active = cfg.field("synchronization");
    if (active == null || !active)
      // NOT ACTIVE, RETURN
      return null;

    final OReplicationConfig data = new OReplicationConfig();
    data.masterNode = cfg.field("master");
    if (data.masterNode == null) {
      ODistributedServerLog
          .warn(
              this,
              getLocalNodeId(),
              null,
              DIRECTION.NONE,
              "network partition: found wrong configuration for database '%s': cannot find the 'master' field for the cluster '%s'. '$auto' will be used",
              iDatabaseName, iClusterName);
      data.masterNode = MASTER_AUTO;
    }

    if (data.masterNode.startsWith("$"))
      // GET THE MASTER NODE BY USING THE STRATEGY FACTORY
      data.masterNode = getReplicationStrategy(data.masterNode).getNode(this, iClusterName, iKey);

    if (data.masterNode == null)
      throw new ODistributedException("Cannot find a master node for the key '" + iKey + "'");
<<<<<<< HEAD

    final boolean local = data.masterNode.equals(getLocalNodeId());
    ODistributedServerLog.debug(this, getLocalNodeId(), "?", DIRECTION.OUT, "master node for %s%s%s -> %s (local=%s)",
        iClusterName != null ? "cluster=" + iClusterName + " " : "", iKey != null ? "key=" + iKey : "", iClusterName == null
            && iKey == null ? "default operation" : "", data.masterNode, local);

=======

    final boolean local = data.masterNode.equals(getLocalNodeId());
    ODistributedServerLog.debug(this, getLocalNodeId(), "?", DIRECTION.OUT, "master node for %s%s%s -> %s (local=%s)",
        iClusterName != null ? "cluster=" + iClusterName + " " : "", iKey != null ? "key=" + iKey : "", iClusterName == null
            && iKey == null ? "default operation" : "", data.masterNode, local);

>>>>>>> 7c217f28
    final Set<String> targetNodes = getRemoteNodeIdsBut(iLocalNodeId, iRemoteNodeId);
    if (!targetNodes.isEmpty())
      data.synchReplicas = targetNodes.toArray(new String[targetNodes.size()]);

    return data;
  }

  @Override
  public ODocument getDatabaseConfiguration(final String iDatabaseName) {
    // SEARCH IN THE CLUSTER'S DISTRIBUTED CONFIGURATION
    final IMap<String, Object> distributedConfiguration = getConfigurationMap();
    ODocument cfg = (ODocument) distributedConfiguration.get("db." + iDatabaseName);

    if (cfg == null) {
      cfg = super.getDatabaseConfiguration(iDatabaseName);
      // STORE IT IN THE CLUSTER CONFIGURATION
      distributedConfiguration.put("db." + iDatabaseName, cfg);
    } else {
      // SAVE THE MOST RECENT CONFIG LOCALLY
      saveDatabaseConfiguration(iDatabaseName, cfg);
    }
    return cfg;
  }

  @Override
  public ODocument getDatabaseStatus(final String iDatabaseName) {
    final ODocument status = new ODocument();
    status.field("configuration", getDatabaseConfiguration(iDatabaseName), OType.EMBEDDED);
    status.field("cluster", getClusterConfiguration(), OType.EMBEDDED);
    return status;
  }

  @Override
  public ODocument getClusterConfiguration() {
    if (!enabled)
      return null;

    final ODocument cluster = new ODocument();

    final HazelcastInstance instance = getHazelcastInstance();

    cluster.field("name", instance.getName());
    cluster.field("local", getNodeId(instance.getCluster().getLocalMember()));

    // INSERT MEMBERS
    final List<ODocument> members = new ArrayList<ODocument>();
    cluster.field("members", members, OType.EMBEDDEDLIST);
    members.add(getLocalNodeConfiguration());
    for (Member member : remoteClusterNodes.values()) {
      members.add(getNodeConfiguration(getNodeId(member)));
    }

    return cluster;
  }

  public ODocument getNodeConfiguration(final String iNode) {
    return (ODocument) getConfigurationMap().get("node." + iNode);
  }

  @Override
  public ODocument getLocalNodeConfiguration() {
    final ODocument nodeCfg = new ODocument();

    nodeCfg.field("alias", getLocalNodeAlias());
    nodeCfg.field("id", getLocalNodeId());
    nodeCfg.field("status", getStatus());

    List<Map<String, Object>> listeners = new ArrayList<Map<String, Object>>();
    nodeCfg.field("listeners", listeners, OType.EMBEDDEDLIST);

    for (OServerNetworkListener listener : serverInstance.getNetworkListeners()) {
      final Map<String, Object> listenerCfg = new HashMap<String, Object>();
      listeners.add(listenerCfg);

      listenerCfg.put("protocol", listener.getProtocolType().getSimpleName());
      listenerCfg.put("listen", listener.getListeningAddress());
    }
    return nodeCfg;
  }

  public String getStatus() {
    return status;
  }

  public boolean checkStatus(final String iStatus2Check) {
    return status.equals(iStatus2Check);
  }

  public void setStatus(final String iStatus) {
    if (status.equals(iStatus))
      // NO CHANGE
      return;

    status = iStatus;

    final IMap<String, Object> map = getConfigurationMap();
    final String nodeName = "node." + getLocalNodeId();
    final ODocument nodeConfiguration = getLocalNodeConfiguration();
    map.put(nodeName, nodeConfiguration);

    ODistributedServerLog.warn(this, getLocalNodeId(), null, DIRECTION.NONE, "updated node status to '%s'", status);
  }

  public void registerAndAlignNodes() {
    membershipListenerRegistration = hazelcastInstance.getCluster().addMembershipListener(this);

    // COLLECTS THE MEMBER LIST
    for (Member clusterMember : hazelcastInstance.getCluster().getMembers()) {
      final String nodeId = getNodeId(clusterMember);
      if (!getLocalNodeId().equals(nodeId))
        remoteClusterNodes.put(nodeId, clusterMember);
    }

    if (remoteClusterNodes.isEmpty())
      ODistributedServerLog.warn(this, getLocalNodeId(), null, DIRECTION.NONE, "no node running has been detected");
    else
      ODistributedServerLog.warn(this, getLocalNodeId(), null, DIRECTION.NONE, "detected %d running nodes %s",
          remoteClusterNodes.size(), remoteClusterNodes.keySet());

    if (!alignmentStartup)
      // NO ALIGNMENT: THE NODE IS ONLINE
      setStatus("online");
    else if (remoteClusterNodes.isEmpty())
      // NO NODES; AVOID ALIGNMENT
      setStatus("online");
    else
      alignNodes();

    if (alignmentTimer > 0) {
      // SCHEDULE THE AUTO ALIGNMENT
      alignmentTask = new TimerTask() {
        @Override
        public void run() {
          alignNodes();
        }
      };

      Orient.instance().getTimer().schedule(alignmentTask, alignmentTimer, alignmentTimer);
    }
  }

  protected void alignNodes() {
    if (remoteClusterNodes.isEmpty())
      // NO NODES; AVOID ALIGNMENT
      return;

    setStatus("aligning");

    // EXECUTE THE ALIGNMENT: THE STATUS ONLINE WILL BE SET ASYNCHRONOUSLY ONCE FINISHED
    synchronized (synchronizers) {

      for (Entry<String, OStorageSynchronizer> entry : synchronizers.entrySet()) {
        final String databaseName = entry.getKey();
        try {
<<<<<<< HEAD
          final long[] lastOperationId = entry.getValue().getLog().getLastOperationId(ODatabaseJournal.OPERATION_STATUS.COMMITTED);
=======
          final long[] lastOperationId = entry.getValue().getLog()
              .getLastJournaledOperationId(ODatabaseJournal.OPERATION_STATUS.COMMITTED);
>>>>>>> 7c217f28

          if (lastOperationId[0] == -1 && lastOperationId[1] == -1)
            // AVOID TO SEND THE REQUEST IF THE LOG IS EMPTY
            continue;

          ODistributedServerLog
              .warn(this, getLocalNodeId(), remoteClusterNodes.keySet().toString(), DIRECTION.OUT,
                  "sending align request in broadcast for database %s from %d:%d", databaseName, lastOperationId[0],
                  lastOperationId[1]);

          synchronized (pendingAlignments) {
            for (String node : remoteClusterNodes.keySet()) {
              pendingAlignments.put(node + "/" + databaseName, Boolean.FALSE);

              ODistributedServerLog.info(this, getLocalNodeId(), node, DIRECTION.NONE, "setting node in alignment state for db=%s",
                  databaseName);
            }
          }

          propagate(remoteClusterNodes.keySet(), new OAlignRequestTask(serverInstance, this, databaseName,
              EXECUTION_MODE.ASYNCHRONOUS, lastOperationId[0], lastOperationId[1]));

        } catch (IOException e) {
          ODistributedServerLog.warn(this, getLocalNodeId(), null, DIRECTION.OUT,
              "error on retrieve last operation id from the log for db=%s", databaseName);
        }
      }

      if (pendingAlignments.isEmpty())
        setStatus("online");
    }
  }

  @Override
  public void endAlignment(final String iNode, final String iDatabaseName) {
    synchronized (pendingAlignments) {
      if (pendingAlignments.remove(iNode + "/" + iDatabaseName) == null) {
        ODistributedServerLog.error(this, getLocalNodeId(), iNode, DIRECTION.OUT,
            "received response for an alignment against an unknown node %s database %s", iDatabaseName);
      }

      if (pendingAlignments.isEmpty())
        setStatus("online");
      else {
        // WAKE UP ALL THE POSTPONED ALIGNMENTS
        for (Entry<String, Boolean> entry : pendingAlignments.entrySet()) {
          final String[] parts = entry.getKey().split("/");
          final String node = parts[0];
          final String databaseName = parts[1];

          if (entry.getValue()) {
            final OStorageSynchronizer synch = synchronizers.get(databaseName);

            long[] lastOperationId;

            try {
<<<<<<< HEAD
              lastOperationId = synch.getLog().getLastOperationId(ODatabaseJournal.OPERATION_STATUS.COMMITTED);
=======
              lastOperationId = synch.getLog().getLastJournaledOperationId(ODatabaseJournal.OPERATION_STATUS.COMMITTED);
>>>>>>> 7c217f28

              ODistributedServerLog.info(this, getLocalNodeId(), node, DIRECTION.OUT, "resend alignment request db=%s from %d:%d",
                  databaseName, lastOperationId[0], lastOperationId[1]);

              sendOperation2Node(node, new OAlignRequestTask(serverInstance, this, databaseName, EXECUTION_MODE.ASYNCHRONOUS,
                  lastOperationId[0], lastOperationId[1]));

            } catch (IOException e) {
              ODistributedServerLog.warn(this, getLocalNodeId(), null, DIRECTION.OUT,
                  "error on retrieve last operation id from the log for db=%s", databaseName);
            }
          } else
            ODistributedServerLog.info(this, getLocalNodeId(), node, DIRECTION.NONE,
                "db=%s is in alignment status yet, the node is not online yet", databaseName);
        }
      }
    }
  }

  @Override
  public void postponeAlignment(final String iNode, final String iDatabaseName) {
    synchronized (pendingAlignments) {
      final String key = iNode + "/" + iDatabaseName;
      if (!pendingAlignments.containsKey(key)) {
        ODistributedServerLog.error(this, getLocalNodeId(), iNode, DIRECTION.IN,
            "received response to postpone an alignment against an unknown node", iDatabaseName);
      }

      pendingAlignments.put(key, Boolean.TRUE);
    }
  }

  public long getTimeOffset() {
    return timeOffset;
  }

  public String getLocalNodeId() {
    return localNodeId;
  }

  public String getLocalNodeAlias() {
    if (alias != null)
      return alias;

    return getLocalNodeId();
  }

  public String getNodeId(final Member iMember) {
    return iMember.getInetSocketAddress().toString().substring(1);
  }

  public Set<String> getRemoteNodeIds() {
    return remoteClusterNodes.keySet();
  }

  public Set<String> getRemoteNodeIdsBut(final String... iExcludeNodes) {
    final Set<String> otherNodes = remoteClusterNodes.keySet();

    final Set<String> set = new HashSet<String>(otherNodes.size());
    for (String item : remoteClusterNodes.keySet()) {
      boolean include = true;
      for (String excludeNode : iExcludeNodes)
        if (item.equals(excludeNode)) {
          include = false;
          break;
        }

      if (include)
        set.add(item);
    }
    return set;
  }

  @Override
  public void memberAdded(final MembershipEvent iEvent) {
    // final String nodeId = getStorageId(iEvent.getMember());
    // remoteClusterNodes.put(nodeId, iEvent.getMember());
  }

  /**
   * Removes the node map entry.
   */
  @Override
  public void memberRemoved(final MembershipEvent iEvent) {
    final String nodeId = getNodeId(iEvent.getMember());
    getConfigurationMap().remove("node." + nodeId);
    remoteClusterNodes.remove(nodeId);
  }

  @Override
  public void entryAdded(EntryEvent<String, Object> iEvent) {
    if (iEvent.getKey().startsWith("node.")) {
      final String nodeId = ((ODocument) iEvent.getValue()).field("id");
      if (!getLocalNodeId().equals(nodeId))
        remoteClusterNodes.put(nodeId, iEvent.getMember());
      OClientConnectionManager.instance().pushDistribCfg2Clients(getClusterConfiguration());
    }
  }

  @Override
  public void entryRemoved(EntryEvent<String, Object> iEvent) {
    if (iEvent.getKey().startsWith("node.")) {
      final String nodeId = ((ODocument) iEvent.getValue()).field("id");
      ODistributedServerLog.warn(this, getLocalNodeId(), nodeId, DIRECTION.NONE,
          "tracked remote node has been disconnected from the cluster");
      remoteClusterNodes.remove(nodeId);

      OClientConnectionManager.instance().pushDistribCfg2Clients(getClusterConfiguration());
    }
  }

  @Override
  public void entryUpdated(EntryEvent<String, Object> iEvent) {
    if (iEvent.getKey().startsWith("node.")) {
      final String nodeId = ((ODocument) iEvent.getValue()).field("id");
      ODistributedServerLog.debug(this, getLocalNodeId(), nodeId, DIRECTION.NONE,
          "received notification about update in the cluster: %s", iEvent);

      OClientConnectionManager.instance().pushDistribCfg2Clients(getClusterConfiguration());
    }
  }

  @Override
  public void entryEvicted(EntryEvent<String, Object> event) {
  }

  public String getRemoteNodeStatus(final String iNodeId) {
    final ODocument cfg = getNodeConfiguration(iNodeId);
    return (String) (cfg != null ? cfg.field("status") : null);
  }

  public boolean isOfflineNode(final String iNodeId) {
    final ODocument cfg = getNodeConfiguration(iNodeId);
    return cfg == null || !cfg.field("status").equals("online");
  }

  public int getNodeNumber() {
    return nodeNumber;
  }

  public HazelcastInstance getHazelcastInstance() {
    while (hazelcastInstance == null) {
      // WAIT UNTIL THE INSTANCE IS READY
      try {
        Thread.sleep(100);
      } catch (InterruptedException e) {
        Thread.currentThread().interrupt();
        break;
      }
    }
    return hazelcastInstance;
  }

  protected IMap<String, Object> getConfigurationMap() {
    return getHazelcastInstance().getMap("orientdb");
  }

  public Lock getLock(final String iName) {
    return getHazelcastInstance().getLock(iName);
  }

  public Class<? extends OReplicationConflictResolver> getConfictResolverClass() {
    return confictResolverClass;
  }

  protected Object executeOperation(final Callable<Object> task, final Object iKey, final EXECUTION_MODE iMode,
<<<<<<< HEAD
      final ExecutionCallback<Object> callback) throws ExecutionException, InterruptedException {
    Member member = hazelcastInstance.getPartitionService().getPartition(iKey).getOwner();
    return executeOperation(task, member, iMode, callback);
  }

  protected Object executeOperation(final Callable<Object> task, Member member, final EXECUTION_MODE iMode,
      final ExecutionCallback<Object> callback) throws ExecutionException, InterruptedException {

    if (iMode == EXECUTION_MODE.ASYNCHRONOUS && callback != null) {
      hazelcastInstance.getExecutorService(DISTRIBUTED_EXECUTOR_NAME).submitToMember(task, member, callback);
      return null;
    }

=======
      final ExecutionCallback<Object> callback) throws ExecutionException, InterruptedException {
    Member member = hazelcastInstance.getPartitionService().getPartition(iKey).getOwner();
    return executeOperation(task, member, iMode, callback);
  }

  protected Object executeOperation(final Callable<Object> task, Member member, final EXECUTION_MODE iMode,
      final ExecutionCallback<Object> callback) throws ExecutionException, InterruptedException {

    if (iMode == EXECUTION_MODE.ASYNCHRONOUS && callback != null) {
      hazelcastInstance.getExecutorService(DISTRIBUTED_EXECUTOR_NAME).submitToMember(task, member, callback);
      return null;
    }

>>>>>>> 7c217f28
    Future<Object> future = hazelcastInstance.getExecutorService(DISTRIBUTED_EXECUTOR_NAME).submitToMember(task, member);

    if (iMode == EXECUTION_MODE.SYNCHRONOUS)
      return future.get();

    return null;
  }

  /**
   * Initializes distributed databases.
   */
  protected void initDistributedDatabases() {
    for (Entry<String, String> storageEntry : serverInstance.getAvailableStorageNames().entrySet()) {
      ODistributedServerLog.warn(this, getLocalNodeId(), null, DIRECTION.NONE, "opening database '%s'...", storageEntry.getKey());
      getDatabaseSynchronizer(storageEntry.getKey());
    }
  }

  protected String waitUntilMasterNodeIsOnline(final String iClusterName, final Object iKey, final String dbName,
      String masterNodeId) {
    if (!masterNodeId.equals(localNodeId) && isOfflineNode(masterNodeId)) {
      ODistributedServerLog.warn(this, getLocalNodeId(), masterNodeId, DIRECTION.OUT,
          "node is offline (status=%s). Waiting for completition...", getRemoteNodeStatus(masterNodeId));

      while (isOfflineNode(masterNodeId)) {
        try {
          Thread.sleep(200);
        } catch (InterruptedException e) {
          Thread.interrupted();
        }
        // RE-READ THE KEY OWNER (IT COULD BE CHANGED DURING THE PAUSE)
        final OReplicationConfig newReplicationConfig = getReplicationData(dbName, iClusterName, iKey, null, null);

        if (!newReplicationConfig.masterNode.equals(masterNodeId)) {
          ODistributedServerLog.warn(this, getLocalNodeId(), masterNodeId, DIRECTION.OUT,
              "node %s is the new owner of the requested key set", getRemoteNodeStatus(masterNodeId));
          masterNodeId = newReplicationConfig.masterNode;
        }

      }

      ODistributedServerLog.warn(this, getLocalNodeId(), masterNodeId, DIRECTION.OUT,
          "node aligned, flushing pending operations...");
    }
    return masterNodeId;
  }

  @Override
  public Object enqueueLocalExecution(final OAbstractReplicatedTask<? extends Object> iTask) throws Exception {

<<<<<<< HEAD
=======
    if (!checkOperationSequence(iTask))
      return null;

>>>>>>> 7c217f28
    final OStorageSynchronizer dbSynchronizer = iTask.getDatabaseSynchronizer();

    waitForMyTurnInQueue(iTask);
    try {
      ODistributedServerLog.debug(this, iTask.getNodeSource(), iTask.getNodeDestination(), DIRECTION.IN, "pop operation=%d:%d",
          iTask.getRunId(), iTask.getOperationSerial());

      final long operationLogOffset = logOperation2Journal(dbSynchronizer, iTask);

      // EXECUTE IT LOCALLY
      try {
        final Object result = iTask.executeOnLocalNode();

        // OK, SET AS COMMITTED
        updateJournal(iTask, dbSynchronizer, operationLogOffset, true);

        return result;

      } catch (Exception e) {
        // ERROR: SET AS CANCELED
        updateJournal(iTask, dbSynchronizer, operationLogOffset, false);
        throw e;
      }

    } finally {
      updateQueue(iTask);
    }
  }

  @Override
  public String toString() {
    return getLocalNodeAlias();
  }

  private void updateQueue(final OAbstractReplicatedTask<? extends Object> iTask) {
    // SET LAST EXECUTION SERIAL
    ODistributedThreadLocal.INSTANCE.set(null);

    synchronized (lockQueue) {
      ODistributedServerLog.debug(this, iTask.getNodeSource(), iTask.getNodeDestination(), DIRECTION.IN,
          "completed operation=%d:%d", iTask.getRunId(), iTask.getOperationSerial());

      executionQueue.put(iTask.getRunId(), iTask.getOperationSerial());
      lockQueue.notifyAll();
    }
  }

  private void updateJournal(final OAbstractReplicatedTask<? extends Object> iTask, final OStorageSynchronizer dbSynchronizer,
      final long operationLogOffset, final boolean iSuccess) {
    try {
      if (iSuccess)
        iTask.setAsCommitted(dbSynchronizer, operationLogOffset);
      else
        iTask.setAsCanceled(dbSynchronizer, operationLogOffset);
    } catch (IOException e) {
      ODistributedServerLog.error(this, getLocalNodeId(), iTask.getNodeSource(), DIRECTION.IN,
          "error on changing the log status for %s db=%s %s", e, getName(), iTask.getDatabaseName(), iTask.getPayload());
      throw new ODistributedException("Error on changing the log status", e);
    }
  }

  private long logOperation2Journal(final OStorageSynchronizer dbSynchronizer, final OAbstractReplicatedTask<? extends Object> iTask) {
    final long operationLogOffset;
    try {
      operationLogOffset = dbSynchronizer.getLog().append(iTask);

    } catch (IOException e) {
      ODistributedServerLog.error(this, iTask.getDistributedServerManager().getLocalNodeId(), iTask.getNodeSource(), DIRECTION.IN,
          "error on logging operation %s db=%s %s", e, iTask.getName(), iTask.getDatabaseName(), iTask.getPayload());
      throw new ODistributedException("Error on logging operation", e);
    }
    return operationLogOffset;
  }

  public void resetOperationQueue(long iCurrentRunId, long iOperationSerial) {
    synchronized (lockQueue) {
      final Long last = executionQueue.get(iCurrentRunId);
      if (last == null || last != iOperationSerial) {
        executionQueue.put(iCurrentRunId, iOperationSerial);
        lockQueue.notifyAll();
      }
    }
  }

  private void waitForMyTurnInQueue(final OAbstractReplicatedTask<? extends Object> iTask) {
    // MANAGE ORDER
    while (true)
      synchronized (lockQueue) {
        final Long last = executionQueue.get(iTask.getRunId());
        if (last == null) {
          // FIRST OPERATION
          executionQueue.put(iTask.getRunId(), 0l);
          break;
        } else if (last != iTask.getOperationSerial() - 1) {
          // SLEEP UNTIL NEXT OPERATION
          try {
            ODistributedServerLog.debug(this, getLocalNodeId(), iTask.getNodeSource(), DIRECTION.NONE,
                "waiting for %d tasks in queue %s. current=%d my=%d", (iTask.getOperationSerial() - last - 1), iTask.getRunId(),
                last, iTask.getOperationSerial());

            lockQueue.wait(OGlobalConfiguration.STORAGE_LOCK_TIMEOUT.getValueAsLong());
          } catch (InterruptedException e) {
          }
        } else
          break;
      }

    ODistributedThreadLocal.INSTANCE.set(iTask.getNodeSource());
  }
}
<|MERGE_RESOLUTION|>--- conflicted
+++ resolved
@@ -1,1107 +1,1023 @@
-/*
- * Copyright 2010-2012 Luca Garulli (l.garulli--at--orientechnologies.com)
- *
- * Licensed under the Apache License, Version 2.0 (the "License");
- * you may not use this file except in compliance with the License.
- * You may obtain a copy of the License at
- *
- *     http://www.apache.org/licenses/LICENSE-2.0
- *
- * Unless required by applicable law or agreed to in writing, software
- * distributed under the License is distributed on an "AS IS" BASIS,
- * WITHOUT WARRANTIES OR CONDITIONS OF ANY KIND, either express or implied.
- * See the License for the specific language governing permissions and
- * limitations under the License.
- */
-package com.orientechnologies.orient.server.hazelcast;
-
-import java.io.FileNotFoundException;
-import java.io.IOException;
-import java.util.*;
-import java.util.Map.Entry;
-import java.util.concurrent.Callable;
-import java.util.concurrent.ConcurrentHashMap;
-import java.util.concurrent.ExecutionException;
-import java.util.concurrent.Future;
-import java.util.concurrent.locks.Lock;
-
-import com.hazelcast.config.FileSystemXmlConfig;
-import com.hazelcast.core.*;
-import com.orientechnologies.common.parser.OSystemVariableResolver;
-import com.orientechnologies.orient.core.Orient;
-import com.orientechnologies.orient.core.config.OGlobalConfiguration;
-import com.orientechnologies.orient.core.exception.OConfigurationException;
-import com.orientechnologies.orient.core.metadata.schema.OType;
-import com.orientechnologies.orient.core.record.impl.ODocument;
-import com.orientechnologies.orient.server.OClientConnectionManager;
-import com.orientechnologies.orient.server.OServer;
-import com.orientechnologies.orient.server.config.OServerParameterConfiguration;
-import com.orientechnologies.orient.server.distributed.*;
-import com.orientechnologies.orient.server.distributed.ODistributedServerLog.DIRECTION;
-import com.orientechnologies.orient.server.distributed.conflict.OReplicationConflictResolver;
-import com.orientechnologies.orient.server.distributed.task.OAbstractRemoteTask;
-import com.orientechnologies.orient.server.distributed.task.OAbstractReplicatedTask;
-import com.orientechnologies.orient.server.distributed.task.OAlignRequestTask;
-import com.orientechnologies.orient.server.journal.ODatabaseJournal;
-import com.orientechnologies.orient.server.network.OServerNetworkListener;
-
-/**
- * Hazelcast implementation for clustering.
- * 
- * @author Luca Garulli (l.garulli--at--orientechnologies.com)
- * 
- */
-public class OHazelcastPlugin extends ODistributedAbstractPlugin implements MembershipListener, EntryListener<String, Object> {
-  protected static final String        DISTRIBUTED_EXECUTOR_NAME = "OHazelcastPlugin::Executor";
-  protected static final int           SEND_RETRY_MAX            = 100;
-
-  protected int                        nodeNumber;
-  protected String                     localNodeId;
-  protected String                     configFile                = "hazelcast.xml";
-  protected Map<String, Member>        remoteClusterNodes        = new ConcurrentHashMap<String, Member>();
-  protected long                       timeOffset;
-  protected long                       runId                     = -1;
-  protected volatile String            status                    = "starting";
-  protected Map<String, Boolean>       pendingAlignments         = new HashMap<String, Boolean>();
-  protected TimerTask                  alignmentTask;
-  protected String                     membershipListenerRegistration;
-  protected Map<Long, Long>            executionQueue            = new HashMap<Long, Long>();
-  protected Object                     lockQueue                 = new Object();
-
-  protected volatile HazelcastInstance hazelcastInstance;
-
-  public OHazelcastPlugin() {
-  }
-
-  @Override
-  public void config(final OServer iServer, final OServerParameterConfiguration[] iParams) {
-    super.config(iServer, iParams);
-
-    for (OServerParameterConfiguration param : iParams) {
-      if (param.name.equalsIgnoreCase("configuration.hazelcast"))
-        configFile = OSystemVariableResolver.resolveSystemVariables(param.value);
-    }
-  }
-
-  @Override
-  public void startup() {
-    if (!enabled)
-      return;
-
-    remoteClusterNodes.clear();
-    synchronizers.clear();
-
-    try {
-      hazelcastInstance = Hazelcast.newHazelcastInstance(new FileSystemXmlConfig(configFile));
-      localNodeId = getNodeId(hazelcastInstance.getCluster().getLocalMember());
-
-      OServer.registerServerInstance(localNodeId, serverInstance);
-
-      initDistributedDatabases();
-    } catch (FileNotFoundException e) {
-      throw new OConfigurationException("Error on creating Hazelcast instance", e);
-    }
-
-    final IMap<String, Object> configurationMap = getConfigurationMap();
-    configurationMap.addEntryListener(this, true);
-
-    setStatus("aligning");
-
-    // GET AND REGISTER THE CLUSTER RUN ID IF NOT PRESENT
-    configurationMap.putIfAbsent("runId", hazelcastInstance.getCluster().getClusterTime());
-    runId = (Long) getConfigurationMap().get("runId");
-
-    // COMPUTE THE DELTA BETWEEN LOCAL AND CENTRAL CLUSTER TIMES
-    timeOffset = System.currentTimeMillis() - getHazelcastInstance().getCluster().getClusterTime();
-
-    // REGISTER CURRENT MEMBERS
-    registerAndAlignNodes();
-
-    super.startup();
-  }
-
-  @Override
-  public void sendShutdown() {
-    shutdown();
-  }
-
-  @Override
-  public void shutdown() {
-    if (!enabled)
-      return;
-
-    if (alignmentTask != null)
-      alignmentTask.cancel();
-
-    super.shutdown();
-
-    remoteClusterNodes.clear();
-    if (membershipListenerRegistration != null) {
-      hazelcastInstance.getCluster().removeMembershipListener(membershipListenerRegistration);
-    }
-  }
-
-  @Override
-  public long incrementDistributedSerial(final String iDatabaseName) {
-    return hazelcastInstance.getAtomicLong("db." + iDatabaseName).incrementAndGet();
-  }
-
-  @Override
-  public long getRunId() {
-    return runId;
-  }
-
-  public Map<String, Object> propagate(final Set<String> iNodeIds, final OAbstractRemoteTask<? extends Object> iTask)
-      throws ODistributedException {
-    final Map<String, Object> result = new HashMap<String, Object>();
-
-    ODistributedServerLog.debug(this, iTask.getNodeSource(), iNodeIds.toString(), DIRECTION.OUT, "propagate %s oper=%d.%d", iTask
-        .getName().toUpperCase(), iTask.getRunId(), iTask.getOperationSerial());
-
-    for (String nodeId : iNodeIds) {
-      final Member m = remoteClusterNodes.get(nodeId);
-      if (m == null)
-        ODistributedServerLog.warn(this, getLocalNodeId(), nodeId, DIRECTION.OUT,
-            "cannot propagate operation on remote member because is disconnected");
-      else
-        result.put(nodeId, sendOperation2Node(nodeId, iTask));
-    }
-
-    return result;
-  }
-
-  @SuppressWarnings("unchecked")
-  public Object sendOperation2Node(final String iNodeId, final OAbstractRemoteTask<? extends Object> iTask) {
-    iTask.setNodeDestination(iNodeId);
-    Member member = remoteClusterNodes.get(iNodeId);
-    if (member == null) {
-      // CHECK IF IS ENTERING IN THE CLUSTER AND HASN'T BEEN REGISTERED YET
-      for (Member m : hazelcastInstance.getCluster().getMembers()) {
-        if (getNodeId(m).equals(iNodeId)) {
-          member = m;
-          break;
-        }
-      }
-
-      if (member == null)
-        throw new ODistributedException("Remote node '" + iNodeId + "' is not configured");
-    }
-
-    final Member clusterMember = member;
-
-    ExecutionCallback<Object> callback = null;
-    if (iTask.getMode() == EXECUTION_MODE.ASYNCHRONOUS)
-      callback = new ExecutionCallback<Object>() {
-        @Override
-        public void onResponse(Object result) {
-        }
-
-        @Override
-        public void onFailure(Throwable t) {
-          ODistributedServerLog.error(this, getLocalNodeId(), iNodeId, DIRECTION.OUT,
-<<<<<<< HEAD
-              "error on execution of operation in ASYNCH mode", t);
-=======
-              "error on execution of operation %d.%d in ASYNCH mode", t, iTask.getRunId(), iTask.getOperationSerial());
->>>>>>> 7c217f28
-        }
-      };
-
-    for (int retry = 0; retry < SEND_RETRY_MAX; ++retry) {
-      try {
-
-        Object result = executeOperation((Callable<Object>) iTask, clusterMember, iTask.getMode(), callback);
-
-        // OK
-        return result;
-
-      } catch (ExecutionException e) {
-        if (e.getCause() instanceof OServerOfflineException) {
-          final OServerOfflineException exc = (OServerOfflineException) e.getCause();
-
-          // RETRY
-          ODistributedServerLog.warn(this, getLocalNodeId(), exc.getNodeId(), DIRECTION.OUT,
-              "remote node %s is not online (status=%s), retrying %d...", exc.getNodeStatus(), retry + 1);
-          // WAIT A BIT
-          try {
-            Thread.sleep(200 + (retry * 50));
-          } catch (InterruptedException ex) {
-            Thread.interrupted();
-          }
-
-        } else {
-<<<<<<< HEAD
-          ODistributedServerLog.error(this, getLocalNodeId(), iNodeId, DIRECTION.OUT, "error on execution of operation in %s mode",
-              e, EXECUTION_MODE.SYNCHRONOUS);
-          throw new ODistributedException("Error on executing remote operation in " + iTask.getMode() + " mode against node: "
-              + member, e);
-=======
-          ODistributedServerLog.error(this, getLocalNodeId(), iNodeId, DIRECTION.OUT,
-              "error on execution of operation %d.%d in %s mode", e, iTask.getRunId(), iTask.getOperationSerial(),
-              EXECUTION_MODE.SYNCHRONOUS);
-          throw new ODistributedException("Error on executing remote operation " + iTask.getRunId() + "."
-              + iTask.getOperationSerial() + " in " + iTask.getMode() + " mode against node: " + member, e);
->>>>>>> 7c217f28
-        }
-
-      } catch (Exception e) {
-        // WRAP IT
-<<<<<<< HEAD
-        ODistributedServerLog.error(this, getLocalNodeId(), iNodeId, DIRECTION.OUT, "error on execution of operation in %s mode",
-            e, iTask.getMode());
-        throw new ODistributedException("Error on executing remote operation in " + iTask.getMode() + " mode against node: "
-            + member, e);
-=======
-        ODistributedServerLog.error(this, getLocalNodeId(), iNodeId, DIRECTION.OUT,
-            "error on execution of operation %d.%d in %s mode", e, iTask.getRunId(), iTask.getOperationSerial(), iTask.getMode());
-        throw new ODistributedException("Error on executing remote operation " + iTask.getRunId() + "."
-            + iTask.getOperationSerial() + " in " + iTask.getMode() + " mode against node: " + member, e);
->>>>>>> 7c217f28
-      }
-    }
-
-    throw new ODistributedException("Cannot complete the operation because the cluster is offline");
-  }
-
-  public Object execute(final String iClusterName, final Object iKey, final OAbstractRemoteTask<? extends Object> iTask,
-      OReplicationConfig replicationData) throws ExecutionException {
-<<<<<<< HEAD
-
-    final String dbName = iTask.getDatabaseName();
-=======
->>>>>>> 7c217f28
-
-    String masterNodeId = null;
-
-    try {
-      if (replicationData == null) {
-        // NO REPLICATION: LOCAL ONLY
-        ODistributedThreadLocal.INSTANCE.set(iTask.getNodeSource());
-        try {
-          // EXECUTE IT LOCALLY
-          return ((OAbstractRemoteTask<? extends Object>) iTask).executeOnLocalNode();
-        } finally {
-          // SET LAST EXECUTION SERIAL
-          ODistributedThreadLocal.INSTANCE.set(null);
-        }
-
-      } else {
-<<<<<<< HEAD
-=======
-        if (!checkOperationSequence(iTask))
-          return null;
-
-        final String dbName = iTask.getDatabaseName();
-
->>>>>>> 7c217f28
-        if (replicationData != null) {
-          // SET THE DESTINATION NODE
-          iTask.setNodeDestination(replicationData.masterNode);
-          replicationData.masterNode = waitUntilMasterNodeIsOnline(iClusterName, iKey, dbName, replicationData.masterNode);
-          masterNodeId = replicationData.masterNode;
-        }
-
-        if (getLocalNodeId().equals(replicationData.masterNode))
-          // LOCAL + PROPAGATE
-          return executeLocallyAndPropagate((OAbstractReplicatedTask<? extends Object>) iTask);
-        else
-          // REMOTE + LOCAL
-          return executeRemotelyAndApplyLocally(iClusterName, iKey, (OAbstractReplicatedTask<? extends Object>) iTask, dbName,
-              replicationData);
-      }
-    } catch (InterruptedException e) {
-      Thread.interrupted();
-
-    } catch (Exception e) {
-      ODistributedServerLog.error(this, getLocalNodeId(), masterNodeId, DIRECTION.OUT,
-<<<<<<< HEAD
-          "error on execution of operation in %s mode", e, EXECUTION_MODE.SYNCHRONOUS);
-      throw new ExecutionException("error on execution of operation in " + EXECUTION_MODE.SYNCHRONOUS + " mode against node "
-          + masterNodeId, e);
-=======
-          "error on execution %d.%d of operation in %s mode", e, iTask.getRunId(), iTask.getOperationSerial(),
-          EXECUTION_MODE.SYNCHRONOUS);
-      throw new ExecutionException("error on execution of operation " + iTask.getRunId() + "." + iTask.getOperationSerial()
-          + " in " + EXECUTION_MODE.SYNCHRONOUS + " mode against node " + masterNodeId, e);
->>>>>>> 7c217f28
-    }
-
-    return null;
-  }
-
-<<<<<<< HEAD
-=======
-  protected boolean checkOperationSequence(final OAbstractRemoteTask<? extends Object> iTask) {
-    final OStorageSynchronizer dbSynchronizer = getDatabaseSynchronizer(iTask.getDatabaseName());
-    final long[] lastExecutedOperation = dbSynchronizer.getLog().getLastExecutedOperationId();
-    ODistributedServerLog.debug(this, getLocalNodeId(), iTask.getNodeSource(), DIRECTION.IN,
-        "checking operation if %d.%d > last %d.%d", iTask.getRunId(), iTask.getOperationSerial(), lastExecutedOperation[0],
-        lastExecutedOperation[1]);
-    if (iTask.getRunId() == lastExecutedOperation[0] && iTask.getOperationSerial() <= lastExecutedOperation[1]) {
-      // ALREADY EXECUTED, SKIP IT
-      ODistributedServerLog.warn(this, getLocalNodeId(), iTask.getNodeSource(), DIRECTION.IN,
-          "received operation %d.%d but it has already been executed: probably it's from an alignment? Ignore it.",
-          iTask.getRunId(), iTask.getOperationSerial());
-      return false;
-    }
-    return true;
-  }
-
->>>>>>> 7c217f28
-  @SuppressWarnings("unchecked")
-  protected Object executeRemotelyAndApplyLocally(final String iClusterName, final Object iKey,
-      final OAbstractReplicatedTask<? extends Object> iTask, final String dbName, final OReplicationConfig iReplicationData)
-      throws InterruptedException, Exception, ExecutionException {
-
-    // RETRY UNTIL SUCCEED
-    for (int retry = 0; retry < SEND_RETRY_MAX; ++retry) {
-      ODistributedServerLog.debug(this, getLocalNodeId(), iTask.getNodeDestination(), DIRECTION.OUT,
-          "routing %s against db=%s in %s mode...", iTask.getName().toUpperCase(), dbName, EXECUTION_MODE.SYNCHRONOUS);
-
-      try {
-        // EXECUTES ON THE TARGET NODE
-        ODistributedServerLog.debug(this, getLocalNodeId(), iTask.getNodeDestination(), DIRECTION.OUT,
-            "remote execution %s db=%s mode=%s oper=%d.%d...", iTask.getName().toUpperCase(), dbName, iTask.getMode(),
-            iTask.getRunId(), iTask.getOperationSerial());
-
-        final Object remoteResult = executeOperation((Callable<Object>) iTask, iKey, EXECUTION_MODE.SYNCHRONOUS, null);
-
-        final Object localResult;
-        if (iTask instanceof OAbstractReplicatedTask<?>) {
-          // APPLY LOCALLY TOO
-          ODistributedServerLog.debug(this, getLocalNodeId(), iTask.getNodeDestination(), DIRECTION.IN,
-              "local execution %s against db=%s mode=%s oper=%d.%d...", iTask.getName().toUpperCase(), dbName, iTask.getMode(),
-              iTask.getRunId(), iTask.getOperationSerial());
-
-          localResult = enqueueLocalExecution(iTask);
-
-          // CHECK CONFLICT
-          if (remoteResult != null && localResult != null)
-            if (!remoteResult.equals(localResult)) {
-              ODistributedServerLog.warn(this, getLocalNodeId(), iTask.getNodeDestination(), DIRECTION.IN,
-                  "detected conflict on %s mode=%s db=%s oper=%d.%d: remote={%s} != local={%s}", iTask.getName().toUpperCase(),
-                  EXECUTION_MODE.SYNCHRONOUS, dbName, iTask.getRunId(), iTask.getOperationSerial(), remoteResult, localResult);
-
-              iTask.handleConflict(iTask.getNodeDestination(), localResult, remoteResult);
-            }
-
-        } else
-          localResult = remoteResult;
-
-        // OK
-        return localResult;
-
-      } catch (MemberLeftException e) {
-        // RETRY
-        ODistributedServerLog.warn(this, getLocalNodeId(), iTask.getNodeDestination(), DIRECTION.OUT,
-<<<<<<< HEAD
-            "error on execution of operation in %s mode, because node left. Re-route it in transparent way", e,
-            EXECUTION_MODE.SYNCHRONOUS);
-=======
-            "error on execution of operation %d.%d in %s mode, because node left. Re-route it in transparent way", e,
-            iTask.getRunId(), iTask.getOperationSerial(), EXECUTION_MODE.SYNCHRONOUS);
->>>>>>> 7c217f28
-
-        return execute(iClusterName, iKey, iTask, iReplicationData);
-
-      } catch (ExecutionException e) {
-        if (e.getCause() instanceof OServerOfflineException) {
-          // RETRY
-          ODistributedServerLog.warn(this, getLocalNodeId(), iTask.getNodeDestination(), DIRECTION.OUT,
-              "remote node is not online, retrying %d...", retry + 1);
-          // WAIT A BIT
-          try {
-            Thread.sleep(200 + (retry * 50));
-          } catch (InterruptedException ex) {
-            Thread.interrupted();
-          }
-        } else {
-          ODistributedServerLog.error(this, getLocalNodeId(), iTask.getNodeDestination(), DIRECTION.OUT,
-<<<<<<< HEAD
-              "error on execution of operation in %s mode", e, EXECUTION_MODE.SYNCHRONOUS);
-=======
-              "error on execution of operation %d.%d in %s mode", e, iTask.getRunId(), iTask.getOperationSerial(),
-              EXECUTION_MODE.SYNCHRONOUS);
->>>>>>> 7c217f28
-          throw e;
-        }
-      }
-    }
-
-    ODistributedServerLog.error(this, getLocalNodeId(), iTask.getNodeDestination(), DIRECTION.OUT,
-<<<<<<< HEAD
-        "error on execution %s in %s mode", iTask.getName(), EXECUTION_MODE.SYNCHRONOUS);
-=======
-        "error on execution of operation %d.%d type=%s in %s mode", iTask.getRunId(), iTask.getOperationSerial(), iTask.getName(),
-        EXECUTION_MODE.SYNCHRONOUS);
->>>>>>> 7c217f28
-
-    // NEVER HAPPENS BECAUSE .error() THROWS AN EXCEPTION
-    throw new ODistributedException("Error on execution " + iTask.getName() + " in " + EXECUTION_MODE.SYNCHRONOUS + " mode");
-  }
-
-  private Object executeLocallyAndPropagate(final OAbstractReplicatedTask<? extends Object> iTask) throws Exception {
-    // LOCAL EXECUTION AVOID TO USE EXECUTORS
-    final Object localResult = enqueueLocalExecution(iTask);
-
-    final Set<String> targetNodes = getRemoteNodeIdsBut(iTask.getNodeSource(), iTask.getNodeDestination());
-    if (!targetNodes.isEmpty()) {
-      // RESET THE SOURCE TO AVOID LOOPS
-      iTask.setNodeSource(getLocalNodeId());
-
-      final Map<String, Object> remoteResults = propagate(targetNodes, iTask);
-
-      for (Entry<String, Object> entry : remoteResults.entrySet()) {
-        final String remoteNode = entry.getKey();
-        final Object remoteResult = entry.getValue();
-
-        if ((localResult == null && remoteResult != null) || (localResult != null && remoteResult == null)
-            || (localResult != null && !localResult.equals(remoteResult))) {
-          // CONFLICT
-          iTask.handleConflict(remoteNode, localResult, remoteResult);
-        }
-      }
-    }
-
-    return localResult;
-  }
-
-  public boolean isLocalNodeMaster(final Object iKey) {
-    final Member partitionOwner = hazelcastInstance.getPartitionService().getPartition(iKey).getOwner();
-    final boolean local = partitionOwner.equals(hazelcastInstance.getCluster().getLocalMember());
-
-    ODistributedServerLog.debug(this, getLocalNodeId(), null, DIRECTION.NONE,
-        "network partition: check for local master: key '%s' is assigned to %s (local=%s)", iKey, getNodeId(partitionOwner), local);
-
-    return local;
-  }
-
-  /**
-   * Returns the replication data, or null if replication is not active.
-   */
-  public OReplicationConfig getReplicationData(final String iDatabaseName, final String iClusterName, final Object iKey,
-      final String iLocalNodeId, final String iRemoteNodeId) {
-
-    final ODocument cfg = getDatabaseClusterConfiguration(iDatabaseName, iClusterName);
-    final Boolean active = cfg.field("synchronization");
-    if (active == null || !active)
-      // NOT ACTIVE, RETURN
-      return null;
-
-    final OReplicationConfig data = new OReplicationConfig();
-    data.masterNode = cfg.field("master");
-    if (data.masterNode == null) {
-      ODistributedServerLog
-          .warn(
-              this,
-              getLocalNodeId(),
-              null,
-              DIRECTION.NONE,
-              "network partition: found wrong configuration for database '%s': cannot find the 'master' field for the cluster '%s'. '$auto' will be used",
-              iDatabaseName, iClusterName);
-      data.masterNode = MASTER_AUTO;
-    }
-
-    if (data.masterNode.startsWith("$"))
-      // GET THE MASTER NODE BY USING THE STRATEGY FACTORY
-      data.masterNode = getReplicationStrategy(data.masterNode).getNode(this, iClusterName, iKey);
-
-    if (data.masterNode == null)
-      throw new ODistributedException("Cannot find a master node for the key '" + iKey + "'");
-<<<<<<< HEAD
-
-    final boolean local = data.masterNode.equals(getLocalNodeId());
-    ODistributedServerLog.debug(this, getLocalNodeId(), "?", DIRECTION.OUT, "master node for %s%s%s -> %s (local=%s)",
-        iClusterName != null ? "cluster=" + iClusterName + " " : "", iKey != null ? "key=" + iKey : "", iClusterName == null
-            && iKey == null ? "default operation" : "", data.masterNode, local);
-
-=======
-
-    final boolean local = data.masterNode.equals(getLocalNodeId());
-    ODistributedServerLog.debug(this, getLocalNodeId(), "?", DIRECTION.OUT, "master node for %s%s%s -> %s (local=%s)",
-        iClusterName != null ? "cluster=" + iClusterName + " " : "", iKey != null ? "key=" + iKey : "", iClusterName == null
-            && iKey == null ? "default operation" : "", data.masterNode, local);
-
->>>>>>> 7c217f28
-    final Set<String> targetNodes = getRemoteNodeIdsBut(iLocalNodeId, iRemoteNodeId);
-    if (!targetNodes.isEmpty())
-      data.synchReplicas = targetNodes.toArray(new String[targetNodes.size()]);
-
-    return data;
-  }
-
-  @Override
-  public ODocument getDatabaseConfiguration(final String iDatabaseName) {
-    // SEARCH IN THE CLUSTER'S DISTRIBUTED CONFIGURATION
-    final IMap<String, Object> distributedConfiguration = getConfigurationMap();
-    ODocument cfg = (ODocument) distributedConfiguration.get("db." + iDatabaseName);
-
-    if (cfg == null) {
-      cfg = super.getDatabaseConfiguration(iDatabaseName);
-      // STORE IT IN THE CLUSTER CONFIGURATION
-      distributedConfiguration.put("db." + iDatabaseName, cfg);
-    } else {
-      // SAVE THE MOST RECENT CONFIG LOCALLY
-      saveDatabaseConfiguration(iDatabaseName, cfg);
-    }
-    return cfg;
-  }
-
-  @Override
-  public ODocument getDatabaseStatus(final String iDatabaseName) {
-    final ODocument status = new ODocument();
-    status.field("configuration", getDatabaseConfiguration(iDatabaseName), OType.EMBEDDED);
-    status.field("cluster", getClusterConfiguration(), OType.EMBEDDED);
-    return status;
-  }
-
-  @Override
-  public ODocument getClusterConfiguration() {
-    if (!enabled)
-      return null;
-
-    final ODocument cluster = new ODocument();
-
-    final HazelcastInstance instance = getHazelcastInstance();
-
-    cluster.field("name", instance.getName());
-    cluster.field("local", getNodeId(instance.getCluster().getLocalMember()));
-
-    // INSERT MEMBERS
-    final List<ODocument> members = new ArrayList<ODocument>();
-    cluster.field("members", members, OType.EMBEDDEDLIST);
-    members.add(getLocalNodeConfiguration());
-    for (Member member : remoteClusterNodes.values()) {
-      members.add(getNodeConfiguration(getNodeId(member)));
-    }
-
-    return cluster;
-  }
-
-  public ODocument getNodeConfiguration(final String iNode) {
-    return (ODocument) getConfigurationMap().get("node." + iNode);
-  }
-
-  @Override
-  public ODocument getLocalNodeConfiguration() {
-    final ODocument nodeCfg = new ODocument();
-
-    nodeCfg.field("alias", getLocalNodeAlias());
-    nodeCfg.field("id", getLocalNodeId());
-    nodeCfg.field("status", getStatus());
-
-    List<Map<String, Object>> listeners = new ArrayList<Map<String, Object>>();
-    nodeCfg.field("listeners", listeners, OType.EMBEDDEDLIST);
-
-    for (OServerNetworkListener listener : serverInstance.getNetworkListeners()) {
-      final Map<String, Object> listenerCfg = new HashMap<String, Object>();
-      listeners.add(listenerCfg);
-
-      listenerCfg.put("protocol", listener.getProtocolType().getSimpleName());
-      listenerCfg.put("listen", listener.getListeningAddress());
-    }
-    return nodeCfg;
-  }
-
-  public String getStatus() {
-    return status;
-  }
-
-  public boolean checkStatus(final String iStatus2Check) {
-    return status.equals(iStatus2Check);
-  }
-
-  public void setStatus(final String iStatus) {
-    if (status.equals(iStatus))
-      // NO CHANGE
-      return;
-
-    status = iStatus;
-
-    final IMap<String, Object> map = getConfigurationMap();
-    final String nodeName = "node." + getLocalNodeId();
-    final ODocument nodeConfiguration = getLocalNodeConfiguration();
-    map.put(nodeName, nodeConfiguration);
-
-    ODistributedServerLog.warn(this, getLocalNodeId(), null, DIRECTION.NONE, "updated node status to '%s'", status);
-  }
-
-  public void registerAndAlignNodes() {
-    membershipListenerRegistration = hazelcastInstance.getCluster().addMembershipListener(this);
-
-    // COLLECTS THE MEMBER LIST
-    for (Member clusterMember : hazelcastInstance.getCluster().getMembers()) {
-      final String nodeId = getNodeId(clusterMember);
-      if (!getLocalNodeId().equals(nodeId))
-        remoteClusterNodes.put(nodeId, clusterMember);
-    }
-
-    if (remoteClusterNodes.isEmpty())
-      ODistributedServerLog.warn(this, getLocalNodeId(), null, DIRECTION.NONE, "no node running has been detected");
-    else
-      ODistributedServerLog.warn(this, getLocalNodeId(), null, DIRECTION.NONE, "detected %d running nodes %s",
-          remoteClusterNodes.size(), remoteClusterNodes.keySet());
-
-    if (!alignmentStartup)
-      // NO ALIGNMENT: THE NODE IS ONLINE
-      setStatus("online");
-    else if (remoteClusterNodes.isEmpty())
-      // NO NODES; AVOID ALIGNMENT
-      setStatus("online");
-    else
-      alignNodes();
-
-    if (alignmentTimer > 0) {
-      // SCHEDULE THE AUTO ALIGNMENT
-      alignmentTask = new TimerTask() {
-        @Override
-        public void run() {
-          alignNodes();
-        }
-      };
-
-      Orient.instance().getTimer().schedule(alignmentTask, alignmentTimer, alignmentTimer);
-    }
-  }
-
-  protected void alignNodes() {
-    if (remoteClusterNodes.isEmpty())
-      // NO NODES; AVOID ALIGNMENT
-      return;
-
-    setStatus("aligning");
-
-    // EXECUTE THE ALIGNMENT: THE STATUS ONLINE WILL BE SET ASYNCHRONOUSLY ONCE FINISHED
-    synchronized (synchronizers) {
-
-      for (Entry<String, OStorageSynchronizer> entry : synchronizers.entrySet()) {
-        final String databaseName = entry.getKey();
-        try {
-<<<<<<< HEAD
-          final long[] lastOperationId = entry.getValue().getLog().getLastOperationId(ODatabaseJournal.OPERATION_STATUS.COMMITTED);
-=======
-          final long[] lastOperationId = entry.getValue().getLog()
-              .getLastJournaledOperationId(ODatabaseJournal.OPERATION_STATUS.COMMITTED);
->>>>>>> 7c217f28
-
-          if (lastOperationId[0] == -1 && lastOperationId[1] == -1)
-            // AVOID TO SEND THE REQUEST IF THE LOG IS EMPTY
-            continue;
-
-          ODistributedServerLog
-              .warn(this, getLocalNodeId(), remoteClusterNodes.keySet().toString(), DIRECTION.OUT,
-                  "sending align request in broadcast for database %s from %d:%d", databaseName, lastOperationId[0],
-                  lastOperationId[1]);
-
-          synchronized (pendingAlignments) {
-            for (String node : remoteClusterNodes.keySet()) {
-              pendingAlignments.put(node + "/" + databaseName, Boolean.FALSE);
-
-              ODistributedServerLog.info(this, getLocalNodeId(), node, DIRECTION.NONE, "setting node in alignment state for db=%s",
-                  databaseName);
-            }
-          }
-
-          propagate(remoteClusterNodes.keySet(), new OAlignRequestTask(serverInstance, this, databaseName,
-              EXECUTION_MODE.ASYNCHRONOUS, lastOperationId[0], lastOperationId[1]));
-
-        } catch (IOException e) {
-          ODistributedServerLog.warn(this, getLocalNodeId(), null, DIRECTION.OUT,
-              "error on retrieve last operation id from the log for db=%s", databaseName);
-        }
-      }
-
-      if (pendingAlignments.isEmpty())
-        setStatus("online");
-    }
-  }
-
-  @Override
-  public void endAlignment(final String iNode, final String iDatabaseName) {
-    synchronized (pendingAlignments) {
-      if (pendingAlignments.remove(iNode + "/" + iDatabaseName) == null) {
-        ODistributedServerLog.error(this, getLocalNodeId(), iNode, DIRECTION.OUT,
-            "received response for an alignment against an unknown node %s database %s", iDatabaseName);
-      }
-
-      if (pendingAlignments.isEmpty())
-        setStatus("online");
-      else {
-        // WAKE UP ALL THE POSTPONED ALIGNMENTS
-        for (Entry<String, Boolean> entry : pendingAlignments.entrySet()) {
-          final String[] parts = entry.getKey().split("/");
-          final String node = parts[0];
-          final String databaseName = parts[1];
-
-          if (entry.getValue()) {
-            final OStorageSynchronizer synch = synchronizers.get(databaseName);
-
-            long[] lastOperationId;
-
-            try {
-<<<<<<< HEAD
-              lastOperationId = synch.getLog().getLastOperationId(ODatabaseJournal.OPERATION_STATUS.COMMITTED);
-=======
-              lastOperationId = synch.getLog().getLastJournaledOperationId(ODatabaseJournal.OPERATION_STATUS.COMMITTED);
->>>>>>> 7c217f28
-
-              ODistributedServerLog.info(this, getLocalNodeId(), node, DIRECTION.OUT, "resend alignment request db=%s from %d:%d",
-                  databaseName, lastOperationId[0], lastOperationId[1]);
-
-              sendOperation2Node(node, new OAlignRequestTask(serverInstance, this, databaseName, EXECUTION_MODE.ASYNCHRONOUS,
-                  lastOperationId[0], lastOperationId[1]));
-
-            } catch (IOException e) {
-              ODistributedServerLog.warn(this, getLocalNodeId(), null, DIRECTION.OUT,
-                  "error on retrieve last operation id from the log for db=%s", databaseName);
-            }
-          } else
-            ODistributedServerLog.info(this, getLocalNodeId(), node, DIRECTION.NONE,
-                "db=%s is in alignment status yet, the node is not online yet", databaseName);
-        }
-      }
-    }
-  }
-
-  @Override
-  public void postponeAlignment(final String iNode, final String iDatabaseName) {
-    synchronized (pendingAlignments) {
-      final String key = iNode + "/" + iDatabaseName;
-      if (!pendingAlignments.containsKey(key)) {
-        ODistributedServerLog.error(this, getLocalNodeId(), iNode, DIRECTION.IN,
-            "received response to postpone an alignment against an unknown node", iDatabaseName);
-      }
-
-      pendingAlignments.put(key, Boolean.TRUE);
-    }
-  }
-
-  public long getTimeOffset() {
-    return timeOffset;
-  }
-
-  public String getLocalNodeId() {
-    return localNodeId;
-  }
-
-  public String getLocalNodeAlias() {
-    if (alias != null)
-      return alias;
-
-    return getLocalNodeId();
-  }
-
-  public String getNodeId(final Member iMember) {
-    return iMember.getInetSocketAddress().toString().substring(1);
-  }
-
-  public Set<String> getRemoteNodeIds() {
-    return remoteClusterNodes.keySet();
-  }
-
-  public Set<String> getRemoteNodeIdsBut(final String... iExcludeNodes) {
-    final Set<String> otherNodes = remoteClusterNodes.keySet();
-
-    final Set<String> set = new HashSet<String>(otherNodes.size());
-    for (String item : remoteClusterNodes.keySet()) {
-      boolean include = true;
-      for (String excludeNode : iExcludeNodes)
-        if (item.equals(excludeNode)) {
-          include = false;
-          break;
-        }
-
-      if (include)
-        set.add(item);
-    }
-    return set;
-  }
-
-  @Override
-  public void memberAdded(final MembershipEvent iEvent) {
-    // final String nodeId = getStorageId(iEvent.getMember());
-    // remoteClusterNodes.put(nodeId, iEvent.getMember());
-  }
-
-  /**
-   * Removes the node map entry.
-   */
-  @Override
-  public void memberRemoved(final MembershipEvent iEvent) {
-    final String nodeId = getNodeId(iEvent.getMember());
-    getConfigurationMap().remove("node." + nodeId);
-    remoteClusterNodes.remove(nodeId);
-  }
-
-  @Override
-  public void entryAdded(EntryEvent<String, Object> iEvent) {
-    if (iEvent.getKey().startsWith("node.")) {
-      final String nodeId = ((ODocument) iEvent.getValue()).field("id");
-      if (!getLocalNodeId().equals(nodeId))
-        remoteClusterNodes.put(nodeId, iEvent.getMember());
-      OClientConnectionManager.instance().pushDistribCfg2Clients(getClusterConfiguration());
-    }
-  }
-
-  @Override
-  public void entryRemoved(EntryEvent<String, Object> iEvent) {
-    if (iEvent.getKey().startsWith("node.")) {
-      final String nodeId = ((ODocument) iEvent.getValue()).field("id");
-      ODistributedServerLog.warn(this, getLocalNodeId(), nodeId, DIRECTION.NONE,
-          "tracked remote node has been disconnected from the cluster");
-      remoteClusterNodes.remove(nodeId);
-
-      OClientConnectionManager.instance().pushDistribCfg2Clients(getClusterConfiguration());
-    }
-  }
-
-  @Override
-  public void entryUpdated(EntryEvent<String, Object> iEvent) {
-    if (iEvent.getKey().startsWith("node.")) {
-      final String nodeId = ((ODocument) iEvent.getValue()).field("id");
-      ODistributedServerLog.debug(this, getLocalNodeId(), nodeId, DIRECTION.NONE,
-          "received notification about update in the cluster: %s", iEvent);
-
-      OClientConnectionManager.instance().pushDistribCfg2Clients(getClusterConfiguration());
-    }
-  }
-
-  @Override
-  public void entryEvicted(EntryEvent<String, Object> event) {
-  }
-
-  public String getRemoteNodeStatus(final String iNodeId) {
-    final ODocument cfg = getNodeConfiguration(iNodeId);
-    return (String) (cfg != null ? cfg.field("status") : null);
-  }
-
-  public boolean isOfflineNode(final String iNodeId) {
-    final ODocument cfg = getNodeConfiguration(iNodeId);
-    return cfg == null || !cfg.field("status").equals("online");
-  }
-
-  public int getNodeNumber() {
-    return nodeNumber;
-  }
-
-  public HazelcastInstance getHazelcastInstance() {
-    while (hazelcastInstance == null) {
-      // WAIT UNTIL THE INSTANCE IS READY
-      try {
-        Thread.sleep(100);
-      } catch (InterruptedException e) {
-        Thread.currentThread().interrupt();
-        break;
-      }
-    }
-    return hazelcastInstance;
-  }
-
-  protected IMap<String, Object> getConfigurationMap() {
-    return getHazelcastInstance().getMap("orientdb");
-  }
-
-  public Lock getLock(final String iName) {
-    return getHazelcastInstance().getLock(iName);
-  }
-
-  public Class<? extends OReplicationConflictResolver> getConfictResolverClass() {
-    return confictResolverClass;
-  }
-
-  protected Object executeOperation(final Callable<Object> task, final Object iKey, final EXECUTION_MODE iMode,
-<<<<<<< HEAD
-      final ExecutionCallback<Object> callback) throws ExecutionException, InterruptedException {
-    Member member = hazelcastInstance.getPartitionService().getPartition(iKey).getOwner();
-    return executeOperation(task, member, iMode, callback);
-  }
-
-  protected Object executeOperation(final Callable<Object> task, Member member, final EXECUTION_MODE iMode,
-      final ExecutionCallback<Object> callback) throws ExecutionException, InterruptedException {
-
-    if (iMode == EXECUTION_MODE.ASYNCHRONOUS && callback != null) {
-      hazelcastInstance.getExecutorService(DISTRIBUTED_EXECUTOR_NAME).submitToMember(task, member, callback);
-      return null;
-    }
-
-=======
-      final ExecutionCallback<Object> callback) throws ExecutionException, InterruptedException {
-    Member member = hazelcastInstance.getPartitionService().getPartition(iKey).getOwner();
-    return executeOperation(task, member, iMode, callback);
-  }
-
-  protected Object executeOperation(final Callable<Object> task, Member member, final EXECUTION_MODE iMode,
-      final ExecutionCallback<Object> callback) throws ExecutionException, InterruptedException {
-
-    if (iMode == EXECUTION_MODE.ASYNCHRONOUS && callback != null) {
-      hazelcastInstance.getExecutorService(DISTRIBUTED_EXECUTOR_NAME).submitToMember(task, member, callback);
-      return null;
-    }
-
->>>>>>> 7c217f28
-    Future<Object> future = hazelcastInstance.getExecutorService(DISTRIBUTED_EXECUTOR_NAME).submitToMember(task, member);
-
-    if (iMode == EXECUTION_MODE.SYNCHRONOUS)
-      return future.get();
-
-    return null;
-  }
-
-  /**
-   * Initializes distributed databases.
-   */
-  protected void initDistributedDatabases() {
-    for (Entry<String, String> storageEntry : serverInstance.getAvailableStorageNames().entrySet()) {
-      ODistributedServerLog.warn(this, getLocalNodeId(), null, DIRECTION.NONE, "opening database '%s'...", storageEntry.getKey());
-      getDatabaseSynchronizer(storageEntry.getKey());
-    }
-  }
-
-  protected String waitUntilMasterNodeIsOnline(final String iClusterName, final Object iKey, final String dbName,
-      String masterNodeId) {
-    if (!masterNodeId.equals(localNodeId) && isOfflineNode(masterNodeId)) {
-      ODistributedServerLog.warn(this, getLocalNodeId(), masterNodeId, DIRECTION.OUT,
-          "node is offline (status=%s). Waiting for completition...", getRemoteNodeStatus(masterNodeId));
-
-      while (isOfflineNode(masterNodeId)) {
-        try {
-          Thread.sleep(200);
-        } catch (InterruptedException e) {
-          Thread.interrupted();
-        }
-        // RE-READ THE KEY OWNER (IT COULD BE CHANGED DURING THE PAUSE)
-        final OReplicationConfig newReplicationConfig = getReplicationData(dbName, iClusterName, iKey, null, null);
-
-        if (!newReplicationConfig.masterNode.equals(masterNodeId)) {
-          ODistributedServerLog.warn(this, getLocalNodeId(), masterNodeId, DIRECTION.OUT,
-              "node %s is the new owner of the requested key set", getRemoteNodeStatus(masterNodeId));
-          masterNodeId = newReplicationConfig.masterNode;
-        }
-
-      }
-
-      ODistributedServerLog.warn(this, getLocalNodeId(), masterNodeId, DIRECTION.OUT,
-          "node aligned, flushing pending operations...");
-    }
-    return masterNodeId;
-  }
-
-  @Override
-  public Object enqueueLocalExecution(final OAbstractReplicatedTask<? extends Object> iTask) throws Exception {
-
-<<<<<<< HEAD
-=======
-    if (!checkOperationSequence(iTask))
-      return null;
-
->>>>>>> 7c217f28
-    final OStorageSynchronizer dbSynchronizer = iTask.getDatabaseSynchronizer();
-
-    waitForMyTurnInQueue(iTask);
-    try {
-      ODistributedServerLog.debug(this, iTask.getNodeSource(), iTask.getNodeDestination(), DIRECTION.IN, "pop operation=%d:%d",
-          iTask.getRunId(), iTask.getOperationSerial());
-
-      final long operationLogOffset = logOperation2Journal(dbSynchronizer, iTask);
-
-      // EXECUTE IT LOCALLY
-      try {
-        final Object result = iTask.executeOnLocalNode();
-
-        // OK, SET AS COMMITTED
-        updateJournal(iTask, dbSynchronizer, operationLogOffset, true);
-
-        return result;
-
-      } catch (Exception e) {
-        // ERROR: SET AS CANCELED
-        updateJournal(iTask, dbSynchronizer, operationLogOffset, false);
-        throw e;
-      }
-
-    } finally {
-      updateQueue(iTask);
-    }
-  }
-
-  @Override
-  public String toString() {
-    return getLocalNodeAlias();
-  }
-
-  private void updateQueue(final OAbstractReplicatedTask<? extends Object> iTask) {
-    // SET LAST EXECUTION SERIAL
-    ODistributedThreadLocal.INSTANCE.set(null);
-
-    synchronized (lockQueue) {
-      ODistributedServerLog.debug(this, iTask.getNodeSource(), iTask.getNodeDestination(), DIRECTION.IN,
-          "completed operation=%d:%d", iTask.getRunId(), iTask.getOperationSerial());
-
-      executionQueue.put(iTask.getRunId(), iTask.getOperationSerial());
-      lockQueue.notifyAll();
-    }
-  }
-
-  private void updateJournal(final OAbstractReplicatedTask<? extends Object> iTask, final OStorageSynchronizer dbSynchronizer,
-      final long operationLogOffset, final boolean iSuccess) {
-    try {
-      if (iSuccess)
-        iTask.setAsCommitted(dbSynchronizer, operationLogOffset);
-      else
-        iTask.setAsCanceled(dbSynchronizer, operationLogOffset);
-    } catch (IOException e) {
-      ODistributedServerLog.error(this, getLocalNodeId(), iTask.getNodeSource(), DIRECTION.IN,
-          "error on changing the log status for %s db=%s %s", e, getName(), iTask.getDatabaseName(), iTask.getPayload());
-      throw new ODistributedException("Error on changing the log status", e);
-    }
-  }
-
-  private long logOperation2Journal(final OStorageSynchronizer dbSynchronizer, final OAbstractReplicatedTask<? extends Object> iTask) {
-    final long operationLogOffset;
-    try {
-      operationLogOffset = dbSynchronizer.getLog().append(iTask);
-
-    } catch (IOException e) {
-      ODistributedServerLog.error(this, iTask.getDistributedServerManager().getLocalNodeId(), iTask.getNodeSource(), DIRECTION.IN,
-          "error on logging operation %s db=%s %s", e, iTask.getName(), iTask.getDatabaseName(), iTask.getPayload());
-      throw new ODistributedException("Error on logging operation", e);
-    }
-    return operationLogOffset;
-  }
-
-  public void resetOperationQueue(long iCurrentRunId, long iOperationSerial) {
-    synchronized (lockQueue) {
-      final Long last = executionQueue.get(iCurrentRunId);
-      if (last == null || last != iOperationSerial) {
-        executionQueue.put(iCurrentRunId, iOperationSerial);
-        lockQueue.notifyAll();
-      }
-    }
-  }
-
-  private void waitForMyTurnInQueue(final OAbstractReplicatedTask<? extends Object> iTask) {
-    // MANAGE ORDER
-    while (true)
-      synchronized (lockQueue) {
-        final Long last = executionQueue.get(iTask.getRunId());
-        if (last == null) {
-          // FIRST OPERATION
-          executionQueue.put(iTask.getRunId(), 0l);
-          break;
-        } else if (last != iTask.getOperationSerial() - 1) {
-          // SLEEP UNTIL NEXT OPERATION
-          try {
-            ODistributedServerLog.debug(this, getLocalNodeId(), iTask.getNodeSource(), DIRECTION.NONE,
-                "waiting for %d tasks in queue %s. current=%d my=%d", (iTask.getOperationSerial() - last - 1), iTask.getRunId(),
-                last, iTask.getOperationSerial());
-
-            lockQueue.wait(OGlobalConfiguration.STORAGE_LOCK_TIMEOUT.getValueAsLong());
-          } catch (InterruptedException e) {
-          }
-        } else
-          break;
-      }
-
-    ODistributedThreadLocal.INSTANCE.set(iTask.getNodeSource());
-  }
-}
+/*
+ * Copyright 2010-2012 Luca Garulli (l.garulli--at--orientechnologies.com)
+ *
+ * Licensed under the Apache License, Version 2.0 (the "License");
+ * you may not use this file except in compliance with the License.
+ * You may obtain a copy of the License at
+ *
+ *     http://www.apache.org/licenses/LICENSE-2.0
+ *
+ * Unless required by applicable law or agreed to in writing, software
+ * distributed under the License is distributed on an "AS IS" BASIS,
+ * WITHOUT WARRANTIES OR CONDITIONS OF ANY KIND, either express or implied.
+ * See the License for the specific language governing permissions and
+ * limitations under the License.
+ */
+package com.orientechnologies.orient.server.hazelcast;
+
+import java.io.FileNotFoundException;
+import java.io.IOException;
+import java.util.*;
+import java.util.Map.Entry;
+import java.util.concurrent.Callable;
+import java.util.concurrent.ConcurrentHashMap;
+import java.util.concurrent.ExecutionException;
+import java.util.concurrent.Future;
+import java.util.concurrent.locks.Lock;
+
+import com.hazelcast.config.FileSystemXmlConfig;
+import com.hazelcast.core.*;
+import com.orientechnologies.common.parser.OSystemVariableResolver;
+import com.orientechnologies.orient.core.Orient;
+import com.orientechnologies.orient.core.config.OGlobalConfiguration;
+import com.orientechnologies.orient.core.exception.OConfigurationException;
+import com.orientechnologies.orient.core.metadata.schema.OType;
+import com.orientechnologies.orient.core.record.impl.ODocument;
+import com.orientechnologies.orient.server.OClientConnectionManager;
+import com.orientechnologies.orient.server.OServer;
+import com.orientechnologies.orient.server.config.OServerParameterConfiguration;
+import com.orientechnologies.orient.server.distributed.*;
+import com.orientechnologies.orient.server.distributed.ODistributedServerLog.DIRECTION;
+import com.orientechnologies.orient.server.distributed.conflict.OReplicationConflictResolver;
+import com.orientechnologies.orient.server.distributed.task.OAbstractRemoteTask;
+import com.orientechnologies.orient.server.distributed.task.OAbstractReplicatedTask;
+import com.orientechnologies.orient.server.distributed.task.OAlignRequestTask;
+import com.orientechnologies.orient.server.journal.ODatabaseJournal;
+import com.orientechnologies.orient.server.network.OServerNetworkListener;
+
+/**
+ * Hazelcast implementation for clustering.
+ * 
+ * @author Luca Garulli (l.garulli--at--orientechnologies.com)
+ * 
+ */
+public class OHazelcastPlugin extends ODistributedAbstractPlugin implements MembershipListener, EntryListener<String, Object> {
+  protected static final String        DISTRIBUTED_EXECUTOR_NAME = "OHazelcastPlugin::Executor";
+  protected static final int           SEND_RETRY_MAX            = 100;
+
+  protected int                        nodeNumber;
+  protected String                     localNodeId;
+  protected String                     configFile                = "hazelcast.xml";
+  protected Map<String, Member>        remoteClusterNodes        = new ConcurrentHashMap<String, Member>();
+  protected long                       timeOffset;
+  protected long                       runId                     = -1;
+  protected volatile String            status                    = "starting";
+  protected Map<String, Boolean>       pendingAlignments         = new HashMap<String, Boolean>();
+  protected TimerTask                  alignmentTask;
+  protected String                     membershipListenerRegistration;
+  protected Map<Long, Long>            executionQueue            = new HashMap<Long, Long>();
+  protected Object                     lockQueue                 = new Object();
+
+  protected volatile HazelcastInstance hazelcastInstance;
+
+  public OHazelcastPlugin() {
+  }
+
+  @Override
+  public void config(final OServer iServer, final OServerParameterConfiguration[] iParams) {
+    super.config(iServer, iParams);
+
+    for (OServerParameterConfiguration param : iParams) {
+      if (param.name.equalsIgnoreCase("configuration.hazelcast"))
+        configFile = OSystemVariableResolver.resolveSystemVariables(param.value);
+    }
+  }
+
+  @Override
+  public void startup() {
+    if (!enabled)
+      return;
+
+    remoteClusterNodes.clear();
+    synchronizers.clear();
+
+    try {
+      hazelcastInstance = Hazelcast.newHazelcastInstance(new FileSystemXmlConfig(configFile));
+      localNodeId = getNodeId(hazelcastInstance.getCluster().getLocalMember());
+
+      OServer.registerServerInstance(localNodeId, serverInstance);
+
+      initDistributedDatabases();
+    } catch (FileNotFoundException e) {
+      throw new OConfigurationException("Error on creating Hazelcast instance", e);
+    }
+
+    final IMap<String, Object> configurationMap = getConfigurationMap();
+    configurationMap.addEntryListener(this, true);
+
+    setStatus("aligning");
+
+    // GET AND REGISTER THE CLUSTER RUN ID IF NOT PRESENT
+    configurationMap.putIfAbsent("runId", hazelcastInstance.getCluster().getClusterTime());
+    runId = (Long) getConfigurationMap().get("runId");
+
+    // COMPUTE THE DELTA BETWEEN LOCAL AND CENTRAL CLUSTER TIMES
+    timeOffset = System.currentTimeMillis() - getHazelcastInstance().getCluster().getClusterTime();
+
+    // REGISTER CURRENT MEMBERS
+    registerAndAlignNodes();
+
+    super.startup();
+  }
+
+  @Override
+  public void sendShutdown() {
+    shutdown();
+  }
+
+  @Override
+  public void shutdown() {
+    if (!enabled)
+      return;
+
+    if (alignmentTask != null)
+      alignmentTask.cancel();
+
+    super.shutdown();
+
+    remoteClusterNodes.clear();
+    if (membershipListenerRegistration != null) {
+      hazelcastInstance.getCluster().removeMembershipListener(membershipListenerRegistration);
+    }
+  }
+
+  @Override
+  public long incrementDistributedSerial(final String iDatabaseName) {
+    return hazelcastInstance.getAtomicLong("db." + iDatabaseName).incrementAndGet();
+  }
+
+  @Override
+  public long getRunId() {
+    return runId;
+  }
+
+  public Map<String, Object> propagate(final Set<String> iNodeIds, final OAbstractRemoteTask<? extends Object> iTask)
+      throws ODistributedException {
+    final Map<String, Object> result = new HashMap<String, Object>();
+
+    ODistributedServerLog.debug(this, iTask.getNodeSource(), iNodeIds.toString(), DIRECTION.OUT, "propagate %s oper=%d.%d", iTask
+        .getName().toUpperCase(), iTask.getRunId(), iTask.getOperationSerial());
+
+    for (String nodeId : iNodeIds) {
+      final Member m = remoteClusterNodes.get(nodeId);
+      if (m == null)
+        ODistributedServerLog.warn(this, getLocalNodeId(), nodeId, DIRECTION.OUT,
+            "cannot propagate operation on remote member because is disconnected");
+      else
+        result.put(nodeId, sendOperation2Node(nodeId, iTask));
+    }
+
+    return result;
+  }
+
+  @SuppressWarnings("unchecked")
+  public Object sendOperation2Node(final String iNodeId, final OAbstractRemoteTask<? extends Object> iTask) {
+    iTask.setNodeDestination(iNodeId);
+    Member member = remoteClusterNodes.get(iNodeId);
+    if (member == null) {
+      // CHECK IF IS ENTERING IN THE CLUSTER AND HASN'T BEEN REGISTERED YET
+      for (Member m : hazelcastInstance.getCluster().getMembers()) {
+        if (getNodeId(m).equals(iNodeId)) {
+          member = m;
+          break;
+        }
+      }
+
+      if (member == null)
+        throw new ODistributedException("Remote node '" + iNodeId + "' is not configured");
+    }
+
+    final Member clusterMember = member;
+
+    ExecutionCallback<Object> callback = null;
+    if (iTask.getMode() == EXECUTION_MODE.ASYNCHRONOUS)
+      callback = new ExecutionCallback<Object>() {
+        @Override
+        public void onResponse(Object result) {
+        }
+
+        @Override
+        public void onFailure(Throwable t) {
+          ODistributedServerLog.error(this, getLocalNodeId(), iNodeId, DIRECTION.OUT,
+              "error on execution of operation %d.%d in ASYNCH mode", t, iTask.getRunId(), iTask.getOperationSerial());
+        }
+      };
+
+    for (int retry = 0; retry < SEND_RETRY_MAX; ++retry) {
+      try {
+
+        Object result = executeOperation((Callable<Object>) iTask, clusterMember, iTask.getMode(), callback);
+
+        // OK
+        return result;
+
+      } catch (ExecutionException e) {
+        if (e.getCause() instanceof OServerOfflineException) {
+          final OServerOfflineException exc = (OServerOfflineException) e.getCause();
+
+          // RETRY
+          ODistributedServerLog.warn(this, getLocalNodeId(), exc.getNodeId(), DIRECTION.OUT,
+              "remote node %s is not online (status=%s), retrying %d...", exc.getNodeStatus(), retry + 1);
+          // WAIT A BIT
+          try {
+            Thread.sleep(200 + (retry * 50));
+          } catch (InterruptedException ex) {
+            Thread.interrupted();
+          }
+
+        } else {
+          ODistributedServerLog.error(this, getLocalNodeId(), iNodeId, DIRECTION.OUT,
+              "error on execution of operation %d.%d in %s mode", e, iTask.getRunId(), iTask.getOperationSerial(),
+              EXECUTION_MODE.SYNCHRONOUS);
+          throw new ODistributedException("Error on executing remote operation " + iTask.getRunId() + "."
+              + iTask.getOperationSerial() + " in " + iTask.getMode() + " mode against node: " + member, e);
+        }
+
+      } catch (Exception e) {
+        // WRAP IT
+        ODistributedServerLog.error(this, getLocalNodeId(), iNodeId, DIRECTION.OUT,
+            "error on execution of operation %d.%d in %s mode", e, iTask.getRunId(), iTask.getOperationSerial(), iTask.getMode());
+        throw new ODistributedException("Error on executing remote operation " + iTask.getRunId() + "."
+            + iTask.getOperationSerial() + " in " + iTask.getMode() + " mode against node: " + member, e);
+      }
+    }
+
+    throw new ODistributedException("Cannot complete the operation because the cluster is offline");
+  }
+
+  public Object execute(final String iClusterName, final Object iKey, final OAbstractRemoteTask<? extends Object> iTask,
+      OReplicationConfig replicationData) throws ExecutionException {
+
+    String masterNodeId = null;
+
+    try {
+      if (replicationData == null) {
+        // NO REPLICATION: LOCAL ONLY
+        ODistributedThreadLocal.INSTANCE.set(iTask.getNodeSource());
+        try {
+          // EXECUTE IT LOCALLY
+          return ((OAbstractRemoteTask<? extends Object>) iTask).executeOnLocalNode();
+        } finally {
+          // SET LAST EXECUTION SERIAL
+          ODistributedThreadLocal.INSTANCE.set(null);
+        }
+
+      } else {
+        if (!checkOperationSequence(iTask))
+          return null;
+
+        final String dbName = iTask.getDatabaseName();
+
+        if (replicationData != null) {
+          // SET THE DESTINATION NODE
+          iTask.setNodeDestination(replicationData.masterNode);
+          replicationData.masterNode = waitUntilMasterNodeIsOnline(iClusterName, iKey, dbName, replicationData.masterNode);
+          masterNodeId = replicationData.masterNode;
+        }
+
+        if (getLocalNodeId().equals(replicationData.masterNode))
+          // LOCAL + PROPAGATE
+          return executeLocallyAndPropagate((OAbstractReplicatedTask<? extends Object>) iTask);
+        else
+          // REMOTE + LOCAL
+          return executeRemotelyAndApplyLocally(iClusterName, iKey, (OAbstractReplicatedTask<? extends Object>) iTask, dbName,
+              replicationData);
+      }
+    } catch (InterruptedException e) {
+      Thread.interrupted();
+
+    } catch (Exception e) {
+      ODistributedServerLog.error(this, getLocalNodeId(), masterNodeId, DIRECTION.OUT,
+          "error on execution %d.%d of operation in %s mode", e, iTask.getRunId(), iTask.getOperationSerial(),
+          EXECUTION_MODE.SYNCHRONOUS);
+      throw new ExecutionException("error on execution of operation " + iTask.getRunId() + "." + iTask.getOperationSerial()
+          + " in " + EXECUTION_MODE.SYNCHRONOUS + " mode against node " + masterNodeId, e);
+    }
+
+    return null;
+  }
+
+  protected boolean checkOperationSequence(final OAbstractRemoteTask<? extends Object> iTask) {
+    final OStorageSynchronizer dbSynchronizer = getDatabaseSynchronizer(iTask.getDatabaseName());
+    final long[] lastExecutedOperation = dbSynchronizer.getLog().getLastExecutedOperationId();
+    ODistributedServerLog.debug(this, getLocalNodeId(), iTask.getNodeSource(), DIRECTION.IN,
+        "checking operation if %d.%d > last %d.%d", iTask.getRunId(), iTask.getOperationSerial(), lastExecutedOperation[0],
+        lastExecutedOperation[1]);
+    if (iTask.getRunId() == lastExecutedOperation[0] && iTask.getOperationSerial() <= lastExecutedOperation[1]) {
+      // ALREADY EXECUTED, SKIP IT
+      ODistributedServerLog.warn(this, getLocalNodeId(), iTask.getNodeSource(), DIRECTION.IN,
+          "received operation %d.%d but it has already been executed: probably it's from an alignment? Ignore it.",
+          iTask.getRunId(), iTask.getOperationSerial());
+      return false;
+    }
+    return true;
+  }
+
+  @SuppressWarnings("unchecked")
+  protected Object executeRemotelyAndApplyLocally(final String iClusterName, final Object iKey,
+      final OAbstractReplicatedTask<? extends Object> iTask, final String dbName, final OReplicationConfig iReplicationData)
+      throws InterruptedException, Exception, ExecutionException {
+
+    // RETRY UNTIL SUCCEED
+    for (int retry = 0; retry < SEND_RETRY_MAX; ++retry) {
+      ODistributedServerLog.debug(this, getLocalNodeId(), iTask.getNodeDestination(), DIRECTION.OUT,
+          "routing %s against db=%s in %s mode...", iTask.getName().toUpperCase(), dbName, EXECUTION_MODE.SYNCHRONOUS);
+
+      try {
+        // EXECUTES ON THE TARGET NODE
+        ODistributedServerLog.debug(this, getLocalNodeId(), iTask.getNodeDestination(), DIRECTION.OUT,
+            "remote execution %s db=%s mode=%s oper=%d.%d...", iTask.getName().toUpperCase(), dbName, iTask.getMode(),
+            iTask.getRunId(), iTask.getOperationSerial());
+
+        final Object remoteResult = executeOperation((Callable<Object>) iTask, iKey, EXECUTION_MODE.SYNCHRONOUS, null);
+
+        final Object localResult;
+        if (iTask instanceof OAbstractReplicatedTask<?>) {
+          // APPLY LOCALLY TOO
+          ODistributedServerLog.debug(this, getLocalNodeId(), iTask.getNodeDestination(), DIRECTION.IN,
+              "local execution %s against db=%s mode=%s oper=%d.%d...", iTask.getName().toUpperCase(), dbName, iTask.getMode(),
+              iTask.getRunId(), iTask.getOperationSerial());
+
+          localResult = enqueueLocalExecution(iTask);
+
+          // CHECK CONFLICT
+          if (remoteResult != null && localResult != null)
+            if (!remoteResult.equals(localResult)) {
+              ODistributedServerLog.warn(this, getLocalNodeId(), iTask.getNodeDestination(), DIRECTION.IN,
+                  "detected conflict on %s mode=%s db=%s oper=%d.%d: remote={%s} != local={%s}", iTask.getName().toUpperCase(),
+                  EXECUTION_MODE.SYNCHRONOUS, dbName, iTask.getRunId(), iTask.getOperationSerial(), remoteResult, localResult);
+
+              iTask.handleConflict(iTask.getNodeDestination(), localResult, remoteResult);
+            }
+
+        } else
+          localResult = remoteResult;
+
+        // OK
+        return localResult;
+
+      } catch (MemberLeftException e) {
+        // RETRY
+        ODistributedServerLog.warn(this, getLocalNodeId(), iTask.getNodeDestination(), DIRECTION.OUT,
+            "error on execution of operation %d.%d in %s mode, because node left. Re-route it in transparent way", e,
+            iTask.getRunId(), iTask.getOperationSerial(), EXECUTION_MODE.SYNCHRONOUS);
+
+        return execute(iClusterName, iKey, iTask, iReplicationData);
+
+      } catch (ExecutionException e) {
+        if (e.getCause() instanceof OServerOfflineException) {
+          // RETRY
+          ODistributedServerLog.warn(this, getLocalNodeId(), iTask.getNodeDestination(), DIRECTION.OUT,
+              "remote node is not online, retrying %d...", retry + 1);
+          // WAIT A BIT
+          try {
+            Thread.sleep(200 + (retry * 50));
+          } catch (InterruptedException ex) {
+            Thread.interrupted();
+          }
+        } else {
+          ODistributedServerLog.error(this, getLocalNodeId(), iTask.getNodeDestination(), DIRECTION.OUT,
+              "error on execution of operation %d.%d in %s mode", e, iTask.getRunId(), iTask.getOperationSerial(),
+              EXECUTION_MODE.SYNCHRONOUS);
+          throw e;
+        }
+      }
+    }
+
+    ODistributedServerLog.error(this, getLocalNodeId(), iTask.getNodeDestination(), DIRECTION.OUT,
+        "error on execution of operation %d.%d type=%s in %s mode", iTask.getRunId(), iTask.getOperationSerial(), iTask.getName(),
+        EXECUTION_MODE.SYNCHRONOUS);
+
+    // NEVER HAPPENS BECAUSE .error() THROWS AN EXCEPTION
+    throw new ODistributedException("Error on execution " + iTask.getName() + " in " + EXECUTION_MODE.SYNCHRONOUS + " mode");
+  }
+
+  private Object executeLocallyAndPropagate(final OAbstractReplicatedTask<? extends Object> iTask) throws Exception {
+    // LOCAL EXECUTION AVOID TO USE EXECUTORS
+    final Object localResult = enqueueLocalExecution(iTask);
+
+    final Set<String> targetNodes = getRemoteNodeIdsBut(iTask.getNodeSource(), iTask.getNodeDestination());
+    if (!targetNodes.isEmpty()) {
+      // RESET THE SOURCE TO AVOID LOOPS
+      iTask.setNodeSource(getLocalNodeId());
+
+      final Map<String, Object> remoteResults = propagate(targetNodes, iTask);
+
+      for (Entry<String, Object> entry : remoteResults.entrySet()) {
+        final String remoteNode = entry.getKey();
+        final Object remoteResult = entry.getValue();
+
+        if ((localResult == null && remoteResult != null) || (localResult != null && remoteResult == null)
+            || (localResult != null && !localResult.equals(remoteResult))) {
+          // CONFLICT
+          iTask.handleConflict(remoteNode, localResult, remoteResult);
+        }
+      }
+    }
+
+    return localResult;
+  }
+
+  public boolean isLocalNodeMaster(final Object iKey) {
+    final Member partitionOwner = hazelcastInstance.getPartitionService().getPartition(iKey).getOwner();
+    final boolean local = partitionOwner.equals(hazelcastInstance.getCluster().getLocalMember());
+
+    ODistributedServerLog.debug(this, getLocalNodeId(), null, DIRECTION.NONE,
+        "network partition: check for local master: key '%s' is assigned to %s (local=%s)", iKey, getNodeId(partitionOwner), local);
+
+    return local;
+  }
+
+  /**
+   * Returns the replication data, or null if replication is not active.
+   */
+  public OReplicationConfig getReplicationData(final String iDatabaseName, final String iClusterName, final Object iKey,
+      final String iLocalNodeId, final String iRemoteNodeId) {
+
+    final ODocument cfg = getDatabaseClusterConfiguration(iDatabaseName, iClusterName);
+    final Boolean active = cfg.field("synchronization");
+    if (active == null || !active)
+      // NOT ACTIVE, RETURN
+      return null;
+
+    final OReplicationConfig data = new OReplicationConfig();
+    data.masterNode = cfg.field("master");
+    if (data.masterNode == null) {
+      ODistributedServerLog
+          .warn(
+              this,
+              getLocalNodeId(),
+              null,
+              DIRECTION.NONE,
+              "network partition: found wrong configuration for database '%s': cannot find the 'master' field for the cluster '%s'. '$auto' will be used",
+              iDatabaseName, iClusterName);
+      data.masterNode = MASTER_AUTO;
+    }
+
+    if (data.masterNode.startsWith("$"))
+      // GET THE MASTER NODE BY USING THE STRATEGY FACTORY
+      data.masterNode = getReplicationStrategy(data.masterNode).getNode(this, iClusterName, iKey);
+
+    if (data.masterNode == null)
+      throw new ODistributedException("Cannot find a master node for the key '" + iKey + "'");
+
+    final boolean local = data.masterNode.equals(getLocalNodeId());
+    ODistributedServerLog.debug(this, getLocalNodeId(), "?", DIRECTION.OUT, "master node for %s%s%s -> %s (local=%s)",
+        iClusterName != null ? "cluster=" + iClusterName + " " : "", iKey != null ? "key=" + iKey : "", iClusterName == null
+            && iKey == null ? "default operation" : "", data.masterNode, local);
+
+    final Set<String> targetNodes = getRemoteNodeIdsBut(iLocalNodeId, iRemoteNodeId);
+    if (!targetNodes.isEmpty())
+      data.synchReplicas = targetNodes.toArray(new String[targetNodes.size()]);
+
+    return data;
+  }
+
+  @Override
+  public ODocument getDatabaseConfiguration(final String iDatabaseName) {
+    // SEARCH IN THE CLUSTER'S DISTRIBUTED CONFIGURATION
+    final IMap<String, Object> distributedConfiguration = getConfigurationMap();
+    ODocument cfg = (ODocument) distributedConfiguration.get("db." + iDatabaseName);
+
+    if (cfg == null) {
+      cfg = super.getDatabaseConfiguration(iDatabaseName);
+      // STORE IT IN THE CLUSTER CONFIGURATION
+      distributedConfiguration.put("db." + iDatabaseName, cfg);
+    } else {
+      // SAVE THE MOST RECENT CONFIG LOCALLY
+      saveDatabaseConfiguration(iDatabaseName, cfg);
+    }
+    return cfg;
+  }
+
+  @Override
+  public ODocument getDatabaseStatus(final String iDatabaseName) {
+    final ODocument status = new ODocument();
+    status.field("configuration", getDatabaseConfiguration(iDatabaseName), OType.EMBEDDED);
+    status.field("cluster", getClusterConfiguration(), OType.EMBEDDED);
+    return status;
+  }
+
+  @Override
+  public ODocument getClusterConfiguration() {
+    if (!enabled)
+      return null;
+
+    final ODocument cluster = new ODocument();
+
+    final HazelcastInstance instance = getHazelcastInstance();
+
+    cluster.field("name", instance.getName());
+    cluster.field("local", getNodeId(instance.getCluster().getLocalMember()));
+
+    // INSERT MEMBERS
+    final List<ODocument> members = new ArrayList<ODocument>();
+    cluster.field("members", members, OType.EMBEDDEDLIST);
+    members.add(getLocalNodeConfiguration());
+    for (Member member : remoteClusterNodes.values()) {
+      members.add(getNodeConfiguration(getNodeId(member)));
+    }
+
+    return cluster;
+  }
+
+  public ODocument getNodeConfiguration(final String iNode) {
+    return (ODocument) getConfigurationMap().get("node." + iNode);
+  }
+
+  @Override
+  public ODocument getLocalNodeConfiguration() {
+    final ODocument nodeCfg = new ODocument();
+
+    nodeCfg.field("alias", getLocalNodeAlias());
+    nodeCfg.field("id", getLocalNodeId());
+    nodeCfg.field("status", getStatus());
+
+    List<Map<String, Object>> listeners = new ArrayList<Map<String, Object>>();
+    nodeCfg.field("listeners", listeners, OType.EMBEDDEDLIST);
+
+    for (OServerNetworkListener listener : serverInstance.getNetworkListeners()) {
+      final Map<String, Object> listenerCfg = new HashMap<String, Object>();
+      listeners.add(listenerCfg);
+
+      listenerCfg.put("protocol", listener.getProtocolType().getSimpleName());
+      listenerCfg.put("listen", listener.getListeningAddress());
+    }
+    return nodeCfg;
+  }
+
+  public String getStatus() {
+    return status;
+  }
+
+  public boolean checkStatus(final String iStatus2Check) {
+    return status.equals(iStatus2Check);
+  }
+
+  public void setStatus(final String iStatus) {
+    if (status.equals(iStatus))
+      // NO CHANGE
+      return;
+
+    status = iStatus;
+
+    final IMap<String, Object> map = getConfigurationMap();
+    final String nodeName = "node." + getLocalNodeId();
+    final ODocument nodeConfiguration = getLocalNodeConfiguration();
+    map.put(nodeName, nodeConfiguration);
+
+    ODistributedServerLog.warn(this, getLocalNodeId(), null, DIRECTION.NONE, "updated node status to '%s'", status);
+  }
+
+  public void registerAndAlignNodes() {
+    membershipListenerRegistration = hazelcastInstance.getCluster().addMembershipListener(this);
+
+    // COLLECTS THE MEMBER LIST
+    for (Member clusterMember : hazelcastInstance.getCluster().getMembers()) {
+      final String nodeId = getNodeId(clusterMember);
+      if (!getLocalNodeId().equals(nodeId))
+        remoteClusterNodes.put(nodeId, clusterMember);
+    }
+
+    if (remoteClusterNodes.isEmpty())
+      ODistributedServerLog.warn(this, getLocalNodeId(), null, DIRECTION.NONE, "no node running has been detected");
+    else
+      ODistributedServerLog.warn(this, getLocalNodeId(), null, DIRECTION.NONE, "detected %d running nodes %s",
+          remoteClusterNodes.size(), remoteClusterNodes.keySet());
+
+    if (!alignmentStartup)
+      // NO ALIGNMENT: THE NODE IS ONLINE
+      setStatus("online");
+    else if (remoteClusterNodes.isEmpty())
+      // NO NODES; AVOID ALIGNMENT
+      setStatus("online");
+    else
+      alignNodes();
+
+    if (alignmentTimer > 0) {
+      // SCHEDULE THE AUTO ALIGNMENT
+      alignmentTask = new TimerTask() {
+        @Override
+        public void run() {
+          alignNodes();
+        }
+      };
+
+      Orient.instance().getTimer().schedule(alignmentTask, alignmentTimer, alignmentTimer);
+    }
+  }
+
+  protected void alignNodes() {
+    if (remoteClusterNodes.isEmpty())
+      // NO NODES; AVOID ALIGNMENT
+      return;
+
+    setStatus("aligning");
+
+    // EXECUTE THE ALIGNMENT: THE STATUS ONLINE WILL BE SET ASYNCHRONOUSLY ONCE FINISHED
+    synchronized (synchronizers) {
+
+      for (Entry<String, OStorageSynchronizer> entry : synchronizers.entrySet()) {
+        final String databaseName = entry.getKey();
+        try {
+          final long[] lastOperationId = entry.getValue().getLog()
+              .getLastJournaledOperationId(ODatabaseJournal.OPERATION_STATUS.COMMITTED);
+
+          if (lastOperationId[0] == -1 && lastOperationId[1] == -1)
+            // AVOID TO SEND THE REQUEST IF THE LOG IS EMPTY
+            continue;
+
+          ODistributedServerLog
+              .warn(this, getLocalNodeId(), remoteClusterNodes.keySet().toString(), DIRECTION.OUT,
+                  "sending align request in broadcast for database %s from %d:%d", databaseName, lastOperationId[0],
+                  lastOperationId[1]);
+
+          synchronized (pendingAlignments) {
+            for (String node : remoteClusterNodes.keySet()) {
+              pendingAlignments.put(node + "/" + databaseName, Boolean.FALSE);
+
+              ODistributedServerLog.info(this, getLocalNodeId(), node, DIRECTION.NONE, "setting node in alignment state for db=%s",
+                  databaseName);
+            }
+          }
+
+          propagate(remoteClusterNodes.keySet(), new OAlignRequestTask(serverInstance, this, databaseName,
+              EXECUTION_MODE.ASYNCHRONOUS, lastOperationId[0], lastOperationId[1]));
+
+        } catch (IOException e) {
+          ODistributedServerLog.warn(this, getLocalNodeId(), null, DIRECTION.OUT,
+              "error on retrieve last operation id from the log for db=%s", databaseName);
+        }
+      }
+
+      if (pendingAlignments.isEmpty())
+        setStatus("online");
+    }
+  }
+
+  @Override
+  public void endAlignment(final String iNode, final String iDatabaseName) {
+    synchronized (pendingAlignments) {
+      if (pendingAlignments.remove(iNode + "/" + iDatabaseName) == null) {
+        ODistributedServerLog.error(this, getLocalNodeId(), iNode, DIRECTION.OUT,
+            "received response for an alignment against an unknown node %s database %s", iDatabaseName);
+      }
+
+      if (pendingAlignments.isEmpty())
+        setStatus("online");
+      else {
+        // WAKE UP ALL THE POSTPONED ALIGNMENTS
+        for (Entry<String, Boolean> entry : pendingAlignments.entrySet()) {
+          final String[] parts = entry.getKey().split("/");
+          final String node = parts[0];
+          final String databaseName = parts[1];
+
+          if (entry.getValue()) {
+            final OStorageSynchronizer synch = synchronizers.get(databaseName);
+
+            long[] lastOperationId;
+
+            try {
+              lastOperationId = synch.getLog().getLastJournaledOperationId(ODatabaseJournal.OPERATION_STATUS.COMMITTED);
+
+              ODistributedServerLog.info(this, getLocalNodeId(), node, DIRECTION.OUT, "resend alignment request db=%s from %d:%d",
+                  databaseName, lastOperationId[0], lastOperationId[1]);
+
+              sendOperation2Node(node, new OAlignRequestTask(serverInstance, this, databaseName, EXECUTION_MODE.ASYNCHRONOUS,
+                  lastOperationId[0], lastOperationId[1]));
+
+            } catch (IOException e) {
+              ODistributedServerLog.warn(this, getLocalNodeId(), null, DIRECTION.OUT,
+                  "error on retrieve last operation id from the log for db=%s", databaseName);
+            }
+          } else
+            ODistributedServerLog.info(this, getLocalNodeId(), node, DIRECTION.NONE,
+                "db=%s is in alignment status yet, the node is not online yet", databaseName);
+        }
+      }
+    }
+  }
+
+  @Override
+  public void postponeAlignment(final String iNode, final String iDatabaseName) {
+    synchronized (pendingAlignments) {
+      final String key = iNode + "/" + iDatabaseName;
+      if (!pendingAlignments.containsKey(key)) {
+        ODistributedServerLog.error(this, getLocalNodeId(), iNode, DIRECTION.IN,
+            "received response to postpone an alignment against an unknown node", iDatabaseName);
+      }
+
+      pendingAlignments.put(key, Boolean.TRUE);
+    }
+  }
+
+  public long getTimeOffset() {
+    return timeOffset;
+  }
+
+  public String getLocalNodeId() {
+    return localNodeId;
+  }
+
+  public String getLocalNodeAlias() {
+    if (alias != null)
+      return alias;
+
+    return getLocalNodeId();
+  }
+
+  public String getNodeId(final Member iMember) {
+    return iMember.getInetSocketAddress().toString().substring(1);
+  }
+
+  public Set<String> getRemoteNodeIds() {
+    return remoteClusterNodes.keySet();
+  }
+
+  public Set<String> getRemoteNodeIdsBut(final String... iExcludeNodes) {
+    final Set<String> otherNodes = remoteClusterNodes.keySet();
+
+    final Set<String> set = new HashSet<String>(otherNodes.size());
+    for (String item : remoteClusterNodes.keySet()) {
+      boolean include = true;
+      for (String excludeNode : iExcludeNodes)
+        if (item.equals(excludeNode)) {
+          include = false;
+          break;
+        }
+
+      if (include)
+        set.add(item);
+    }
+    return set;
+  }
+
+  @Override
+  public void memberAdded(final MembershipEvent iEvent) {
+    // final String nodeId = getStorageId(iEvent.getMember());
+    // remoteClusterNodes.put(nodeId, iEvent.getMember());
+  }
+
+  /**
+   * Removes the node map entry.
+   */
+  @Override
+  public void memberRemoved(final MembershipEvent iEvent) {
+    final String nodeId = getNodeId(iEvent.getMember());
+    getConfigurationMap().remove("node." + nodeId);
+    remoteClusterNodes.remove(nodeId);
+  }
+
+  @Override
+  public void entryAdded(EntryEvent<String, Object> iEvent) {
+    if (iEvent.getKey().startsWith("node.")) {
+      final String nodeId = ((ODocument) iEvent.getValue()).field("id");
+      if (!getLocalNodeId().equals(nodeId))
+        remoteClusterNodes.put(nodeId, iEvent.getMember());
+      OClientConnectionManager.instance().pushDistribCfg2Clients(getClusterConfiguration());
+    }
+  }
+
+  @Override
+  public void entryRemoved(EntryEvent<String, Object> iEvent) {
+    if (iEvent.getKey().startsWith("node.")) {
+      final String nodeId = ((ODocument) iEvent.getValue()).field("id");
+      ODistributedServerLog.warn(this, getLocalNodeId(), nodeId, DIRECTION.NONE,
+          "tracked remote node has been disconnected from the cluster");
+      remoteClusterNodes.remove(nodeId);
+
+      OClientConnectionManager.instance().pushDistribCfg2Clients(getClusterConfiguration());
+    }
+  }
+
+  @Override
+  public void entryUpdated(EntryEvent<String, Object> iEvent) {
+    if (iEvent.getKey().startsWith("node.")) {
+      final String nodeId = ((ODocument) iEvent.getValue()).field("id");
+      ODistributedServerLog.debug(this, getLocalNodeId(), nodeId, DIRECTION.NONE,
+          "received notification about update in the cluster: %s", iEvent);
+
+      OClientConnectionManager.instance().pushDistribCfg2Clients(getClusterConfiguration());
+    }
+  }
+
+  @Override
+  public void entryEvicted(EntryEvent<String, Object> event) {
+  }
+
+  public String getRemoteNodeStatus(final String iNodeId) {
+    final ODocument cfg = getNodeConfiguration(iNodeId);
+    return (String) (cfg != null ? cfg.field("status") : null);
+  }
+
+  public boolean isOfflineNode(final String iNodeId) {
+    final ODocument cfg = getNodeConfiguration(iNodeId);
+    return cfg == null || !cfg.field("status").equals("online");
+  }
+
+  public int getNodeNumber() {
+    return nodeNumber;
+  }
+
+  public HazelcastInstance getHazelcastInstance() {
+    while (hazelcastInstance == null) {
+      // WAIT UNTIL THE INSTANCE IS READY
+      try {
+        Thread.sleep(100);
+      } catch (InterruptedException e) {
+        Thread.currentThread().interrupt();
+        break;
+      }
+    }
+    return hazelcastInstance;
+  }
+
+  protected IMap<String, Object> getConfigurationMap() {
+    return getHazelcastInstance().getMap("orientdb");
+  }
+
+  public Lock getLock(final String iName) {
+    return getHazelcastInstance().getLock(iName);
+  }
+
+  public Class<? extends OReplicationConflictResolver> getConfictResolverClass() {
+    return confictResolverClass;
+  }
+
+  protected Object executeOperation(final Callable<Object> task, final Object iKey, final EXECUTION_MODE iMode,
+      final ExecutionCallback<Object> callback) throws ExecutionException, InterruptedException {
+    Member member = hazelcastInstance.getPartitionService().getPartition(iKey).getOwner();
+    return executeOperation(task, member, iMode, callback);
+  }
+
+  protected Object executeOperation(final Callable<Object> task, Member member, final EXECUTION_MODE iMode,
+      final ExecutionCallback<Object> callback) throws ExecutionException, InterruptedException {
+
+    if (iMode == EXECUTION_MODE.ASYNCHRONOUS && callback != null) {
+      hazelcastInstance.getExecutorService(DISTRIBUTED_EXECUTOR_NAME).submitToMember(task, member, callback);
+      return null;
+    }
+
+    Future<Object> future = hazelcastInstance.getExecutorService(DISTRIBUTED_EXECUTOR_NAME).submitToMember(task, member);
+
+    if (iMode == EXECUTION_MODE.SYNCHRONOUS)
+      return future.get();
+
+    return null;
+  }
+
+  /**
+   * Initializes distributed databases.
+   */
+  protected void initDistributedDatabases() {
+    for (Entry<String, String> storageEntry : serverInstance.getAvailableStorageNames().entrySet()) {
+      ODistributedServerLog.warn(this, getLocalNodeId(), null, DIRECTION.NONE, "opening database '%s'...", storageEntry.getKey());
+      getDatabaseSynchronizer(storageEntry.getKey());
+    }
+  }
+
+  protected String waitUntilMasterNodeIsOnline(final String iClusterName, final Object iKey, final String dbName,
+      String masterNodeId) {
+    if (!masterNodeId.equals(localNodeId) && isOfflineNode(masterNodeId)) {
+      ODistributedServerLog.warn(this, getLocalNodeId(), masterNodeId, DIRECTION.OUT,
+          "node is offline (status=%s). Waiting for completition...", getRemoteNodeStatus(masterNodeId));
+
+      while (isOfflineNode(masterNodeId)) {
+        try {
+          Thread.sleep(200);
+        } catch (InterruptedException e) {
+          Thread.interrupted();
+        }
+        // RE-READ THE KEY OWNER (IT COULD BE CHANGED DURING THE PAUSE)
+        final OReplicationConfig newReplicationConfig = getReplicationData(dbName, iClusterName, iKey, null, null);
+
+        if (!newReplicationConfig.masterNode.equals(masterNodeId)) {
+          ODistributedServerLog.warn(this, getLocalNodeId(), masterNodeId, DIRECTION.OUT,
+              "node %s is the new owner of the requested key set", getRemoteNodeStatus(masterNodeId));
+          masterNodeId = newReplicationConfig.masterNode;
+        }
+
+      }
+
+      ODistributedServerLog.warn(this, getLocalNodeId(), masterNodeId, DIRECTION.OUT,
+          "node aligned, flushing pending operations...");
+    }
+    return masterNodeId;
+  }
+
+  @Override
+  public Object enqueueLocalExecution(final OAbstractReplicatedTask<? extends Object> iTask) throws Exception {
+
+    if (!checkOperationSequence(iTask))
+      return null;
+
+    final OStorageSynchronizer dbSynchronizer = iTask.getDatabaseSynchronizer();
+
+    waitForMyTurnInQueue(iTask);
+    try {
+      ODistributedServerLog.debug(this, iTask.getNodeSource(), iTask.getNodeDestination(), DIRECTION.IN, "pop operation=%d:%d",
+          iTask.getRunId(), iTask.getOperationSerial());
+
+      final long operationLogOffset = logOperation2Journal(dbSynchronizer, iTask);
+
+      // EXECUTE IT LOCALLY
+      try {
+        final Object result = iTask.executeOnLocalNode();
+
+        // OK, SET AS COMMITTED
+        updateJournal(iTask, dbSynchronizer, operationLogOffset, true);
+
+        return result;
+
+      } catch (Exception e) {
+        // ERROR: SET AS CANCELED
+        updateJournal(iTask, dbSynchronizer, operationLogOffset, false);
+        throw e;
+      }
+
+    } finally {
+      updateQueue(iTask);
+    }
+  }
+
+  @Override
+  public String toString() {
+    return getLocalNodeAlias();
+  }
+
+  private void updateQueue(final OAbstractReplicatedTask<? extends Object> iTask) {
+    // SET LAST EXECUTION SERIAL
+    ODistributedThreadLocal.INSTANCE.set(null);
+
+    synchronized (lockQueue) {
+      ODistributedServerLog.debug(this, iTask.getNodeSource(), iTask.getNodeDestination(), DIRECTION.IN,
+          "completed operation=%d:%d", iTask.getRunId(), iTask.getOperationSerial());
+
+      executionQueue.put(iTask.getRunId(), iTask.getOperationSerial());
+      lockQueue.notifyAll();
+    }
+  }
+
+  private void updateJournal(final OAbstractReplicatedTask<? extends Object> iTask, final OStorageSynchronizer dbSynchronizer,
+      final long operationLogOffset, final boolean iSuccess) {
+    try {
+      if (iSuccess)
+        iTask.setAsCommitted(dbSynchronizer, operationLogOffset);
+      else
+        iTask.setAsCanceled(dbSynchronizer, operationLogOffset);
+    } catch (IOException e) {
+      ODistributedServerLog.error(this, getLocalNodeId(), iTask.getNodeSource(), DIRECTION.IN,
+          "error on changing the log status for %s db=%s %s", e, getName(), iTask.getDatabaseName(), iTask.getPayload());
+      throw new ODistributedException("Error on changing the log status", e);
+    }
+  }
+
+  private long logOperation2Journal(final OStorageSynchronizer dbSynchronizer, final OAbstractReplicatedTask<? extends Object> iTask) {
+    final long operationLogOffset;
+    try {
+      operationLogOffset = dbSynchronizer.getLog().append(iTask);
+
+    } catch (IOException e) {
+      ODistributedServerLog.error(this, iTask.getDistributedServerManager().getLocalNodeId(), iTask.getNodeSource(), DIRECTION.IN,
+          "error on logging operation %s db=%s %s", e, iTask.getName(), iTask.getDatabaseName(), iTask.getPayload());
+      throw new ODistributedException("Error on logging operation", e);
+    }
+    return operationLogOffset;
+  }
+
+  public void resetOperationQueue(long iCurrentRunId, long iOperationSerial) {
+    synchronized (lockQueue) {
+      final Long last = executionQueue.get(iCurrentRunId);
+      if (last == null || last != iOperationSerial) {
+        executionQueue.put(iCurrentRunId, iOperationSerial);
+        lockQueue.notifyAll();
+      }
+    }
+  }
+
+  private void waitForMyTurnInQueue(final OAbstractReplicatedTask<? extends Object> iTask) {
+    // MANAGE ORDER
+    while (true)
+      synchronized (lockQueue) {
+        final Long last = executionQueue.get(iTask.getRunId());
+        if (last == null) {
+          // FIRST OPERATION
+          executionQueue.put(iTask.getRunId(), 0l);
+          break;
+        } else if (last != iTask.getOperationSerial() - 1) {
+          // SLEEP UNTIL NEXT OPERATION
+          try {
+            ODistributedServerLog.debug(this, getLocalNodeId(), iTask.getNodeSource(), DIRECTION.NONE,
+                "waiting for %d tasks in queue %s. current=%d my=%d", (iTask.getOperationSerial() - last - 1), iTask.getRunId(),
+                last, iTask.getOperationSerial());
+
+            lockQueue.wait(OGlobalConfiguration.STORAGE_LOCK_TIMEOUT.getValueAsLong());
+          } catch (InterruptedException e) {
+          }
+        } else
+          break;
+      }
+
+    ODistributedThreadLocal.INSTANCE.set(iTask.getNodeSource());
+  }
+}