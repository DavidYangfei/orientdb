--- conflicted
+++ resolved
@@ -1,112 +1,5 @@
 <?xml version="1.0" encoding="UTF-8" standalone="yes"?>
 <orient-server>
-<<<<<<< HEAD
-    <handlers>
-        <handler
-                class="com.orientechnologies.orient.server.hazelcast.OHazelcastPlugin">
-            <parameters>
-                <parameter value="europe2" name="alias"/>
-                <parameter value="true" name="enabled"/>
-                <parameter value="src/test/resources/hazelcast-2.xml"
-                           name="configuration.hazelcast"/>
-                <parameter name="alignment.startup" value="true"/>
-                <parameter name="alignment.timer" value="120000"/>
-                <parameter name="conflict.resolver.impl"
-                           value="com.orientechnologies.orient.server.distributed.conflict.ODefaultReplicationConflictResolver"/>
-                <parameter name="configuration.db.default"
-                           value="src/test/resources/default-distributed-db-config.json"/>
-
-                <parameter name="replication.strategy.auto"
-                           value="com.orientechnologies.orient.server.hazelcast.strategy.OAutoReplicationStrategy"/>
-            </parameters>
-        </handler>
-        <handler
-                class="com.orientechnologies.orient.server.handler.OAutomaticBackup">
-            <parameters>
-                <parameter value="false" name="enabled"/>
-                <parameter value="4h" name="delay"/>
-                <parameter value="backup" name="target.directory"/>
-                <parameter value="${DBNAME}-${DATE:yyyyMMddHHmmss}.json"
-                           name="target.fileName"/>
-                <parameter value="" name="db.include"/>
-                <parameter value="" name="db.exclude"/>
-            </parameters>
-        </handler>
-        <handler
-                class="com.orientechnologies.orient.server.handler.OServerSideScriptInterpreter">
-            <parameters>
-                <parameter value="false" name="enabled"/>
-            </parameters>
-        </handler>
-    </handlers>
-    <network>
-        <protocols>
-            <protocol
-                    implementation="com.orientechnologies.orient.server.network.protocol.binary.ONetworkProtocolBinary"
-                    name="binary"/>
-            <protocol
-                    implementation="com.orientechnologies.orient.server.network.protocol.http.ONetworkProtocolHttpDb"
-                    name="http"/>
-        </protocols>
-        <listeners>
-            <listener protocol="binary" port-range="2424-2430"
-                      ip-address="0.0.0.0"/>
-            <listener protocol="http" port-range="2480-2490" ip-address="0.0.0.0">
-                <parameters>
-                    <!-- Connection's custom parameters. If not specified the global configuration
-                        will be taken -->
-                    <parameter name="network.http.charset" value="utf-8"/>
-                    <!-- Define additional HTTP headers to always send as response -->
-                    <!-- Allow cross-site scripting -->
-                    <!-- parameter name="network.http.additionalResponseHeaders" value="Access-Control-Allow-Origin:
-                        *;Access-Control-Allow-Credentials: true" / -->
-                </parameters>
-                <commands>
-                    <command
-                            implementation="com.orientechnologies.orient.server.network.protocol.http.command.get.OServerCommandGetStaticContent"
-                            pattern="GET|www GET|studio/ GET| GET|*.htm GET|*.html GET|*.xml GET|*.jpeg GET|*.jpg GET|*.png GET|*.gif GET|*.js GET|*.css GET|*.swf GET|*.ico GET|*.txt GET|*.otf GET|*.pjs GET|*.svg">
-                        <parameters>
-                            <entry
-                                    value="Cache-Control: no-cache, no-store, max-age=0, must-revalidate\r\nPragma: no-cache"
-                                    name="http.cache:*.htm *.html"/>
-                            <entry value="Cache-Control: max-age=120" name="http.cache:default"/>
-                        </parameters>
-                    </command>
-                </commands>
-            </listener>
-        </listeners>
-    </network>
-    <storages>
-    </storages>
-    <users>
-        <user resources="*" password="test" name="root"/>
-        <user resources="connect,server.listDatabases" password="guest"
-              name="guest"/>
-        <user resources="database.passthrough"
-              password="42BF13166BD3DCA08BF21DCD7BE9F1FFDCD81772B9467F6C61ABC634AEF14B77"
-              name="replicator"/>
-    </users>
-    <properties>
-        <!-- DATABASE POOL: size min/max -->
-        <entry name="db.pool.min" value="1"/>
-        <entry name="db.pool.max" value="20"/>
-
-        <!-- LEVEL1 AND 2 CACHE: enable/disable and set the size as number of entries -->
-        <entry name="cache.level1.enabled" value="false"/>
-        <entry name="cache.level1.size" value="1000"/>
-        <entry name="cache.level2.enabled" value="true"/>
-        <entry name="cache.level2.size" value="1000"/>
-
-        <!-- PROFILER: configures the profiler as <seconds-for-snapshot>,<archive-snapshot-size>,<summary-size> -->
-        <entry name="profiler.enabled" value="true"/>
-        <!-- <entry name="profiler.config" value="30,10,10" /> -->
-
-        <!-- LOG: enable/Disable logging. Levels are: finer, fine, finest, info,
-            warning -->
-        <entry name="log.console.level" value="info"/>
-        <entry name="log.file.level" value="fine"/>
-    </properties>
-=======
 	<handlers>
 		<handler
 			class="com.orientechnologies.orient.server.hazelcast.OHazelcastPlugin">
@@ -212,5 +105,4 @@
 		<entry name="log.console.level" value="info" />
 		<entry name="log.file.level" value="fine" />
 	</properties>
->>>>>>> 7c217f28
 </orient-server>